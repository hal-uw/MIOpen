/*******************************************************************************
 *
 * MIT License
 *
 * Copyright (c) 2017 Advanced Micro Devices, Inc.
 *
 * Permission is hereby granted, free of charge, to any person obtaining a copy
 * of this software and associated documentation files (the "Software"), to deal
 * in the Software without restriction, including without limitation the rights
 * to use, copy, modify, merge, publish, distribute, sublicense, and/or sell
 * copies of the Software, and to permit persons to whom the Software is
 * furnished to do so, subject to the following conditions:
 *
 * The above copyright notice and this permission notice shall be included in all
 * copies or substantial portions of the Software.
 *
 * THE SOFTWARE IS PROVIDED "AS IS", WITHOUT WARRANTY OF ANY KIND, EXPRESS OR
 * IMPLIED, INCLUDING BUT NOT LIMITED TO THE WARRANTIES OF MERCHANTABILITY,
 * FITNESS FOR A PARTICULAR PURPOSE AND NONINFRINGEMENT. IN NO EVENT SHALL THE
 * AUTHORS OR COPYRIGHT HOLDERS BE LIABLE FOR ANY CLAIM, DAMAGES OR OTHER
 * LIABILITY, WHETHER IN AN ACTION OF CONTRACT, TORT OR OTHERWISE, ARISING FROM,
 * OUT OF OR IN CONNECTION WITH THE SOFTWARE OR THE USE OR OTHER DEALINGS IN THE
 * SOFTWARE.
 *
 *******************************************************************************/

#define PPCAT_NX(A, B) A##B
#define PPCAT(A, B) PPCAT_NX(A, B)
#define TWO 2
#define FOUR 4
#define EIGHT 8

#if MIOPEN_USE_FP16 == 1
#pragma OPENCL EXTENSION cl_khr_fp16 : enable
#define _FLOAT half
#ifndef HALF_MAX
#define MAX_VAL 65504 /* max value */
#else
#define MAX_VAL HALF_MAX
#endif
#endif
#if MIOPEN_USE_FP32 == 1
#define _FLOAT float
#ifndef FLT_MAX
#define MAX_VAL 3.402823466e+38F /* max value */
#else
#define MAX_VAL FLT_MAX
#endif
#endif

#define _FLOAT2 PPCAT(_FLOAT, TWO)
#define _FLOAT4 PPCAT(_FLOAT, FOUR)
#define _FLOAT8 PPCAT(_FLOAT, EIGHT)
#define _AS_FLOAT PPCAT(as_, _FLOAT)

#ifndef MIO_BN_LDS_SIZE
#define MIO_BN_LDS_SIZE 1
#endif

#ifndef MIO_BN_C
#define MIO_BN_C 1
#endif

#ifndef MIO_BN_N
#define MIO_BN_N 1
#endif

#ifndef MIO_BN_NHW
#define MIO_BN_NHW 1
#endif

#ifndef MIO_BN_CHW
#define MIO_BN_CHW 1
#endif

#ifndef MIO_BN_INHW
#define MIO_BN_INHW 1
#endif

#ifndef MIO_BN_HW
#define MIO_BN_HW 1
#endif

#ifndef MIO_BN_NCHW
#define MIO_BN_NCHW 1
#endif

#ifndef MIO_BN_GRP0
#define MIO_BN_GRP0 1
#endif

#ifndef MIO_BN_GRP1
#define MIO_BN_GRP1 1
#endif

#ifndef MIO_BN_GRP2
#define MIO_BN_GRP2 1
#endif

#ifndef MIO_BN_NGRPS
#define MIO_BN_NGRPS 1
#endif

#ifndef MIO_BN_VARIANT
#define MIO_BN_VARIANT 0
#endif

#ifndef MIO_BN_NLOOP
#define MIO_BN_NLOOP 1
#endif

#ifndef MIO_BN_USESAVED
#define MIO_BN_USESAVED 1
#endif

#define MIO_BN_MAXN 512

#ifndef MIO_BN_NODPP
#define MIO_BN_NODPP 0
#elif(MIO_BN_NODPP == 1)
#undef __AMDGCN__
#endif

/*
#ifdef __AMDGCN__
#undef __AMDGCN__
#endif
*/

// Disable specific warnings
#ifdef __clang__
#pragma clang diagnostic push
#pragma clang diagnostic ignored "-Wconditional-uninitialized"
#pragma clang diagnostic push
#pragma clang diagnostic ignored "-Wsometimes-uninitialized"
#endif

#define UNUSED __attribute__((__unused__))

__attribute__((always_inline)) uint iDiv(uint v, uint d)
{
    uint r = (uint)((float)v * (1.f / (float)d) + 0.00001f);
    return (r);
}

__attribute__((always_inline)) uint iMod(uint v, uint u, uint d)
{
    uint r = v - mul24(u, d);
    return (r);
}

static inline void ReduceKernel(__local _FLOAT* lcl_mem,
                                unsigned int sum_stride,
                                unsigned int unit_id,
                                unsigned int unit_len)
{
    _FLOAT sum              = (_FLOAT)0;
    unsigned int lcl_offset = unit_id * unit_len;

#pragma unroll
    for(unsigned int i = 0; i < unit_len; i += sum_stride)
    {
        sum += lcl_mem[lcl_offset + i];
    }
    lcl_mem[lcl_offset] = sum;
}

static inline void
regLDSreduce(_FLOAT* value, __local _FLOAT* data, unsigned int localID, _FLOAT scale)
{
    data[localID] = *value;
    barrier(CLK_LOCAL_MEM_FENCE);
    if(localID < (MIO_BN_LDS_SIZE >> 2))
        ReduceKernel(data, 1, localID, 4);
    barrier(CLK_LOCAL_MEM_FENCE);
    if(localID < (MIO_BN_LDS_SIZE >> 4))
        ReduceKernel(data, 4, localID, 16);
    barrier(CLK_LOCAL_MEM_FENCE);
    if(localID == 0)
        ReduceKernel(data, 16, localID, MIO_BN_LDS_SIZE);
    barrier(CLK_LOCAL_MEM_FENCE);
    *value = data[0] * scale;
}

#ifdef __AMDGCN__
static inline void dppRegReduce64(_FLOAT* value, _FLOAT scale)
{
    _FLOAT tmp = (_FLOAT)0.;
    *value += _AS_FLOAT(__builtin_amdgcn_mov_dpp(as_int(*value), 0x111, 0xF, 0xF, 0));
    *value += _AS_FLOAT(__builtin_amdgcn_mov_dpp(as_int(*value), 0x112, 0xF, 0xF, 0));
    *value += _AS_FLOAT(__builtin_amdgcn_mov_dpp(as_int(*value), 0x114, 0xF, 0xF, 0));
    *value += _AS_FLOAT(__builtin_amdgcn_mov_dpp(as_int(*value), 0x118, 0xF, 0xF, 0));
    tmp = _AS_FLOAT(__builtin_amdgcn_mov_dpp(as_int(*value), 0x142, 0xF, 0xF, 0));
    *value += tmp;
    tmp = _AS_FLOAT(__builtin_amdgcn_mov_dpp(as_int(*value), 0x143, 0xF, 0xF, 0));
    *value += tmp;
    *value = _AS_FLOAT(__builtin_amdgcn_readlane(as_int(*value), 63));
    *value *= scale;
}

static inline void dppRegReduce16(_FLOAT* value, _FLOAT scale)
{

    *value += _AS_FLOAT(__builtin_amdgcn_mov_dpp(as_int(*value), 0x101, 0xF, 0xF, 0));
    *value += _AS_FLOAT(__builtin_amdgcn_mov_dpp(as_int(*value), 0x102, 0xF, 0xF, 0));
    *value += _AS_FLOAT(__builtin_amdgcn_mov_dpp(as_int(*value), 0x104, 0xF, 0xF, 0));
    *value += _AS_FLOAT(__builtin_amdgcn_mov_dpp(as_int(*value), 0x108, 0xF, 0xF, 0));
    *value = _AS_FLOAT(__builtin_amdgcn_readlane(as_int(*value), 0));
    *value *= scale;
}

static inline void
dppLDSReduce64(_FLOAT* value, __local _FLOAT* data, unsigned int localID, _FLOAT scale)
{
    _FLOAT tmp = (_FLOAT)0.;
    *value     = data[localID];
    *value += _AS_FLOAT(__builtin_amdgcn_mov_dpp(as_int(*value), 0x111, 0xF, 0xF, 0));
    *value += _AS_FLOAT(__builtin_amdgcn_mov_dpp(as_int(*value), 0x112, 0xF, 0xF, 0));
    *value += _AS_FLOAT(__builtin_amdgcn_mov_dpp(as_int(*value), 0x114, 0xF, 0xF, 0));
    *value += _AS_FLOAT(__builtin_amdgcn_mov_dpp(as_int(*value), 0x118, 0xF, 0xF, 0));
    tmp = _AS_FLOAT(__builtin_amdgcn_mov_dpp(as_int(*value), 0x142, 0xF, 0xF, 0));
    *value += tmp;
    tmp = _AS_FLOAT(__builtin_amdgcn_mov_dpp(as_int(*value), 0x143, 0xF, 0xF, 0));
    *value += tmp;
    if(localID == 63)
        data[0] = *value * scale;
    barrier(CLK_LOCAL_MEM_FENCE);
    *value = data[0];
}

static inline void
dppLDSReduce16(_FLOAT* value, __local _FLOAT* data, unsigned int localID, _FLOAT scale)
{

    *value += _AS_FLOAT(__builtin_amdgcn_mov_dpp(as_int(*value), 0x101, 0xF, 0xF, 0));
    *value += _AS_FLOAT(__builtin_amdgcn_mov_dpp(as_int(*value), 0x102, 0xF, 0xF, 0));
    *value += _AS_FLOAT(__builtin_amdgcn_mov_dpp(as_int(*value), 0x104, 0xF, 0xF, 0));
    *value += _AS_FLOAT(__builtin_amdgcn_mov_dpp(as_int(*value), 0x108, 0xF, 0xF, 0));
    if(localID == 0)
        data[0] = *value * scale;
    barrier(CLK_LOCAL_MEM_FENCE);
    *value = data[0];
}
#endif

#if(MIO_BN_VARIANT == 0)

__attribute__((reqd_work_group_size(MIO_BN_GRP0, MIO_BN_GRP1, MIO_BN_GRP2))) __kernel void
BatchNormBwdSpatial(const __global _FLOAT* __restrict x_in,
                    const __global _FLOAT* __restrict dy_in,
                    __global _FLOAT* __restrict dx_out,
                    const __global _FLOAT* bnScale,
                    __global _FLOAT* __restrict dscale,
                    __global _FLOAT* __restrict dbias,
#if(MIO_BN_USESAVED == 0)
                    double epsilon,
#elif(MIO_BN_USESAVED == 1)
                    const __global _FLOAT* savedMean,
                    const __global _FLOAT* savedInvVariance,
#endif
                    float INHW)
{

    // SPATIAL
    _FLOAT mean = (_FLOAT)0.;
#if(MIO_BN_USESAVED == 0)
    _FLOAT variance = (_FLOAT)0.;
#endif
    _FLOAT invVar = (_FLOAT)0.;
    _FLOAT pscale = (_FLOAT)0.;
    _FLOAT ds     = (_FLOAT)0.;
    _FLOAT db     = (_FLOAT)0.;

    _FLOAT batchvalues[MIO_BN_N];
    _FLOAT dyvalues[MIO_BN_N];

    __local _FLOAT lbns;
    __local _FLOAT lcl_data[MIO_BN_LDS_SIZE];
#if(MIO_BN_USESAVED == 1)
    __local _FLOAT lmean, lvar;
#endif
    unsigned int index  = 0;
    unsigned int lid    = get_local_id(0);
    unsigned int grpid  = get_group_id(0);
    unsigned int chwid  = grpid * MIO_BN_HW + (lid % MIO_BN_HW);
    unsigned int lidihw = lid / MIO_BN_HW;
    unsigned int segihw = MIO_BN_SEGMENT / MIO_BN_HW;
    unsigned int nid    = 0;
    _FLOAT tmp1, tmp2, tmp3;

    _FLOAT NHW = (_FLOAT)MIO_BN_NHW;

    if(lid == 0)
    {
        lbns = *(bnScale + grpid);

#if(MIO_BN_USESAVED == 1)

        lmean = *(savedMean + grpid);
        lvar  = *(savedInvVariance + grpid);
    }
    barrier(CLK_LOCAL_MEM_FENCE);
    mean   = lmean;
    invVar = lvar;
#else // recalc mean and variance

    } // end if(!lid)

    if(lid < MIO_BN_SEGMENT)
    {
//==== CALC MEAN =======================
#pragma unroll
        for(unsigned int n = 0; n < MIO_BN_NLOOP; n++)
        {
            nid            = n * segihw + lidihw;
            index          = nid * MIO_BN_CHW + chwid;
<<<<<<< HEAD
            batchvalues[n] = (index < MIO_BN_NCHW) ? x_in[index] : (_FLOAT)0.;
=======
            batchvalues[n] = (index < MIO_BN_NCHW) ? *(x_in + index) : 0.;
>>>>>>> 3785fd5d
            mean += batchvalues[n];
            variance = mad(batchvalues[n], batchvalues[n], variance);
        }
    }
    lcl_data[lid] = mean;
    barrier(CLK_LOCAL_MEM_FENCE);

#ifdef __AMDGCN__
#pragma unroll
    for(unsigned int red = (MIO_BN_GRP0 >> 1); red > 32; red >>= 1)
    {
        if(lid < red)
            lcl_data[lid] += lcl_data[lid + red];
        barrier(CLK_LOCAL_MEM_FENCE);
    }
    dppLDSReduce64(&mean, lcl_data, lid, INHW);
#else
    for(unsigned int red = (MIO_BN_GRP0 >> 1); red > 256; red >>= 1)
    {
        if(lid < red)
            lcl_data[lid] += lcl_data[lid + red];
        barrier(CLK_LOCAL_MEM_FENCE);
    }
    regLDSreduce(&mean, lcl_data, lid, INHW);
#endif

    barrier(CLK_LOCAL_MEM_FENCE);
    lcl_data[lid] = variance;
    barrier(CLK_LOCAL_MEM_FENCE);

#ifdef __AMDGCN__
#pragma unroll
    for(unsigned int red = (MIO_BN_GRP0 >> 1); red > 32; red >>= 1)
    {
        if(lid < red)
            lcl_data[lid] += lcl_data[lid + red];
        barrier(CLK_LOCAL_MEM_FENCE);
    }
    dppLDSReduce64(&variance, lcl_data, lid, INHW);
#else
    for(unsigned int red = (MIO_BN_GRP0 >> 1); red > 256; red >>= 1)
    {
        if(lid < red)
            lcl_data[lid] += lcl_data[lid + red];
        barrier(CLK_LOCAL_MEM_FENCE);
    }
    regLDSreduce(&variance, lcl_data, lid, INHW);
#endif
    barrier(CLK_LOCAL_MEM_FENCE);
    variance = mad(-mean, mean, variance);
    invVar   = rsqrt(variance + epsilon);
// DONE VARIANCE

#endif //! USESAVED

    if(lid < MIO_BN_SEGMENT)
    {
//==== CALC DB and DS =========================================
#pragma unroll
        for(unsigned int n = 0; n < MIO_BN_NLOOP; n++)
        {
            nid   = n * segihw + lidihw;
            index = nid * MIO_BN_CHW + chwid;
            if(index < MIO_BN_NCHW)
            {
                dyvalues[n] = *(dy_in + index);
                db += dyvalues[n];
#if(MIO_BN_USESAVED == 1)
                batchvalues[n] = (*(x_in + index) - mean) * invVar;
#else
                batchvalues[n] = (batchvalues[n] - mean) * invVar;
#endif // batchvalues is now xhat
                ds = mad(batchvalues[n], dyvalues[n], ds);
            }
            else
            {
#if(MIO_BN_USESAVED == 0)
                batchvalues[n] = (_FLOAT)0.;
#endif
                dyvalues[n] = (_FLOAT)0.;
            }
        }
    }
    barrier(CLK_LOCAL_MEM_FENCE);
    lcl_data[lid] = db;
    barrier(CLK_LOCAL_MEM_FENCE);

#ifdef __AMDGCN__
#pragma unroll
    for(unsigned int red = (MIO_BN_GRP0 >> 1); red > 32; red >>= 1)
    {
        if(lid < red)
            lcl_data[lid] += lcl_data[lid + red];
        barrier(CLK_LOCAL_MEM_FENCE);
    }
    dppLDSReduce64(&db, lcl_data, lid, 1);
#else
    for(unsigned int red       = (MIO_BN_GRP0 >> 1); red > 256; red >>= 1)
    {
        if(lid < red)
            lcl_data[lid] += lcl_data[lid + red];
        barrier(CLK_LOCAL_MEM_FENCE);
    }
    regLDSreduce(&db, lcl_data, lid, 1);
#endif

    barrier(CLK_LOCAL_MEM_FENCE);
    lcl_data[lid] = ds;
    barrier(CLK_LOCAL_MEM_FENCE);

#ifdef __AMDGCN__
#pragma unroll
    for(unsigned int red = (MIO_BN_GRP0 >> 1); red > 32; red >>= 1)
    {
        if(lid < red)
            lcl_data[lid] += lcl_data[lid + red];
        barrier(CLK_LOCAL_MEM_FENCE);
    }
    dppLDSReduce64(&ds, lcl_data, lid, 1);
#else
    for(unsigned int red = (MIO_BN_GRP0 >> 1); red > 256; red >>= 1)
    {
        if(lid < red)
            lcl_data[lid] += lcl_data[lid + red];
        barrier(CLK_LOCAL_MEM_FENCE);
    }
    regLDSreduce(&ds, lcl_data, lid, 1);
#endif

    if(lid < MIO_BN_SEGMENT)
    {
        // Group level reduction
        // Need to reduce over all elements in NxHxW
        // move across the sections of an image in the mini_batch stack
        pscale = lbns;
#pragma unroll
        for(unsigned int n = 0; n < MIO_BN_NLOOP; n++)
        {
            nid   = n * segihw + lidihw;
            index = nid * MIO_BN_CHW + chwid;
            if(index < MIO_BN_NCHW)
            {
                tmp1          = mad(NHW, dyvalues[n], -db);
                tmp2          = -batchvalues[n] * ds;
                tmp3          = (pscale * invVar) * INHW;
                dx_out[index] = tmp3 * (tmp2 + tmp1);
            }
        }
    }
    if(lid == 0)
    {
        dbias[grpid]  = db;
        dscale[grpid] = ds;
    }

} // end spatial

#elif(MIO_BN_VARIANT == 1)

/*
#ifdef __AMDGCN__
#undef __AMDGCN__
#endif
*/

//=============== SINGLE WORKGROUP PER CHANNEL

__attribute__((reqd_work_group_size(MIO_BN_GRP0, MIO_BN_GRP1, MIO_BN_GRP2))) __kernel void
BatchNormBwdSpatial(const __global _FLOAT* __restrict x_in,
                    const __global _FLOAT* __restrict dy_in,
                    __global _FLOAT* __restrict dx_out,
                    const __global _FLOAT* bnScale,
                    __global _FLOAT* __restrict dscale,
                    __global _FLOAT* __restrict dbias,
#if(MIO_BN_USESAVED == 0)
                    double epsilon,
#elif(MIO_BN_USESAVED == 1)
                    const __global _FLOAT* savedMean,
                    const __global _FLOAT* savedInvVariance,
#endif
                    float INHW)
{

    // SPATIAL
    _FLOAT mean     = (_FLOAT)0.;
#if(MIO_BN_USESAVED == 0)
    _FLOAT variance = (_FLOAT)0.;
#endif
    _FLOAT invVar   = (_FLOAT)0.;
    _FLOAT pscale   = (_FLOAT)0.;
    _FLOAT elemStd  = (_FLOAT)0.;
    _FLOAT ds       = (_FLOAT)0.;
    _FLOAT db       = (_FLOAT)0.;
    _FLOAT batchvalues[MIO_BN_N];
    _FLOAT dyvalues[MIO_BN_N];
    _FLOAT NHW = (_FLOAT)MIO_BN_NHW;

    unsigned int ylid = get_local_id(1);
    unsigned int xgid = get_global_id(0);
    unsigned int index;
    unsigned int cidx = xgid * MIO_BN_HW;
    _FLOAT tmp1, tmp2, tmp3;

#if(MIO_BN_USESAVED == 1)
    __local _FLOAT lmean, lvar;
#endif

#ifndef __AMDGCN__
#if(MIO_BN_HW > 1)
    local _FLOAT lcl_data[MIO_BN_LDS_SIZE];
#endif
#endif

    __local _FLOAT lcl_scale;

    if(ylid == 0)
    {
        lcl_scale = *(bnScale + xgid);

#if(MIO_BN_USESAVED == 1)

        lmean = *(savedMean + xgid);
        lvar  = *(savedInvVariance + xgid);
    }
    barrier(CLK_LOCAL_MEM_FENCE);
    mean   = lmean;
    invVar = lvar;

#else // recalc mean and variance

    } // end if(!lid)

    if(ylid < MIO_BN_HW)
    {
#pragma unroll
        for(int n = 0; n < MIO_BN_N; n++)
        {
            index          = n * MIO_BN_CHW + cidx + ylid;
            batchvalues[n] = *(x_in + index);
            mean += batchvalues[n];
            variance = mad(batchvalues[n], batchvalues[n], variance);
        }
    }
    else
    {
<<<<<<< HEAD
        mean = (_FLOAT)0.;
=======
        mean     = 0.;
        variance = 0.;
>>>>>>> 3785fd5d
    }

#ifdef __AMDGCN__
#if(MIO_BN_HW > 16)
    dppRegReduce64(&mean, INHW);
#elif(MIO_BN_HW > 1)
    dppRegReduce16(&mean, INHW);
#else
    mean *= INHW;
#endif // HW
#else  // GCN

#if(MIO_BN_HW > 16)
    regLDSreduce(&mean, lcl_data, ylid, INHW);
#elif(MIO_BN_HW > 1)
    lcl_data[ylid] = mean;
    barrier(CLK_LOCAL_MEM_FENCE);
    mean = (_FLOAT)0.;
    for(int i = 0; i < MIO_BN_HW; i++)
    {
        mean += lcl_data[i];
    }
    mean *= INHW;
#else
    mean *= INHW;
#endif // HW
#endif // GCN

#ifdef __AMDGCN__
#if(MIO_BN_HW > 16)
    dppRegReduce64(&variance, INHW);
#elif(MIO_BN_HW > 1)
    dppRegReduce16(&variance, INHW);
#else
    variance *= INHW;
#endif // HW

#else // if not GCN
#if(MIO_BN_HW > 16)
    regLDSreduce(&variance, lcl_data, ylid, INHW);
#elif(MIO_BN_HW > 1)
    barrier(CLK_LOCAL_MEM_FENCE);
    lcl_data[ylid] = variance;
    barrier(CLK_LOCAL_MEM_FENCE);
    variance = (_FLOAT)0.;
#pragma unroll
    for(int i = 0; i < MIO_BN_HW; i++)
    {
        variance += lcl_data[i];
    }
    variance *= INHW;
#else
    variance *= INHW;
#endif // HW
#endif // GCN

    barrier(CLK_LOCAL_MEM_FENCE);
    variance               = mad(-mean, mean, variance);
    invVar                 = rsqrt(variance + epsilon);
#endif // !useSaved
    // Done recalculating mean and variance

    if(ylid < MIO_BN_HW)
    {
#pragma unroll
        for(unsigned int n = 0; n < MIO_BN_N; n++)
        {
            index       = n * MIO_BN_CHW + cidx + ylid;
            dyvalues[n] = *(dy_in + index);
            db += dyvalues[n];
#if(MIO_BN_USESAVED == 1) // we did not get the tensor value yet.
            batchvalues[n] = (*(x_in + index) - mean) * invVar;
#else
            batchvalues[n] = ((batchvalues[n] - mean) * invVar); // already have the x_in value
#endif // batchvalues is now xhat
            ds             = mad(batchvalues[n], dyvalues[n], ds);
        }
    }

//===dBias reduction=======================
#ifdef __AMDGCN__

#if(MIO_BN_HW > 16)
    dppRegReduce64(&db, 1);
#elif(MIO_BN_HW > 1)
    dppRegReduce16(&db, 1);
#endif // HW
#else  // GCN

    barrier(CLK_LOCAL_MEM_FENCE);
#if(MIO_BN_HW > 16)
    regLDSreduce(&db, lcl_data, ylid, 1);
#elif(MIO_BN_HW > 1)
    lcl_data[ylid] = db;
    barrier(CLK_LOCAL_MEM_FENCE);
    db = (_FLOAT)0.;
    for(int i = 0; i < MIO_BN_HW; i++)
    {
        db += lcl_data[i];
    }
#endif // HW
#endif // GCN
//==========================================

//===dScale reduction=======================
#ifdef __AMDGCN__

#if(MIO_BN_HW > 16)
    dppRegReduce64(&ds, 1);
#elif(MIO_BN_HW > 1)
    dppRegReduce16(&ds, 1);
#endif // HW
#else  // if not GCN

#if(MIO_BN_HW > 16)
    regLDSreduce(&ds, lcl_data, ylid, 1);
#elif(MIO_BN_HW > 1)
    lcl_data[ylid] = ds;
    barrier(CLK_LOCAL_MEM_FENCE);
    ds = (_FLOAT)0.;
#pragma unroll
    for(int i = 0; i < MIO_BN_HW; i++)
    {
        ds += lcl_data[i];
    }
#endif // HW
#endif // GCN
    //===========================================

    // Group level reduction
    // Need to reduce over all elements in NxHxW
    // move across the sections of an image in the mini_batch stack
    if(ylid < MIO_BN_HW)
    {
        pscale = lcl_scale;
#pragma unroll
        for(unsigned int n = 0; n < MIO_BN_N; n++)
        {
            index         = n * MIO_BN_CHW + cidx + ylid;
            tmp1          = mad(NHW, dyvalues[n], -db);
            tmp2          = -(batchvalues[n]) * ds; // -xhat * dscale
            tmp3          = (pscale * invVar) * INHW;
            dx_out[index] = tmp3 * (tmp2 + tmp1);
        }
    }
    if(ylid == 0)
    {
        dbias[xgid]  = db;
        dscale[xgid] = ds;
    }

} // end spatial

#elif(MIO_BN_VARIANT == 2)

#if(MIO_BN_HW == 1) // DPP cannot handle this config
#ifdef __AMDGCN__
#undef __AMDGCN__
#endif
#endif

__attribute__((reqd_work_group_size(MIO_BN_GRP0, MIO_BN_GRP1, MIO_BN_GRP2))) __kernel void
BatchNormBwdSpatial(const __global _FLOAT* __restrict x_in,
                    const __global _FLOAT* __restrict dy_in,
                    __global _FLOAT* __restrict dx_out,
                    const __global _FLOAT* bnScale,
                    __global _FLOAT* __restrict dscale,
                    __global _FLOAT* __restrict dbias,
#if(MIO_BN_USESAVED == 0)
                    double epsilon,
#elif(MIO_BN_USESAVED == 1)
                    const __global _FLOAT* savedMean,
                    const __global _FLOAT* savedInvVariance,
#endif
                    float INHW)
{

    // SPATIAL
    _FLOAT mean     = (_FLOAT)0.;
#if(MIO_BN_USESAVED == 0)
    _FLOAT variance = (_FLOAT)0.;
#endif
<<<<<<< HEAD
    _FLOAT invVar   = (_FLOAT)0.;
    _FLOAT pscale   = (_FLOAT)0.;
    _FLOAT elemStd  = (_FLOAT)0.;
    _FLOAT ds       = elemStd;
    _FLOAT db       = (_FLOAT)0.;
=======
    _FLOAT invVar   = 0.;
    _FLOAT pscale   = 0.;
    _FLOAT ds       = 0.;
    _FLOAT db       = 0.;
>>>>>>> 3785fd5d
    _FLOAT batchvalues[MIO_BN_HW];
    _FLOAT dyvalues[MIO_BN_HW];
    _FLOAT NHW = (_FLOAT)MIO_BN_NHW;

    unsigned int ylid = get_local_id(1);
    unsigned int xgid = get_global_id(0);
    unsigned int index;
    unsigned int cidx = xgid * MIO_BN_HW;
    _FLOAT tmp1, tmp2, tmp3;

#if(MIO_BN_USESAVED == 1)
    __local _FLOAT lmean, lvar;
#endif

#if(MIO_BN_N > 1 && MIO_BN_N < 17 || !__AMDGCN__)
    local _FLOAT lcl_data[MIO_BN_LDS_SIZE];
#endif

    __local _FLOAT lcl_scale;

    if(ylid == 0)
    {
        lcl_scale = bnScale[xgid];

#if(MIO_BN_USESAVED == 1)

        lmean = *(savedMean + xgid);
        lvar  = *(savedInvVariance + xgid);
    }
    barrier(CLK_LOCAL_MEM_FENCE);
    mean   = lmean;
    invVar = lvar;
#else // recalc mean and variance

    } // end if(!lid)
    barrier(CLK_LOCAL_MEM_FENCE);
    if(ylid < MIO_BN_N)
    {
#pragma unroll
        for(int hw = 0; hw < MIO_BN_HW; hw++)
        {
            index           = ylid * MIO_BN_CHW + cidx + hw;
            batchvalues[hw] = *(x_in + index);
            mean += batchvalues[hw];
            variance = mad(batchvalues[hw], batchvalues[hw], variance);
        }
    }
    else
    {
<<<<<<< HEAD
        mean = (_FLOAT)0.;
=======
        mean     = 0.;
        variance = 0.;
>>>>>>> 3785fd5d
    }
    barrier(CLK_LOCAL_MEM_FENCE);
#ifdef __AMDGCN__

#if(MIO_BN_N > 16)
    dppRegReduce64(&mean, INHW);
#elif(MIO_BN_N > 1)
    lcl_data[ylid] = mean;
    barrier(CLK_LOCAL_MEM_FENCE);
    mean = (_FLOAT)0.;
    for(int i = 0; i < MIO_BN_N; i++)
    {
        mean += lcl_data[i];
    }
    mean *= INHW;
#else
    mean *= INHW;
#endif // N

#else // GCN

#if(MIO_BN_N > 16)
    regLDSreduce(&mean, lcl_data, ylid, INHW);
#elif(MIO_BN_N > 1)
    lcl_data[ylid] = mean;
    barrier(CLK_LOCAL_MEM_FENCE);
    mean = (_FLOAT)0.;
    for(int i = 0; i < MIO_BN_N; i++)
    {
        mean += lcl_data[i];
    }
    mean *= INHW;
#else
    mean *= INHW;
#endif // N
#endif // GCN

    barrier(CLK_LOCAL_MEM_FENCE);

#ifdef __AMDGCN__

#if(MIO_BN_N > 16)
    dppRegReduce64(&variance, INHW);
#elif(MIO_BN_N > 1)
    lcl_data[ylid] = variance;
    barrier(CLK_LOCAL_MEM_FENCE);
    variance = (_FLOAT)0.;
    for(int i = 0; i < MIO_BN_N; i++)
    {
        variance += lcl_data[i];
    }
    variance *= INHW;

#else
    variance *= INHW;
#endif // N

#else // if not GCN

#if(MIO_BN_N > 16)
    regLDSreduce(&variance, lcl_data, ylid, INHW);
#elif(MIO_BN_N > 1)
    lcl_data[ylid] = variance;
    barrier(CLK_LOCAL_MEM_FENCE);
    variance = (_FLOAT)0.;
#pragma unroll
    for(int i = 0; i < MIO_BN_N; i++)
    {
        variance += lcl_data[i];
    }
    variance *= INHW;
#else
    variance *= INHW;
#endif // N
#endif // GCN
    // #3 add epsilon for numeric stability, sq_root, and invert
    barrier(CLK_LOCAL_MEM_FENCE);
    variance                = mad(-mean, mean, variance);
    invVar                  = rsqrt(variance + epsilon);
#endif // !useSaved

    if(ylid < MIO_BN_N)
    {

#pragma unroll
        for(unsigned int hw = 0; hw < MIO_BN_HW; hw++)
        {
            index        = ylid * MIO_BN_CHW + cidx + hw;
            dyvalues[hw] = *(dy_in + index);
            db += dyvalues[hw];

#if(MIO_BN_USESAVED == 1)
            batchvalues[hw] = (*(x_in + index) - mean) * invVar;
#else
            batchvalues[hw] = (batchvalues[hw] - mean) * invVar;
#endif // batchvalues is now xhat
            ds              = mad(batchvalues[hw], dyvalues[hw], ds);
        }
    }
    else
    {
        ds = (_FLOAT)0.;
        db = (_FLOAT)0.;
    }

    barrier(CLK_LOCAL_MEM_FENCE);

//===dBias reduction=======================
#ifdef __AMDGCN__
#if(MIO_BN_N > 16)
    dppRegReduce64(&db, 1);
#elif(MIO_BN_N > 1)
    lcl_data[ylid] = db;
    barrier(CLK_LOCAL_MEM_FENCE);
    db = (_FLOAT)0.;
    for(int i = 0; i < MIO_BN_N; i++)
    {
        db += lcl_data[i];
    }
#endif // N

#else // GCN

#if(MIO_BN_N > 16)
    regLDSreduce(&db, lcl_data, ylid, 1);
#elif(MIO_BN_N > 1)
    lcl_data[ylid] = db;
    barrier(CLK_LOCAL_MEM_FENCE);
    db = (_FLOAT)0.;
    for(int i = 0; i < MIO_BN_N; i++)
    {
        db += lcl_data[i];
    }
#endif // N
#endif // GCN

    //==========================================
    barrier(CLK_LOCAL_MEM_FENCE);
//===dScale reduction=======================
#ifdef __AMDGCN__
#if(MIO_BN_N > 16)
    dppRegReduce64(&ds, 1);
#elif(MIO_BN_N > 1)
    lcl_data[ylid] = ds;
    barrier(CLK_LOCAL_MEM_FENCE);
    ds = (_FLOAT)0.;
#pragma unroll
    for(int i = 0; i < MIO_BN_N; i++)
    {
        ds += lcl_data[i];
    }
#endif // N
#else  // if not GCN

#if(MIO_BN_N > 16)
    regLDSreduce(&ds, lcl_data, ylid, 1);
#elif(MIO_BN_N > 1)
    lcl_data[ylid] = ds;
    barrier(CLK_LOCAL_MEM_FENCE);
    ds = (_FLOAT)0.;
#pragma unroll
    for(int i = 0; i < MIO_BN_N; i++)
    {
        ds += lcl_data[i];
    }
#endif // HW
#endif // GCN
    //===========================================
    barrier(CLK_LOCAL_MEM_FENCE);
    // Group level reduction
    // Need to reduce over all elements in NxHxW
    // move across the sections of an image in the mini_batch stack
    if(ylid < MIO_BN_N)
    {
        pscale = lcl_scale;
#pragma unroll
        for(unsigned int hw = 0; hw < MIO_BN_HW; hw++)
        {
            index         = ylid * MIO_BN_CHW + cidx + hw;
            tmp1          = mad(NHW, dyvalues[hw], -db);
            tmp2          = -(batchvalues[hw]) * ds;
            tmp3          = (pscale * invVar) * INHW;
            dx_out[index] = tmp3 * (tmp2 + tmp1);
        }
    }
    if(ylid == 0)
    {
        dbias[xgid]  = db;
        dscale[xgid] = ds;
    }

} // end spatial

#elif(MIO_BN_VARIANT == 3)

//=============== SINGLE WORKGROUP PER CHANNEL

__attribute__((reqd_work_group_size(MIO_BN_GRP0, MIO_BN_GRP1, MIO_BN_GRP2))) __kernel void
BatchNormBwdSpatial(const __global _FLOAT* __restrict x_in,
                    const __global _FLOAT* __restrict dy_in,
                    __global _FLOAT* __restrict dx_out,
                    const __global _FLOAT* bnScale,
                    __global _FLOAT* __restrict dscale,
                    __global _FLOAT* __restrict dbias,
#if(MIO_BN_USESAVED == 0)
                    double epsilon,
#elif(MIO_BN_USESAVED == 1)
                    const __global _FLOAT* savedMean,
                    const __global _FLOAT* savedInvVariance,
#endif
                    float INHW)
{

    // SPATIAL
    _FLOAT mean     = (_FLOAT)0.;
#if(MIO_BN_USESAVED == 0)
    _FLOAT variance = (_FLOAT)0.;
#endif
<<<<<<< HEAD
    _FLOAT invVar   = (_FLOAT)0.;
    _FLOAT pscale   = (_FLOAT)0.;
    _FLOAT elemStd  = (_FLOAT)0.;
    _FLOAT ds       = elemStd;
    _FLOAT db       = (_FLOAT)0.;
=======
    _FLOAT invVar   = 0.;
    _FLOAT pscale   = 0.;
    _FLOAT ds       = 0.;
    _FLOAT db       = 0.;
>>>>>>> 3785fd5d
#if(MIO_BN_N < MIO_BN_MAXN)
    _FLOAT batchvalues[MIO_BN_N];
    _FLOAT dyvalues[MIO_BN_N];
#endif

#ifdef __AMDGCN__
    unsigned int segment = MIO_BN_GRP1 >> 6;
#endif

    unsigned int ylid = get_local_id(1);
    unsigned int xgid = get_global_id(0);
    unsigned int index;
    unsigned int cidx = xgid * MIO_BN_HW;
    _FLOAT tmp1, tmp2, tmp3;

#if(MIO_BN_USESAVED == 1)
    __local _FLOAT lmean, lvar;
#endif

    _FLOAT NHW = (_FLOAT)MIO_BN_NHW;
    __local _FLOAT lcl_data[MIO_BN_LDS_SIZE];
    __local _FLOAT lcl_scale;

    if(ylid == 0)
    {
        lcl_scale = *(bnScale + xgid);

#if(MIO_BN_USESAVED == 1)

        lmean = *(savedMean + xgid);
        lvar  = *(savedInvVariance + xgid);
    }
    barrier(CLK_LOCAL_MEM_FENCE);
    mean   = lmean;
    invVar = lvar;
#else // recalc mean and variance

    } // end if(!lid)

    if(ylid < MIO_BN_HW)
    {
#pragma unroll
        for(int n = 0; n < MIO_BN_N; n++)
        {
            index                  = n * MIO_BN_CHW + cidx + ylid;
#if(MIO_BN_N < MIO_BN_MAXN)
            mean += batchvalues[n] = *(x_in + index);
            variance               = mad(batchvalues[n], batchvalues[n], variance);
#else
            _FLOAT in = *(x_in + index);
            mean += in;
            variance = mad(in, in, variance);
#endif
        }
    }
    else
    {
<<<<<<< HEAD
        mean = (_FLOAT)0.;
=======
        mean     = 0.;
        variance = 0.;
>>>>>>> 3785fd5d
    }

    // barrier(CLK_LOCAL_MEM_FENCE);
    lcl_data[ylid] = mean;
    barrier(CLK_LOCAL_MEM_FENCE);

#ifdef __AMDGCN__
    mean = (_FLOAT)0.;
    if(ylid < 64)
    {
        for(unsigned int red = 0; red < segment; red++)
        {
            mean += lcl_data[ylid * segment + red];
        }
    }
    else
    {
        mean = (_FLOAT)0.;
    }
    barrier(CLK_LOCAL_MEM_FENCE);
    lcl_data[ylid] = mean;
    barrier(CLK_LOCAL_MEM_FENCE);
    dppLDSReduce64(&mean, lcl_data, ylid, INHW);

#else
    for(unsigned int red = (MIO_BN_GRP1 >> 1); red > 256; red >>= 1)
    {
        if(ylid < red)
            lcl_data[ylid] += lcl_data[ylid + red];
        barrier(CLK_LOCAL_MEM_FENCE);
    }
    regLDSreduce(&mean, lcl_data, ylid, INHW);
#endif

    barrier(CLK_LOCAL_MEM_FENCE);
    lcl_data[ylid] = variance;
    barrier(CLK_LOCAL_MEM_FENCE);

#ifdef __AMDGCN__
    variance = (_FLOAT)0.;
    if(ylid < 64)
    {
        for(unsigned int red = 0; red < segment; red++)
        {
            variance += lcl_data[ylid * segment + red];
        }
    }
    else
    {
        variance = (_FLOAT)0.;
    }
    barrier(CLK_LOCAL_MEM_FENCE);
    lcl_data[ylid] = variance;
    barrier(CLK_LOCAL_MEM_FENCE);
    dppLDSReduce64(&variance, lcl_data, ylid, INHW);
#else
    for(unsigned int red = (MIO_BN_GRP1 >> 1); red > 256; red >>= 1)
    {
        if(ylid < red)
            lcl_data[ylid] += lcl_data[ylid + red];
        barrier(CLK_LOCAL_MEM_FENCE);
    }
    regLDSreduce(&variance, lcl_data, ylid, INHW);
#endif
    barrier(CLK_LOCAL_MEM_FENCE);
    variance = mad(-mean, mean, variance);
    invVar   = rsqrt(variance + epsilon);

#endif // !useSaved

    if(ylid < MIO_BN_HW)
    {
#pragma unroll
        for(unsigned int n = 0; n < MIO_BN_N; n++)
        {
            index             = n * MIO_BN_CHW + cidx + ylid;
#if(MIO_BN_N < MIO_BN_MAXN)
            db += dyvalues[n] = *(dy_in + index);

#if(MIO_BN_USESAVED == 1)
            batchvalues[n]    = (*(x_in + index) - mean) * invVar;
#else
            batchvalues[n] = (batchvalues[n] - mean) * invVar;
#endif // batchvalues is now xhat

            ds = mad(batchvalues[n], dyvalues[n], ds);
#else  // maxn
            db += *(dy_in + index);
            _FLOAT xhat = ((*(x_in + index) - mean) * invVar);
            ds           = mad(xhat, *(dy_in + index), ds);
#endif
        }
    }
    else
    {
        db = (_FLOAT)0.;
        ds = (_FLOAT)0.;
    }

    //===dBias reduction=======================
    // barrier(CLK_LOCAL_MEM_FENCE);
    lcl_data[ylid] = db;
    barrier(CLK_GLOBAL_MEM_FENCE | CLK_LOCAL_MEM_FENCE);

#ifdef __AMDGCN__
    db = (_FLOAT)0.;
    if(ylid < 64)
    {
        for(unsigned int red = 0; red < segment; red++)
        {
            db += lcl_data[ylid * segment + red];
        }
    }
    else
    {
        db = (_FLOAT)0.;
    }
    barrier(CLK_LOCAL_MEM_FENCE);
    lcl_data[ylid] = db;
    barrier(CLK_LOCAL_MEM_FENCE);
    dppLDSReduce64(&db, lcl_data, ylid, 1);
#else
    for(unsigned int red = (MIO_BN_GRP1 >> 1); red > 256; red >>= 1)
    {
        if(ylid < red)
            lcl_data[ylid] += lcl_data[ylid + red];
        barrier(CLK_LOCAL_MEM_FENCE);
    }
    regLDSreduce(&db, lcl_data, ylid, 1);
#endif
    //==========================================

    //===dScale reduction=======================
    barrier(CLK_LOCAL_MEM_FENCE);
    lcl_data[ylid] = ds;
    barrier(CLK_LOCAL_MEM_FENCE);

#ifdef __AMDGCN__
    ds = (_FLOAT)0.;
    if(ylid < 64)
    {
        for(unsigned int red = 0; red < segment; red++)
        {
            ds += lcl_data[ylid * segment + red];
        }
    }
    else
    {
        ds = (_FLOAT)0.;
    }
    barrier(CLK_LOCAL_MEM_FENCE);
    lcl_data[ylid] = ds;
    barrier(CLK_LOCAL_MEM_FENCE);
    dppLDSReduce64(&ds, lcl_data, ylid, 1);

#else
    for(unsigned int red = (MIO_BN_GRP1 >> 1); red > 256; red >>= 1)
    {
        if(ylid < red)
            lcl_data[ylid] += lcl_data[ylid + red];
        barrier(CLK_LOCAL_MEM_FENCE);
    }
    regLDSreduce(&ds, lcl_data, ylid, 1);
#endif
    //===========================================

    // Group level reduction
    // Need to reduce over all elements in NxHxW
    // move across the sections of an image in the mini_batch stack
    if(ylid < MIO_BN_HW)
    {
        pscale = lcl_scale;
#pragma unroll
        for(unsigned int n = 0; n < MIO_BN_N; n++)
        {
            index         = n * MIO_BN_CHW + cidx + ylid;
#if(MIO_BN_N < MIO_BN_MAXN)
            tmp1          = mad(NHW, dyvalues[n], -db);
            tmp2          = -(batchvalues[n]) * ds;
#else
            tmp1 = mad(NHW, *(dy_in + index), -db);
            tmp2 = -(*(x_in + index) - mean) * invVar * ds;
#endif
            tmp3          = (pscale * invVar) * INHW;
            dx_out[index] = tmp3 * (tmp2 + tmp1);
        }
    }
    if(ylid == 0)
    {
        dbias[xgid]  = db;
        dscale[xgid] = ds;
    }

} // end spatial

#elif(MIO_BN_VARIANT == 4)

#if(MIO_BN_USESAVED == 0)
__attribute__((reqd_work_group_size(MIO_BN_GRP0, MIO_BN_GRP1, MIO_BN_GRP2))) __kernel void
BatchNormBwdSpatialMean(const __global _FLOAT* __restrict in, __global _FLOAT* __restrict meanbuff)
{

    __local _FLOAT lcl_data[MIO_BN_LDS_SIZE];

    unsigned int ylid    = get_local_id(1);
    unsigned int ygrp_id = get_group_id(1);
    unsigned int xgid    = get_global_id(0);
    unsigned int ygid    = get_global_id(1);
    unsigned int ygrp_sz = get_local_size(1);
    unsigned int index;
    unsigned int cidx      = xgid * MIO_BN_HW;
    unsigned int meanindex = cidx + ygrp_sz * ygrp_id;
    _FLOAT mean            = (_FLOAT)0.;

    if(ygid < MIO_BN_HW)
    {
#pragma unroll
        for(unsigned int n = 0; n < MIO_BN_N; n++)
        {
            index = n * MIO_BN_CHW + cidx + ygid;
            mean += *(in + index);
        }
    }

    lcl_data[ylid] = mean;
    barrier(CLK_LOCAL_MEM_FENCE);

#ifdef __AMDGCN__
#pragma unroll
    for(unsigned int red = (MIO_BN_GRP1 >> 1); red > 32; red >>= 1)
    {
        if(ylid < red)
            lcl_data[ylid] += lcl_data[ylid + red];
        barrier(CLK_LOCAL_MEM_FENCE);
    }
    dppLDSReduce64(&mean, lcl_data, ylid, 1);

#else
    for(unsigned int red = (MIO_BN_GRP1 >> 1); red > 256; red >>= 1)
    {
        if(ylid < red)
            lcl_data[ylid] += lcl_data[ylid + red];
        barrier(CLK_LOCAL_MEM_FENCE);
    }
    regLDSreduce(&mean, lcl_data, ylid, 1);
#endif
    if(ylid == 0)
    {
        meanbuff[meanindex] = mean;
    }
} // end spatial mean kernel

__attribute__((reqd_work_group_size(MIO_BN_GRP0, MIO_BN_GRP1, MIO_BN_GRP2))) __kernel void
BatchNormBwdSpatialFinalMean(__global _FLOAT* __restrict meanvarbuff, float INHW)
{

    _FLOAT mean           = (_FLOAT)0.;
    unsigned int ylid     = get_local_id(1);
    unsigned int ygrp_id  = get_group_id(1);
    unsigned int xgid     = get_global_id(0);
    unsigned int ygrp_sz  = get_local_size(1);
    unsigned int yngrps   = get_num_groups(1);
    unsigned int cidx     = xgid * MIO_BN_HW;
    unsigned int commitID = 0;

    for(int gn = 0; gn < yngrps; gn++)
    {
        unsigned int offset    = gn * ygrp_sz + ylid;
        unsigned int meanindex = cidx + ygrp_sz * offset;
        if(offset < yngrps)
        { // modify to span larger number of groups
            mean += *(meanvarbuff + meanindex);
        }
    }

#if(MIO_BN_NGRPS > 64)
    __local _FLOAT lcl_data[MIO_BN_LDS_SIZE];
    lcl_data[ylid] = mean;
    barrier(CLK_LOCAL_MEM_FENCE);
#ifdef __AMDGCN__
#pragma unroll
    for(unsigned int red = (MIO_BN_GRP1 >> 1); red > 32; red >>= 1)
    {
        if(ylid < red)
            lcl_data[ylid] += lcl_data[ylid + red];
        barrier(CLK_LOCAL_MEM_FENCE);
    }
    dppLDSReduce64(&mean, lcl_data, ylid, INHW);
#else
    for(unsigned int red = (MIO_BN_GRP1 >> 1); red > 256; red >>= 1)
    {
        if(ylid < red)
            lcl_data[ylid] += lcl_data[ylid + red];
        barrier(CLK_LOCAL_MEM_FENCE);
    }
    regLDSreduce(&mean, lcl_data, ylid, INHW);
#endif

#elif(MIO_BN_NGRPS <= 64)

#ifdef __AMDGCN__
    dppRegReduce64(&mean, INHW);
    commitID = 63;
#else
    __local _FLOAT lcl_data[MIO_BN_LDS_SIZE];
    regLDSreduce(&mean, lcl_data, ylid, INHW);
    commitID = 0;
#endif
#else
#ifdef __AMDGCN__
    dppRegReduce16(&mean, INHW);
#else
    __local _FLOAT lcl_data[MIO_BN_LDS_SIZE];
    lcl_data[ylid] = mean;
    barrier(CLK_LOCAL_MEM_FENCE);
    mean = (_FLOAT)0.;
#pragma unroll
    for(int i = 0; i < MIO_BN_NGRPS; i++)
    {
        mean += lcl_data[i];
    }
    mean *= INHW;
#endif
    commitID = 0;
#endif

    if(ylid == commitID)
    {
        unsigned int meanstashindex = cidx + ygrp_sz * ygrp_id + 1;
        meanvarbuff[meanstashindex] = mean; // stash mean
    }
}

__attribute__((reqd_work_group_size(MIO_BN_GRP0, MIO_BN_GRP1, MIO_BN_GRP2))) __kernel void
BatchNormBwdSpatialVariance(const __global _FLOAT* __restrict in, /* x input */
                            __global _FLOAT* __restrict meanvarbuff)
{

    // SPATIAL
    _FLOAT variance = (_FLOAT)0.;
    _FLOAT mean, elemStd;

    __local _FLOAT lcl_data[MIO_BN_LDS_SIZE];
    __local _FLOAT lcl_mean;
    unsigned int ylid    = get_local_id(1);
    unsigned int ygrp_id = get_group_id(1);
    unsigned int xgid    = get_global_id(0);
    unsigned int ygid    = get_global_id(1);
    unsigned int ygrp_sz = get_local_size(1);
    unsigned int cidx    = xgid * MIO_BN_HW;
    unsigned int index;

    unsigned int meanstashindex = cidx + ygrp_sz * ygrp_id + 1;

    if(ylid == 0)
    {
        lcl_mean = *(meanvarbuff + meanstashindex); // load stashed mean
    }
    barrier(CLK_LOCAL_MEM_FENCE);

    if(ygid < MIO_BN_HW)
    {
        mean = lcl_mean;
#pragma unroll
        for(unsigned int n = 0; n < MIO_BN_N; n++)
        {
            index    = n * MIO_BN_CHW + cidx + ygid;
            elemStd  = (*(in + index) - mean);
            variance = mad(elemStd, elemStd, variance);
        }
    }

    lcl_data[ylid] = variance;
    barrier(CLK_LOCAL_MEM_FENCE);

#ifdef __AMDGCN__
#pragma unroll
    for(unsigned int red = (MIO_BN_GRP1 >> 1); red > 32; red >>= 1)
    {
        if(ylid < red)
            lcl_data[ylid] += lcl_data[ylid + red];
        barrier(CLK_LOCAL_MEM_FENCE);
    }
    dppLDSReduce64(&variance, lcl_data, ylid, 1);

#else
    for(unsigned int red = (MIO_BN_GRP1 >> 1); red > 256; red >>= 1)
    {
        if(ylid < red)
            lcl_data[ylid] += lcl_data[ylid + red];
        barrier(CLK_LOCAL_MEM_FENCE);
    }
    regLDSreduce(&variance, lcl_data, ylid, 1);

#endif

    if(ylid == 0)
    {
        unsigned int varindex = cidx + ygrp_sz * ygrp_id + 2;
        meanvarbuff[varindex] = variance; // pre-stage for group reduction
    }

} // end spatial variance

__attribute__((reqd_work_group_size(MIO_BN_GRP0, MIO_BN_GRP1, MIO_BN_GRP2))) __kernel void
BatchNormBwdSpatialFinalVariance(__global _FLOAT* __restrict varbuff, float INHW, double epsilon)
{

    // SPATIAL
    __private _FLOAT variance    = (_FLOAT)0.;
    __private _FLOAT invVariance = (_FLOAT)0.;

    unsigned int ylid          = get_local_id(1);
    unsigned int ygrp_id       = get_group_id(1);
    unsigned int xgid          = get_global_id(0);
    unsigned int ygrp_sz       = get_local_size(1);
    unsigned int yngrps        = get_num_groups(1);
    unsigned int cidx          = xgid * MIO_BN_HW;
    unsigned int varstashindex = cidx + ygrp_sz * ygrp_id + 3;
    unsigned int commitID      = 0;

    for(int gn = 0; gn < yngrps; gn++)
    {
        unsigned int offset   = gn * ygrp_sz + ylid;
        unsigned int varindex = cidx + ygrp_sz * offset + 2;
        if(offset < yngrps)
        {                                      // modified to span larger number of groups
            variance += *(varbuff + varindex); // load per group variance
        }
    }

#if(MIO_BN_NGRPS > 256)
    __local _FLOAT lcl_data[MIO_BN_LDS_SIZE];
    lcl_data[ylid] = variance;
    barrier(CLK_LOCAL_MEM_FENCE);

#ifdef __AMDGCN__
#pragma unroll
    for(unsigned int red = (MIO_BN_GRP1 >> 1); red > 32; red >>= 1)
    {
        if(ylid < red)
            lcl_data[ylid] += lcl_data[ylid + red];
        barrier(CLK_LOCAL_MEM_FENCE);
    }
    dppLDSReduce64(&variance, lcl_data, ylid, INHW);
#else
    for(unsigned int red = (MIO_BN_GRP1 >> 1); red > 256; red >>= 1)
    {
        if(ylid < red)
            lcl_data[ylid] += lcl_data[ylid + red];
        barrier(CLK_LOCAL_MEM_FENCE);
    }
    regLDSreduce(&variance, lcl_data, ylid, INHW);
#endif
#elif(MIO_BN_NGRPS > 64)
    __local _FLOAT lcl_data[MIO_BN_LDS_SIZE];
    lcl_data[ylid] = variance;
    barrier(CLK_LOCAL_MEM_FENCE);

#ifdef __AMDGCN__
    commitID = 63;
#pragma unroll
    for(unsigned int red = 128; red > 32; red >>= 1)
    {
        if(ylid < red)
            lcl_data[ylid] += lcl_data[ylid + red];
        barrier(CLK_LOCAL_MEM_FENCE);
    }
    dppLDSReduce64(&variance, lcl_data, ylid, INHW);
#else
    regLDSreduce(&variance, lcl_data, ylid, INHW);
#endif

#elif(MIO_BN_NGRPS > 16)

#ifdef __AMDGCN__
    commitID = 63;
    dppRegReduce64(&variance, INHW);
#else
    __local _FLOAT lcl_data[MIO_BN_LDS_SIZE];
    commitID = 0;
    regLDSreduce(&variance, lcl_data, ylid, INHW);
#endif

#else //(MIO_BN_NGRPS <= 16)
    commitID = 0;

#ifdef __AMDGCN__
    dppRegReduce16(&variance, INHW);
#else
    __local _FLOAT lcl_data[16];
    lcl_data[ylid] = variance;
    barrier(CLK_LOCAL_MEM_FENCE);
    variance = (_FLOAT)0.;
#pragma unroll
    for(int i = 0; i < MIO_BN_NGRPS; i++)
    {
        variance += lcl_data[i];
    }
    variance *= INHW;
#endif

#endif // end if MIO_BN_NGRPS
    invVariance = rsqrt(variance + epsilon);
    if(ylid == commitID)
    {
        varbuff[varstashindex] = invVariance; // stash mean
    }
}

#endif // end USESAVED == 0

// This kernel is independent of others
// Partial summation of dBias = sum(dY)
__attribute__((reqd_work_group_size(MIO_BN_GRP0, MIO_BN_GRP1, MIO_BN_GRP2))) __kernel void
BatchNormBwdSpatialDBias(const __global _FLOAT* __restrict dy_in,
                         __global _FLOAT* __restrict dbiasbuff)
{

    __local _FLOAT lcl_data[MIO_BN_LDS_SIZE];

    unsigned int xgid    = get_global_id(0);
    unsigned int ylid    = get_local_id(1);
    unsigned int ygrp_id = get_group_id(1);
    unsigned int ygid    = get_global_id(1);
    unsigned int ygrp_sz = get_local_size(1);
    unsigned int index;
    unsigned int cidx = xgid * MIO_BN_HW;
    _FLOAT dbias      = (_FLOAT)0.;

    if(ygid < MIO_BN_HW)
    {
#pragma unroll
        for(unsigned int n = 0; n < MIO_BN_N; n++)
        {
            index = n * MIO_BN_CHW + cidx + ygid;
            dbias += *(dy_in + index);
        }
    }

    lcl_data[ylid] = dbias;
    barrier(CLK_LOCAL_MEM_FENCE);

#ifdef __AMDGCN__
#pragma unroll
    for(unsigned int red = (MIO_BN_GRP1 >> 1); red > 32; red >>= 1)
    {
        if(ylid < red)
            lcl_data[ylid] += lcl_data[ylid + red];
        barrier(CLK_LOCAL_MEM_FENCE);
    }
    dppLDSReduce64(&dbias, lcl_data, ylid, 1);

#else
#pragma unroll
    for(unsigned int red = (MIO_BN_GRP1 >> 1); red > 256; red >>= 1)
    {
        if(ylid < red)
            lcl_data[ylid] += lcl_data[ylid + red];
        barrier(CLK_LOCAL_MEM_FENCE);
    }
    regLDSreduce(&dbias, lcl_data, ylid, 1);

#endif

    if(ylid == 0)
    {
        unsigned int biasstashindex = cidx + ygrp_sz * ygrp_id + 6;
        dbiasbuff[biasstashindex]   = dbias;
    }
} // end spatial dbias kernel

__attribute__((reqd_work_group_size(MIO_BN_GRP0, MIO_BN_GRP1, MIO_BN_GRP2))) __kernel void
BatchNormBwdSpatialFinalDBias(__global _FLOAT* buff, __global _FLOAT* delta_bias)
{

    _FLOAT db = (_FLOAT)0.;

    unsigned int ylid    = get_local_id(1);
    unsigned int xgid    = get_global_id(0);
    unsigned int ygid    = get_global_id(1);
    unsigned int ygrp_sz = get_local_size(1);
    unsigned int yngrps  = get_num_groups(1);
    int cidx             = MIO_BN_HW * xgid;

    for(int gn = 0; gn < yngrps; gn++)
    {
        unsigned int offset    = gn * ygrp_sz + ylid;
        unsigned int betaindex = cidx + ygrp_sz * offset + 6; // 1;
        if(offset < yngrps)
        { // modify to span larger number of groups
            db += buff[betaindex];
        }
    }

#if(MIO_BN_NGRPS > 64)
    __local _FLOAT lcl_data[MIO_BN_LDS_SIZE];
    lcl_data[ylid] = db;
    barrier(CLK_LOCAL_MEM_FENCE);
#ifdef __AMDGCN__
#pragma unroll
    for(unsigned int red = (MIO_BN_GRP1 >> 1); red > 32; red >>= 1)
    {
        if(ylid < red)
            lcl_data[ylid] += lcl_data[ylid + red];
        barrier(CLK_LOCAL_MEM_FENCE);
    }
    dppLDSReduce64(&db, lcl_data, ylid, 1);
#else  // GCN
    for(unsigned int red = (MIO_BN_GRP1 >> 1); red > 256; red >>= 1)
    {
        if(ylid < red)
            lcl_data[ylid] += lcl_data[ylid + red];
        barrier(CLK_LOCAL_MEM_FENCE);
    }
    regLDSreduce(&db, lcl_data, ylid, 1);
#endif // GCN

#elif(MIO_BN_NGRPS <= 64)
#ifdef __AMDGCN__
    dppRegReduce64(&db, 1);
#else // GCN
    __local _FLOAT lcl_data[MIO_BN_LDS_SIZE];
    regLDSreduce(&db, lcl_data, ylid, 1);
#endif // GCN
#else  // NGRPS
#ifdef __AMDGCN__
    dppRegReduce16(&db, 1);
#else // GCN
    __local _FLOAT lcl_data[MIO_BN_LDS_SIZE];
    lcl_data[ylid] = db;
    barrier(CLK_LOCAL_MEM_FENCE);
    db = (_FLOAT)0.;
#pragma unroll
    for(int i = 0; i < MIO_BN_NGRPS; i++)
    {
        db += lcl_data[i];
    }
#endif // GCN
#endif // NGRPS

    if(ygid == 0)
        delta_bias[xgid] = db;
}

__attribute__((reqd_work_group_size(MIO_BN_GRP0, MIO_BN_GRP1, MIO_BN_GRP2))) __kernel void
BatchNormBwdSpatialDScale(const __global _FLOAT* x_in,
                          const __global _FLOAT* dy_in,
                          __global _FLOAT* buff
#if(MIO_BN_USESAVED == 1)

                          ,
                          const __global _FLOAT* savedMean,
                          const __global _FLOAT* savedInvVariance
#endif
                          )
{

    __local _FLOAT lcl_data[MIO_BN_LDS_SIZE];

    int ylid    = get_local_id(1); // accumilate / reduction
    int ygrp_id = get_group_id(1);
    int xgid    = get_global_id(0);
    int ygid    = get_global_id(1);
    int ygrp_sz = get_local_size(1);
    int cidx    = MIO_BN_HW * xgid;
    unsigned int index, ncIdx;

    _FLOAT mean    = (_FLOAT)0.;
    _FLOAT invVar  = (_FLOAT)0.;
    _FLOAT elemStd = (_FLOAT)0.;
    _FLOAT xhat    = (_FLOAT)0.;
    _FLOAT dscale  = (_FLOAT)0.;

    __local _FLOAT lmean, livar;

    if(ylid == 0)
    {
#if(MIO_BN_USESAVED == 0)
        unsigned int meanstashindex = cidx + ygrp_sz * ygrp_id + 1;
        unsigned int varstashindex  = cidx + ygrp_sz * ygrp_id + 3;
        lmean                       = *(buff + meanstashindex); // load stashed mean
        livar                       = *(buff + varstashindex);
#else  // NO SAVED
        lmean = savedMean[xgid];
        livar = savedInvVariance[xgid];
#endif // SAVED
    }
    barrier(CLK_LOCAL_MEM_FENCE);
    // Need to reduce over all elements in NxHxW
    // move across the sections of an image in the mini_batch stack
    if(ygid < MIO_BN_HW)
    {
        mean   = lmean;
        invVar = livar;
#pragma unroll
        for(unsigned int n = 0; n < MIO_BN_N; n++)
        { // apply normalization
            ncIdx   = n * MIO_BN_CHW + cidx;
            index   = ncIdx + ygid;
            elemStd = *(x_in + index) - mean; // (x_i - mean)
            xhat    = elemStd * invVar;
            dscale  = mad(xhat, dy_in[index], dscale);
            // dscale += 1.;
        } // end for
    }     // end if

    barrier(CLK_LOCAL_MEM_FENCE);
    lcl_data[ylid] = dscale;
    barrier(CLK_LOCAL_MEM_FENCE);

#ifdef __AMDGCN__
#pragma unroll
    for(unsigned int red = (MIO_BN_GRP1 >> 1); red > 32; red >>= 1)
    {
        if(ylid < red)
            lcl_data[ylid] += lcl_data[ylid + red];
        barrier(CLK_LOCAL_MEM_FENCE);
    }
    dppLDSReduce64(&dscale, lcl_data, ylid, 1);

#else // GCN
#pragma unroll
    for(unsigned int red = (MIO_BN_GRP1 >> 1); red > 256; red >>= 1)
    {
        if(ylid < red)
            lcl_data[ylid] += lcl_data[ylid + red];
        barrier(CLK_LOCAL_MEM_FENCE);
    }
    regLDSreduce(&dscale, lcl_data, ylid, 1);

#endif // GCN
    if(ylid == 0)
    {
        unsigned int gammaindex = cidx + ygrp_sz * ygrp_id + 4;
        buff[gammaindex]        = dscale;
    }
}

__attribute__((reqd_work_group_size(MIO_BN_GRP0, MIO_BN_GRP1, MIO_BN_GRP2))) __kernel void
BatchNormBwdSpatialFinalDScale(__global _FLOAT* buff, __global _FLOAT* delta_scale)
{

    __private _FLOAT ds  = (_FLOAT)0.;
    unsigned int ylid    = get_local_id(1);
    unsigned int xgid    = get_global_id(0);
    unsigned int ygid    = get_global_id(1);
    unsigned int ygrp_sz = get_local_size(1);
    unsigned int yngrps  = get_num_groups(1);
    int cidx             = MIO_BN_HW * xgid;

#pragma unroll
    for(int gn = 0; gn < MIO_BN_NGRPS; gn++)
    {
        unsigned int offset = gn * ygrp_sz + ylid;
        if(offset < yngrps)
        { // modify to span larger number of groups
            unsigned int gammaindex = cidx + ygrp_sz * offset + 4;
            ds += *(buff + gammaindex);
        }
    }

#if(MIO_BN_NGRPS > 64)
    __local _FLOAT lcl_data[MIO_BN_LDS_SIZE];
    lcl_data[ylid] = ds;
    barrier(CLK_LOCAL_MEM_FENCE);
#ifdef __AMDGCN__
#pragma unroll
    for(unsigned int red = (MIO_BN_GRP1 >> 1); red > 32; red >>= 1)
    {
        if(ylid < red)
            lcl_data[ylid] += lcl_data[ylid + red];
        barrier(CLK_LOCAL_MEM_FENCE);
    }
    dppLDSReduce64(&ds, lcl_data, ylid, 1);
#else  // GCN
    for(unsigned int red = (MIO_BN_GRP1 >> 1); red > 256; red >>= 1)
    {
        if(ylid < red)
            lcl_data[ylid] += lcl_data[ylid + red];
        barrier(CLK_LOCAL_MEM_FENCE);
    }
    regLDSreduce(&ds, lcl_data, ylid, 1);
#endif // GCN

#elif(MIO_BN_NGRPS <= 64)

#ifdef __AMDGCN__
    dppRegReduce64(&ds, 1);
#else // GCN
    __local _FLOAT lcl_data[MIO_BN_LDS_SIZE];
    regLDSreduce(&ds, lcl_data, ylid, 1);
#endif // GCN
#else  // else < 16

#ifdef __AMDGCN__
    dppRegReduce16(&ds, 1);
#else // GCN
    __local _FLOAT lcl_data[MIO_BN_LDS_SIZE];
    lcl_data[ylid] = ds;
    barrier(CLK_LOCAL_MEM_FENCE);
    ds = (_FLOAT)0.;
#pragma unroll
    for(int i = 0; i < MIO_BN_NGRPS; i++)
    {
        ds += lcl_data[i];
    }
#endif // end AMDGCN
#endif // NGRPS

    if(ygid == 0)
        delta_scale[xgid] = ds;
}

__attribute__((reqd_work_group_size(MIO_BN_GRP0, MIO_BN_GRP1, MIO_BN_GRP2))) __kernel void
BatchNormBwdSpatialDX(const __global _FLOAT* x_in,
                      const __global _FLOAT* dy_in,
                      __global _FLOAT* dx_out,
                      const __global _FLOAT* bnScale,
                      __global _FLOAT* delta_scale,
                      __global _FLOAT* delta_bias,
#if(MIO_BN_USESAVED == 1)
                      const __global _FLOAT* savedMean,
                      const __global _FLOAT* savedInvVariance,
#endif
                      _FLOAT INHW)
{

    int xgid = get_global_id(0);
    int ygid = get_global_id(1);
    int cidx = MIO_BN_HW * xgid;
    unsigned int index;
    _FLOAT mean, invVar;
    _FLOAT elemStd, xhat;
    _FLOAT scale, dscale, dbias;
    _FLOAT tmp1, tmp2, tmp3;
    _FLOAT NHW = (_FLOAT)MIO_BN_NHW;

    local _FLOAT lscale, ldscale, ldbias, lmean, livar;

    if(get_local_id(1) == 0)
    {

#if(MIO_BN_USESAVED == 0)
        int ygrp_id                 = get_group_id(1);
        int ygrp_sz                 = get_local_size(1);
        unsigned int meanstashindex = cidx + ygrp_sz * ygrp_id + 1;
        unsigned int varstashindex  = cidx + ygrp_sz * ygrp_id + 3;
        lmean                       = *(dx_out + meanstashindex); // load stashed mean
        livar                       = *(dx_out + varstashindex);
#else  // SAVED
        lmean = *(savedMean + xgid);
        livar = *(savedInvVariance + xgid);
#endif // SAVED
        lscale                      = *(bnScale + xgid);
        ldscale                     = *(delta_scale + xgid);
        ldbias                      = *(delta_bias + xgid);
    }
    barrier(CLK_LOCAL_MEM_FENCE);
    //________________________________________________
    // Group level reduction
    // Need to reduce over all elements in NxHxW
    // move across the sections of an image in the mini_batch stack
    if(ygid < MIO_BN_HW)
    {

        mean   = lmean;
        invVar = livar;
        scale  = lscale;
        dscale = ldscale;
        dbias  = ldbias;

#pragma unroll
        for(unsigned int n = 0; n < MIO_BN_N; n++)
        { // apply normalization
            index         = n * MIO_BN_CHW + cidx + ygid;
            elemStd       = *(x_in + index) - mean; // (x_i - mean)
            xhat          = elemStd * invVar;       // recalculating this again...
            tmp1          = mad(NHW, *(dy_in + index), -dbias);
            tmp2          = -xhat * dscale;
            tmp3          = scale * invVar * INHW;
            dx_out[index] = tmp3 * (tmp2 + tmp1);
        }
    }
}

//============================================================

#elif(MIO_BN_VARIANT == 5)

#define MIO_BN_REM (MIO_BN_NHW - ((MIO_BN_NHW / MIO_BN_GRP0) * MIO_BN_GRP0))
#define MIO_BN_LESS (MIO_BN_NHW - MIO_BN_REM)

__attribute__((reqd_work_group_size(MIO_BN_GRP0, MIO_BN_GRP1, MIO_BN_GRP2))) __kernel void
BatchNormBwdSpatial(const __global _FLOAT* __restrict x_in,
                    const __global _FLOAT* __restrict dy_in,
                    __global _FLOAT* __restrict dx_out,
                    const __global _FLOAT* bnScale,
                    __global _FLOAT* __restrict dscale,
                    __global _FLOAT* __restrict dbias,
#if(MIO_BN_USESAVED == 0)
                    double epsilon,
#elif(MIO_BN_USESAVED == 1)
                    const __global _FLOAT* savedMean,
                    const __global _FLOAT* savedInvVariance,
#endif
                    float INHW)
{

    // SPATIAL
    _FLOAT mean   = 0.;
    _FLOAT invVar = 0.;
    _FLOAT pscale = 0.;
    _FLOAT db     = 0.;
    _FLOAT ds     = 0.;

#if(MIO_BN_USESAVED == 1)
    __local _FLOAT lmean, lvar;
#endif

    __local _FLOAT lcl_scale;
    __local _FLOAT lcl_data[MIO_BN_LDS_SIZE];

    _FLOAT NHW = (_FLOAT)MIO_BN_NHW;

    unsigned int index = 0;
    unsigned int lid   = get_local_id(0);
    unsigned int grpid = get_group_id(0);
    unsigned int chwid = grpid * MIO_BN_HW;
    unsigned int nidx  = 0;
    unsigned int hwidx = 0;

    if(lid == 0)
    {
        lcl_scale = *(bnScale + grpid);
#if(MIO_BN_USESAVED == 1)
        lmean     = *(savedMean + grpid);
        lvar      = *(savedInvVariance + grpid);
#endif
    }
    barrier(CLK_LOCAL_MEM_FENCE);

#if(MIO_BN_USESAVED == 0)

    _FLOAT in       = 0.;
    _FLOAT variance = 0.;
    //==== CALC MEAN =======================
    mean = 0.;

#pragma unroll
    for(unsigned int k = lid; k < MIO_BN_LESS; k += MIO_BN_GRP0)
    {
        nidx  = iDiv(k, MIO_BN_HW);
        hwidx = iMod(k, nidx, MIO_BN_HW);
        index = nidx * MIO_BN_CHW + chwid + hwidx;
        in    = *(x_in + index);
        mean += in;
        variance = mad(in, in, variance);
    }
#if(MIO_BN_REM)
    nidx  = iDiv(MIO_BN_LESS + lid, MIO_BN_HW);
    hwidx = iMod(MIO_BN_LESS + lid, nidx, MIO_BN_HW);
    index = nidx * MIO_BN_CHW + grpid * MIO_BN_HW + hwidx;
    in    = (index < MIO_BN_NCHW) ? *(x_in + index) : 0.;
    mean += in;
    variance      = mad(in, in, variance);
#endif
    lcl_data[lid] = mean;
    barrier(CLK_LOCAL_MEM_FENCE);

#ifdef __AMDGCN__
#pragma unroll
    for(unsigned int red = (MIO_BN_GRP0 >> 1); red > 32; red >>= 1)
    {
        if(lid < red)
            lcl_data[lid] += lcl_data[lid + red];
        barrier(CLK_LOCAL_MEM_FENCE);
    }
    dppLDSReduce64(&mean, lcl_data, lid, INHW);
#else
    for(unsigned int red = (MIO_BN_GRP0 >> 1); red > 256; red >>= 1)
    {
        if(lid < red)
            lcl_data[lid] += lcl_data[lid + red];
        barrier(CLK_LOCAL_MEM_FENCE);
    }
    regLDSreduce(&mean, lcl_data, lid, INHW);

#endif
    barrier(CLK_LOCAL_MEM_FENCE);
    lcl_data[lid] = variance;
    barrier(CLK_LOCAL_MEM_FENCE);

#ifdef __AMDGCN__
#pragma unroll
    for(unsigned int red = (MIO_BN_GRP0 >> 1); red > 32; red >>= 1)
    {
        if(lid < red)
            lcl_data[lid] += lcl_data[lid + red];
        barrier(CLK_LOCAL_MEM_FENCE);
    }
    dppLDSReduce64(&variance, lcl_data, lid, INHW);
#else
    for(unsigned int red = (MIO_BN_GRP0 >> 1); red > 256; red >>= 1)
    {
        if(lid < red)
            lcl_data[lid] += lcl_data[lid + red];
        barrier(CLK_LOCAL_MEM_FENCE);
    }
    regLDSreduce(&variance, lcl_data, lid, INHW);
#endif
    barrier(CLK_LOCAL_MEM_FENCE);
    variance = mad(-mean, mean, variance);
    invVar   = rsqrt(variance + epsilon);

#else // MIO_BN_USESAVED == 1

    mean   = lmean;
    invVar = lvar;

#endif
    barrier(CLK_LOCAL_MEM_FENCE);
    ds             = 0.;
    db             = 0.;
    _FLOAT dyvalue = 0.;
    _FLOAT xhat    = 0.;

#pragma unroll
    for(unsigned int k = lid; k < MIO_BN_LESS; k += MIO_BN_GRP0)
    {
        nidx    = iDiv(k, MIO_BN_HW);
        hwidx   = iMod(k, nidx, MIO_BN_HW);
        index   = nidx * MIO_BN_CHW + chwid + hwidx;
        dyvalue = *(dy_in + index);
        xhat    = *(x_in + index);
        xhat -= mean;
        xhat *= invVar;
        db += dyvalue;
        ds = mad(xhat, dyvalue, ds);
    }

#if(MIO_BN_REM)
    nidx  = iDiv(MIO_BN_LESS + lid, MIO_BN_HW);
    hwidx = iMod(MIO_BN_LESS + lid, nidx, MIO_BN_HW);
    index = nidx * MIO_BN_CHW + chwid + hwidx;
    if(index < MIO_BN_NCHW)
    {
        dyvalue = *(dy_in + index);
        xhat    = *(x_in + index);
        xhat -= mean;
        xhat *= invVar;
        db += dyvalue;
        ds = mad(xhat, dyvalue, ds);
    }
#endif
    // barrier(CLK_LOCAL_MEM_FENCE);
    lcl_data[lid] = db;
    barrier(CLK_LOCAL_MEM_FENCE);

//===dBias reduction=======================
#ifdef __AMDGCN__
#pragma unroll
    for(unsigned int red = (MIO_BN_GRP0 >> 1); red > 32; red >>= 1)
    {
        if(lid < red)
            lcl_data[lid] += lcl_data[lid + red];
        barrier(CLK_LOCAL_MEM_FENCE);
    }
    dppLDSReduce64(&db, lcl_data, lid, 1);
#else
    for(unsigned int red = (MIO_BN_GRP0 >> 1); red > 256; red >>= 1)
    {
        if(lid < red)
            lcl_data[lid] += lcl_data[lid + red];
        barrier(CLK_LOCAL_MEM_FENCE);
    }
    regLDSreduce(&db, lcl_data, lid, 1);
#endif
    barrier(CLK_LOCAL_MEM_FENCE);

    //===dScale reduction=======================
    lcl_data[lid] = ds;
    barrier(CLK_LOCAL_MEM_FENCE);
#ifdef __AMDGCN__
#pragma unroll
    for(unsigned int red = (MIO_BN_GRP0 >> 1); red > 32; red >>= 1)
    {
        if(lid < red)
            lcl_data[lid] += lcl_data[lid + red];
        barrier(CLK_LOCAL_MEM_FENCE);
    }
    dppLDSReduce64(&ds, lcl_data, lid, 1);
#else
    for(unsigned int red = (MIO_BN_GRP0 >> 1); red > 256; red >>= 1)
    {
        if(lid < red)
            lcl_data[lid] += lcl_data[lid + red];
        barrier(CLK_LOCAL_MEM_FENCE);
    }
    regLDSreduce(&ds, lcl_data, lid, 1);
#endif

    //===========================================
    barrier(CLK_LOCAL_MEM_FENCE);
    pscale = lcl_scale;

#pragma unroll
    for(unsigned int k = lid; k < MIO_BN_LESS; k += MIO_BN_GRP0)
    {
        nidx    = iDiv(k, MIO_BN_HW);
        hwidx   = iMod(k, nidx, MIO_BN_HW);
        index   = nidx * MIO_BN_CHW + chwid + hwidx;
        dyvalue = *(dy_in + index);
        xhat    = *(x_in + index);
        xhat -= mean;
        xhat *= invVar;
        _FLOAT tmp1       = mad(NHW, dyvalue, -db);
        _FLOAT tmp2       = -xhat * ds;
        _FLOAT tmp3       = pscale * invVar * INHW;
        *(dx_out + index) = tmp3 * (tmp2 + tmp1);
    }

#if(MIO_BN_REM)
    nidx  = iDiv(MIO_BN_LESS + lid, MIO_BN_HW);
    hwidx = iMod(MIO_BN_LESS + lid, nidx, MIO_BN_HW);
    index = nidx * MIO_BN_CHW + chwid + hwidx;
    if(index < MIO_BN_NCHW)
    {
        dyvalue = *(dy_in + index);
        xhat    = *(x_in + index);
        xhat -= mean;
        xhat *= invVar;
        _FLOAT tmp1       = mad(NHW, dyvalue, -db);
        _FLOAT tmp2       = -xhat * ds;
        _FLOAT tmp3       = pscale * invVar * INHW;
        *(dx_out + index) = tmp3 * (tmp2 + tmp1);
    }
#endif

    if(lid == 0)
    {
        *(dbias + grpid)  = db;
        *(dscale + grpid) = ds;
    }
}

#elif(MIO_BN_VARIANT == 6)

__attribute__((reqd_work_group_size(MIO_BN_GRP0, MIO_BN_GRP1, MIO_BN_GRP2))) __kernel void
BatchNormBwdSpatial(const __global _FLOAT* __restrict x_in,
                    const __global _FLOAT* __restrict dy_in,
                    __global _FLOAT* __restrict dx_out,
                    const __global _FLOAT* bnScale,
                    __global _FLOAT* __restrict dscale,
                    __global _FLOAT* __restrict dbias,
#if(MIO_BN_USESAVED == 0)
                    double epsilon,
#elif(MIO_BN_USESAVED == 1)
                    const __global _FLOAT* savedMean,
                    const __global _FLOAT* savedInvVariance,
#endif
                    float INHW)
{

    // SPATIAL
    _FLOAT mean   = 0.;
    _FLOAT invVar = 0.;
    _FLOAT pscale = 0.;
    _FLOAT db     = 0.;
    _FLOAT ds     = 0.;

#if(MIO_BN_USESAVED == 1)
    __local _FLOAT lmean, lvar;
#endif

    __local _FLOAT lcl_scale;
    __local _FLOAT lcl_data[MIO_BN_LDS_SIZE];

    _FLOAT NHW = (_FLOAT)MIO_BN_NHW;

    unsigned int index = 0;
    unsigned int lid   = get_local_id(0);
    unsigned int grpid = get_group_id(0);
    unsigned int chwid = grpid * MIO_BN_HW;

    if(lid == 0)
    {
        lcl_scale = *(bnScale + grpid);
#if(MIO_BN_USESAVED == 1)
        lmean     = *(savedMean + grpid);
        lvar      = *(savedInvVariance + grpid);
#endif
    }
    barrier(CLK_LOCAL_MEM_FENCE);

#if(MIO_BN_USESAVED == 0)

    _FLOAT in       = 0.;
    _FLOAT variance = 0.;
    //==== CALC MEAN =======================
    mean = 0.;

#pragma unroll
    for(unsigned int n = 0; n < MIO_BN_N; n++)
    {
        for(unsigned int hw = lid; hw < MIO_BN_HW; hw += MIO_BN_GRP0)
        {

            index = n * MIO_BN_CHW + chwid + hw;
            in    = (index < MIO_BN_NCHW) ? *(x_in + index) : 0.;
            mean += in;
            variance = mad(in, in, variance);
        }
    }
    lcl_data[lid] = mean;
    barrier(CLK_LOCAL_MEM_FENCE);

#ifdef __AMDGCN__
#pragma unroll
    for(unsigned int red = (MIO_BN_GRP0 >> 1); red > 32; red >>= 1)
    {
        if(lid < red)
            lcl_data[lid] += lcl_data[lid + red];
        barrier(CLK_LOCAL_MEM_FENCE);
    }
    dppLDSReduce64(&mean, lcl_data, lid, INHW);
#else
    for(unsigned int red = (MIO_BN_GRP0 >> 1); red > 256; red >>= 1)
    {
        if(lid < red)
            lcl_data[lid] += lcl_data[lid + red];
        barrier(CLK_LOCAL_MEM_FENCE);
    }
    regLDSreduce(&mean, lcl_data, lid, INHW);

#endif

    barrier(CLK_LOCAL_MEM_FENCE);
    lcl_data[lid] = variance;
    barrier(CLK_LOCAL_MEM_FENCE);

#ifdef __AMDGCN__
#pragma unroll
    for(unsigned int red = (MIO_BN_GRP0 >> 1); red > 32; red >>= 1)
    {
        if(lid < red)
            lcl_data[lid] += lcl_data[lid + red];
        barrier(CLK_LOCAL_MEM_FENCE);
    }
    dppLDSReduce64(&variance, lcl_data, lid, INHW);
#else
    for(unsigned int red = (MIO_BN_GRP0 >> 1); red > 256; red >>= 1)
    {
        if(lid < red)
            lcl_data[lid] += lcl_data[lid + red];
        barrier(CLK_LOCAL_MEM_FENCE);
    }
    regLDSreduce(&variance, lcl_data, lid, INHW);
#endif
    barrier(CLK_LOCAL_MEM_FENCE);
    variance = mad(-mean, mean, variance);
    invVar   = rsqrt(variance + epsilon);

#else // MIO_BN_USESAVED == 1

    mean   = lmean;
    invVar = lvar;

#endif
    barrier(CLK_LOCAL_MEM_FENCE);
    ds             = 0.;
    db             = 0.;
    _FLOAT dyvalue = 0.;
    _FLOAT xhat    = 0.;

#pragma unroll
    for(unsigned int n = 0; n < MIO_BN_N; n++)
    {
        for(unsigned int hw = lid; hw < MIO_BN_HW; hw += MIO_BN_GRP0)
        {
            index = n * MIO_BN_CHW + chwid + hw;
            if(index < MIO_BN_NCHW)
            {
                dyvalue = *(dy_in + index);
                xhat    = *(x_in + index);
                xhat -= mean;
                xhat *= invVar;
                db += dyvalue;
                ds = mad(xhat, dyvalue, ds);
            }
        }
    }
    lcl_data[lid] = db;
    barrier(CLK_LOCAL_MEM_FENCE);
//===dBias reduction=======================
#ifdef __AMDGCN__
#pragma unroll
    for(unsigned int red = (MIO_BN_GRP0 >> 1); red > 32; red >>= 1)
    {
        if(lid < red)
            lcl_data[lid] += lcl_data[lid + red];
        barrier(CLK_LOCAL_MEM_FENCE);
    }
    dppLDSReduce64(&db, lcl_data, lid, 1);
#else
    for(unsigned int red = (MIO_BN_GRP0 >> 1); red > 256; red >>= 1)
    {
        if(lid < red)
            lcl_data[lid] += lcl_data[lid + red];
        barrier(CLK_LOCAL_MEM_FENCE);
    }
    regLDSreduce(&db, lcl_data, lid, 1);
#endif
    barrier(CLK_LOCAL_MEM_FENCE);

    //===dScale reduction=======================
    lcl_data[lid] = ds;
    barrier(CLK_LOCAL_MEM_FENCE);
#ifdef __AMDGCN__
#pragma unroll
    for(unsigned int red = (MIO_BN_GRP0 >> 1); red > 32; red >>= 1)
    {
        if(lid < red)
            lcl_data[lid] += lcl_data[lid + red];
        barrier(CLK_LOCAL_MEM_FENCE);
    }
    dppLDSReduce64(&ds, lcl_data, lid, 1);
#else
    for(unsigned int red = (MIO_BN_GRP0 >> 1); red > 256; red >>= 1)
    {
        if(lid < red)
            lcl_data[lid] += lcl_data[lid + red];
        barrier(CLK_LOCAL_MEM_FENCE);
    }
    regLDSreduce(&ds, lcl_data, lid, 1);
#endif

    //===========================================
    barrier(CLK_LOCAL_MEM_FENCE);
    pscale = lcl_scale;

#pragma unroll
    for(unsigned int n = 0; n < MIO_BN_N; n++)
    {
        for(unsigned int hw = lid; hw < MIO_BN_HW; hw += MIO_BN_GRP0)
        {

            index = n * MIO_BN_CHW + chwid + hw;
            if(index < MIO_BN_NCHW)
            {
                dyvalue = *(dy_in + index);
                xhat    = *(x_in + index);
                xhat -= mean;
                xhat *= invVar;
                _FLOAT tmp1       = mad(NHW, dyvalue, -db);
                _FLOAT tmp2       = -xhat * ds;
                _FLOAT tmp3       = pscale * invVar * INHW;
                *(dx_out + index) = tmp3 * (tmp2 + tmp1);
            }
        }
    }

    if(lid == 0)
    {
        *(dbias + grpid)  = db;
        *(dscale + grpid) = ds;
    }
}

#endif // END VARIANTS

// Restore warnings
#ifdef __clang__
#pragma clang diagnostic pop
#pragma clang diagnostic pop
#endif<|MERGE_RESOLUTION|>--- conflicted
+++ resolved
@@ -314,11 +314,7 @@
         {
             nid            = n * segihw + lidihw;
             index          = nid * MIO_BN_CHW + chwid;
-<<<<<<< HEAD
-            batchvalues[n] = (index < MIO_BN_NCHW) ? x_in[index] : (_FLOAT)0.;
-=======
-            batchvalues[n] = (index < MIO_BN_NCHW) ? *(x_in + index) : 0.;
->>>>>>> 3785fd5d
+            batchvalues[n] = (index < MIO_BN_NCHW) ? *(x_in + index) : (_FLOAT)0.;
             mean += batchvalues[n];
             variance = mad(batchvalues[n], batchvalues[n], variance);
         }
@@ -564,12 +560,8 @@
     }
     else
     {
-<<<<<<< HEAD
-        mean = (_FLOAT)0.;
-=======
-        mean     = 0.;
-        variance = 0.;
->>>>>>> 3785fd5d
+        mean     = (_FLOAT)0.;
+        variance = (_FLOAT)0.;
     }
 
 #ifdef __AMDGCN__
@@ -752,18 +744,10 @@
 #if(MIO_BN_USESAVED == 0)
     _FLOAT variance = (_FLOAT)0.;
 #endif
-<<<<<<< HEAD
     _FLOAT invVar   = (_FLOAT)0.;
     _FLOAT pscale   = (_FLOAT)0.;
-    _FLOAT elemStd  = (_FLOAT)0.;
-    _FLOAT ds       = elemStd;
+    _FLOAT ds       = (_FLOAT)0.;
     _FLOAT db       = (_FLOAT)0.;
-=======
-    _FLOAT invVar   = 0.;
-    _FLOAT pscale   = 0.;
-    _FLOAT ds       = 0.;
-    _FLOAT db       = 0.;
->>>>>>> 3785fd5d
     _FLOAT batchvalues[MIO_BN_HW];
     _FLOAT dyvalues[MIO_BN_HW];
     _FLOAT NHW = (_FLOAT)MIO_BN_NHW;
@@ -813,12 +797,8 @@
     }
     else
     {
-<<<<<<< HEAD
-        mean = (_FLOAT)0.;
-=======
-        mean     = 0.;
-        variance = 0.;
->>>>>>> 3785fd5d
+        mean     = (_FLOAT)0.;
+        variance = (_FLOAT)0.;
     }
     barrier(CLK_LOCAL_MEM_FENCE);
 #ifdef __AMDGCN__
@@ -1037,18 +1017,10 @@
 #if(MIO_BN_USESAVED == 0)
     _FLOAT variance = (_FLOAT)0.;
 #endif
-<<<<<<< HEAD
     _FLOAT invVar   = (_FLOAT)0.;
     _FLOAT pscale   = (_FLOAT)0.;
-    _FLOAT elemStd  = (_FLOAT)0.;
-    _FLOAT ds       = elemStd;
+    _FLOAT ds       = (_FLOAT)0.;
     _FLOAT db       = (_FLOAT)0.;
-=======
-    _FLOAT invVar   = 0.;
-    _FLOAT pscale   = 0.;
-    _FLOAT ds       = 0.;
-    _FLOAT db       = 0.;
->>>>>>> 3785fd5d
 #if(MIO_BN_N < MIO_BN_MAXN)
     _FLOAT batchvalues[MIO_BN_N];
     _FLOAT dyvalues[MIO_BN_N];
@@ -1106,12 +1078,8 @@
     }
     else
     {
-<<<<<<< HEAD
-        mean = (_FLOAT)0.;
-=======
-        mean     = 0.;
-        variance = 0.;
->>>>>>> 3785fd5d
+        mean     = (_FLOAT)0.;
+        variance = (_FLOAT)0.;
     }
 
     // barrier(CLK_LOCAL_MEM_FENCE);
