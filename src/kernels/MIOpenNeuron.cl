--- conflicted
+++ resolved
@@ -316,9 +316,6 @@
         int i = 0;
         for(; i < MLO_N_PIXS_OFF; ++i)
         {
-<<<<<<< HEAD
-            data[i] = bot[xOffset + x * MLO_READ_UNIT + i];
-=======
 #if MLO_N_IN_STRIDE > MLO_IN_BLOCK_SZ
             if(n_in_stride > c_in * h_in * w_in && c_in != 0 && h_in != 0 && w_in != 0)
             {
@@ -339,7 +336,6 @@
             {
                 data[i] = bot[xOffset + x * MLO_READ_UNIT + i];
             }
->>>>>>> 885690b5
         }
         for(; i < MLO_READ_UNIT; ++i)
         {
@@ -351,9 +347,6 @@
     {
         for(int i = 0; i < MLO_READ_UNIT; ++i)
         {
-<<<<<<< HEAD
-            data[i] = bot[xOffset + x * MLO_READ_UNIT + i];
-=======
 #if MLO_N_IN_STRIDE > MLO_IN_BLOCK_SZ
             if(n_in_stride > c_in * h_in * w_in && c_in != 0 && h_in != 0 && w_in != 0)
             {
@@ -374,7 +367,6 @@
             {
                 data[i] = bot[xOffset + x * MLO_READ_UNIT + i];
             }
->>>>>>> 885690b5
         }
     }
     ActivationFunction(MLO_READ_UNIT, response, (const _FLOAT*)data, power, scale, shift);
@@ -385,9 +377,6 @@
         int i = 0;
         for(; i < MLO_N_PIXS_OFF; ++i)
         {
-<<<<<<< HEAD
-            top[yOffset + x * MLO_READ_UNIT + i] = response[i];
-=======
 #if MLO_N_OUT_STRIDE > MLO_OUT_BLOCK_SZ
             if(n_out_stride > c_out * h_out * w_out && c_out != 0 && h_out != 0 && w_out != 0)
             {
@@ -408,7 +397,6 @@
             {
                 top[yOffset + x * MLO_READ_UNIT + i] = response[i];
             }
->>>>>>> 885690b5
         }
     }
     else
@@ -416,9 +404,6 @@
     {
         for(int i = 0; i < MLO_READ_UNIT; ++i)
         {
-<<<<<<< HEAD
-            top[yOffset + x * MLO_READ_UNIT + i] = response[i];
-=======
 #if MLO_N_OUT_STRIDE > MLO_OUT_BLOCK_SZ
             if(n_out_stride > c_out * h_out * w_out && c_out != 0 && h_out != 0 && w_out != 0)
             {
@@ -439,7 +424,6 @@
             {
                 top[yOffset + x * MLO_READ_UNIT + i] = response[i];
             }
->>>>>>> 885690b5
         }
     }
 }
@@ -500,11 +484,6 @@
         int i = 0;
         for(; i < MLO_N_PIXS_OFF; ++i)
         {
-<<<<<<< HEAD
-            top_diff_dat[i] = top_diff[dyOffset + x * MLO_READ_UNIT + i];
-            bot_dat[i]      = bot_data[xOffset + x * MLO_READ_UNIT + i];
-            top_dat[i]      = top_data[yOffset + x * MLO_READ_UNIT + i];
-=======
 #if MLO_N_OUT_STRIDE > MLO_OUT_BLOCK_SZ || MLO_N_DOUT_STRIDE > MLO_DOUT_BLOCK_SZ || \
     MLO_N_IN_STRIDE > MLO_IN_BLOCK_SZ
             if((n_out_stride > c_out * h_out * w_out || n_dout_stride > c_dout * h_dout * w_dout ||
@@ -560,7 +539,6 @@
                 bot_dat[i]      = bot_data[xOffset + x * MLO_READ_UNIT + i];
                 top_dat[i]      = top_data[yOffset + x * MLO_READ_UNIT + i];
             }
->>>>>>> 885690b5
         }
         for(; i < MLO_READ_UNIT; ++i)
         {
@@ -574,11 +552,6 @@
     {
         for(int i = 0; i < MLO_READ_UNIT; ++i)
         {
-<<<<<<< HEAD
-            top_diff_dat[i] = top_diff[dyOffset + x * MLO_READ_UNIT + i];
-            bot_dat[i]      = bot_data[xOffset + x * MLO_READ_UNIT + i];
-            top_dat[i]      = top_data[yOffset + x * MLO_READ_UNIT + i];
-=======
 #if MLO_N_OUT_STRIDE > MLO_OUT_BLOCK_SZ || MLO_N_DOUT_STRIDE > MLO_DOUT_BLOCK_SZ || \
     MLO_N_IN_STRIDE > MLO_IN_BLOCK_SZ
             if((n_out_stride > c_out * h_out * w_out || n_dout_stride > c_dout * h_dout * w_dout ||
@@ -634,7 +607,6 @@
                 bot_dat[i]      = bot_data[xOffset + x * MLO_READ_UNIT + i];
                 top_dat[i]      = top_data[yOffset + x * MLO_READ_UNIT + i];
             }
->>>>>>> 885690b5
         }
     }
 
@@ -685,9 +657,6 @@
         int i = 0;
         for(; i < MLO_N_PIXS_OFF; ++i)
         {
-<<<<<<< HEAD
-            bot_diff[dxOffset + x * MLO_READ_UNIT + i] = bot_diff_dat[i];
-=======
 #if MLO_N_DIN_STRIDE > MLO_DIN_BLOCK_SZ
             if(n_din_stride > c_din * h_din * w_din && c_din != 0 && h_din != 0 && w_din != 0)
             {
@@ -713,7 +682,6 @@
             {
                 bot_diff[dxOffset + x * MLO_READ_UNIT + i] = bot_diff_dat[i];
             }
->>>>>>> 885690b5
         }
     }
     else
@@ -721,9 +689,6 @@
     {
         for(int i = 0; i < MLO_READ_UNIT; ++i)
         {
-<<<<<<< HEAD
-            bot_diff[dxOffset + x * MLO_READ_UNIT + i] = bot_diff_dat[i];
-=======
 #if MLO_N_DIN_STRIDE > MLO_DIN_BLOCK_SZ
             if(n_din_stride > c_din * h_din * w_din && c_din != 0 && h_din != 0 && w_din != 0)
             {
@@ -749,7 +714,6 @@
             {
                 bot_diff[dxOffset + x * MLO_READ_UNIT + i] = bot_diff_dat[i];
             }
->>>>>>> 885690b5
         }
     }
 }