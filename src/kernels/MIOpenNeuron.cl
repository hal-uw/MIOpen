/*******************************************************************************
 *
 * MIT License
 *
 * Copyright (c) 2017 Advanced Micro Devices, Inc.
 *
 * Permission is hereby granted, free of charge, to any person obtaining a copy
 * of this software and associated documentation files (the "Software"), to deal
 * in the Software without restriction, including without limitation the rights
 * to use, copy, modify, merge, publish, distribute, sublicense, and/or sell
 * copies of the Software, and to permit persons to whom the Software is
 * furnished to do so, subject to the following conditions:
 *
 * The above copyright notice and this permission notice shall be included in all
 * copies or substantial portions of the Software.
 *
 * THE SOFTWARE IS PROVIDED "AS IS", WITHOUT WARRANTY OF ANY KIND, EXPRESS OR
 * IMPLIED, INCLUDING BUT NOT LIMITED TO THE WARRANTIES OF MERCHANTABILITY,
 * FITNESS FOR A PARTICULAR PURPOSE AND NONINFRINGEMENT. IN NO EVENT SHALL THE
 * AUTHORS OR COPYRIGHT HOLDERS BE LIABLE FOR ANY CLAIM, DAMAGES OR OTHER
 * LIABILITY, WHETHER IN AN ACTION OF CONTRACT, TORT OR OTHERWISE, ARISING FROM,
 * OUT OF OR IN CONNECTION WITH THE SOFTWARE OR THE USE OR OTHER DEALINGS IN THE
 * SOFTWARE.
 *
 *******************************************************************************/
#define PPCAT_NX(A, B) A##B
#define PPCAT(A, B) PPCAT_NX(A, B)
#define TWO 2
#define FOUR 4
#define EIGHT 8

#if MIOPEN_USE_FP16 == 1
#pragma OPENCL EXTENSION cl_khr_fp16 : enable
#define _FLOAT half
#endif
#if MIOPEN_USE_FP32 == 1
#define _FLOAT float
#endif

#define _FLOAT2 PPCAT(_FLOAT, TWO)
#define _FLOAT4 PPCAT(_FLOAT, FOUR)
#define _FLOAT8 PPCAT(_FLOAT, EIGHT)

#define UNUSED __attribute__((__unused__))

#define MLO_NRN_GROUP_SZ2 1

#define MLO_NEURON_PASTHRU 0                       // x
#define MLO_NEURON_LOGISTIC MLO_NEURON_PASTHRU + 1 //	1 / (1 + e^-x)	//Sigmoid
#define MLO_NEURON_TANH MLO_NEURON_LOGISTIC + 1    //	a * tanh( b * x)
#define MLO_NEURON_RELU MLO_NEURON_TANH + 1        //	max(0, x)
#define MLO_NEURON_SOFTRELU \
    MLO_NEURON_RELU + 1                        //	log(1 + e^x)   // bonomial normal log likelihood
#define MLO_NEURON_ABS MLO_NEURON_SOFTRELU + 1 //	abs(x)
#define MLO_NEURON_POWER MLO_NEURON_ABS + 1    // (a + b * x ) ^power
//#define MLO_NEURON_BRELU		MLO_NEURON_POWER + 1		//	min(a, max(0, x))
//#define MLO_NEURON_SQUARE		BRELU + 1			//	x^2
//#define MLO_NEURON_SQR			MLO_NEURON_SQUARE + 1		//	sqr(x)
//#define MLO_NEURON_LINEAR		MLO_NEURON_SQR	+ 1			//	a + b * x
#define MLO_NEURON_TOTAL MLO_NEURON_POWER + 1

__attribute__((always_inline)) void
ActivationFunction_PassThru(uint n, _FLOAT* res, const _FLOAT* data)
{
    for(uint i = 0; i < n; i++)
    {
        res[i] = data[i];
    }
}

__attribute__((always_inline)) void
ActivationFunction_ReLU(uint n, _FLOAT* res, const _FLOAT* data, _FLOAT slope)
{
    for(uint i = 0; i < n; ++i)
    {
        res[i] = (data[i] > 0) ? data[i] : data[i] * slope;
    }
}

__attribute__((always_inline)) void
ActivationFunction_BReLU(uint n, _FLOAT* res, const _FLOAT* data, _FLOAT alpha)
{

    for(uint i = 0; i < n; ++i)
    {
        res[i] = fmin(alpha, fmax(data[i], 0));
    }
}

__attribute__((always_inline)) void
ActivationFunction_Sigmoid(uint n, _FLOAT* res, const _FLOAT* data)
{
    for(uint i = 0; i < n; i++)
    {
        // 1/(1 + exp(-x))
        res[i] = (_FLOAT)1.f / ((_FLOAT)1.f + exp(-data[i]));
    }
}

__attribute__((always_inline)) void
ActivationFunction_TanH(int n, _FLOAT* res, const _FLOAT* data, _FLOAT alpha, _FLOAT beta)
{
    for(uint i = 0; i < n; i++)
    {
        // (exp(2x) -1) / (exp(2x) + 1)
        res[i] = alpha * tanh(beta * data[i]);
    }
}
__attribute__((always_inline)) void ActivationFunction_Abs(uint n, _FLOAT* res, const _FLOAT* data)
{
    for(uint i = 0; i < n; i++)
    {
        res[i] = fabs(data[i]);
    }
}

__attribute__((always_inline)) void
ActivationFunction_Square(uint n, _FLOAT* res, const _FLOAT* data)
{
    for(uint i = 0; i < n; i++)
    {

        res[i] = data[i] * data[i];
    }
}

__attribute__((always_inline)) void ActivationFunction_Sqrt(uint n, _FLOAT* res, const _FLOAT* data)
{
    for(uint i = 0; i < n; i++)
    {

        res[i] = sqrt(data[i]);
    }
}

__attribute__((always_inline)) void
ActivationFunction_Linear(uint n, _FLOAT* res, const _FLOAT* data, _FLOAT alpha, _FLOAT beta)
{
    for(uint i = 0; i < n; i++)
    {
        // (exp(2x) -1) / (exp(2x) + 1)
        res[i] = alpha + beta * data[i];
    }
}

__attribute__((always_inline)) void ActivationFunction_Power(
    uint n, _FLOAT* res, const _FLOAT* data, _FLOAT power, _FLOAT alpha, _FLOAT beta)
{
    for(uint i = 0; i < n; i++)
    {
        // (shift + scale * x ) ^power
        _FLOAT arg     = alpha + data[i] * beta;
        _FLOAT run_arg = (arg == (_FLOAT)0) ? (_FLOAT)1 : arg;
        res[i]         = (arg == (_FLOAT)0) ? (_FLOAT)0 : pow(run_arg, power);
    }
}

__attribute__((always_inline)) void ActivationFunction_BNLL(uint n, _FLOAT* res, const _FLOAT* data)

{
    for(uint i = 0; i < n; i++)
    {
        //	log(1 + exp(x))
        res[i] = (data[i] > 0) ? data[i] + log((_FLOAT)1.f + exp(-data[i]))
                               : log((_FLOAT)(1.f) + exp(data[i]));
    }
}

void ActivationFunction(
    uint n, _FLOAT* res, const _FLOAT* data, _FLOAT power, _FLOAT alpha, _FLOAT beta)
{
    (void)power;
    (void)alpha;
    (void)beta;
#if MLO_NRN_OP_ID == MLO_NEURON_PASTHRU

    ActivationFunction_PassThru(n, res, data);

#elif MLO_NRN_OP_ID == MLO_NEURON_LOGISTIC
    // 1/(1 + exp(-x))
    ActivationFunction_Sigmoid(n, res, data);

#elif MLO_NRN_OP_ID == MLO_NEURON_TANH
    // (exp(2x) -1) / (exp(2x) + 1)
    ActivationFunction_TanH(n, res, data, alpha, beta);

#elif MLO_NRN_OP_ID == MLO_NEURON_RELU
    ActivationFunction_ReLU(n, res, data, alpha);

//#elif	MLO_NRN_OP_ID==MLO_NEURON_BRELU
//	ActivationFunction_BReLU(n, res, data, alpha);

#elif MLO_NRN_OP_ID == MLO_NEURON_SOFTRELU
    //	log(1 + exp(x))
    ActivationFunction_BNLL(n, res, data);
#elif MLO_NRN_OP_ID == MLO_NEURON_ABS
    ActivationFunction_Abs(n, res, data);

//#elif	MLO_NRN_OP_ID==MLO_NEURON_SQUARE
//	ActivationFunction_Square(res, data);

//#elif	MLO_NRN_OP_ID==MLO_NEURON_SQR
//	ActivationFunction_Sqrt(n, res, data);

#elif MLO_NRN_OP_ID == MLO_NEURON_POWER
    // (shift + scale * x ) ^power

    ActivationFunction_Power(n, res, data, power, alpha, beta);

#endif
}

/******************************************************************************/
/*                                  DIFF                                      */
/******************************************************************************/

static __constant _FLOAT kBNLL_THRESHOLD = (_FLOAT)50.;

__attribute__((always_inline)) void ActivationFunction_ReLU_Diff(uint n,
                                                                 _FLOAT* bot_diff,
                                                                 const _FLOAT* top_diff,
                                                                 const _FLOAT* bot_data,
                                                                 UNUSED _FLOAT negative_slope)
{

    for(uint i = 0; i < n; ++i)
    {
        bot_diff[i] = top_diff[i] * (bot_data[i] > 0);
    }
}

__attribute__((always_inline)) void ActivationFunction_TanH_Diff(uint n,
                                                                 _FLOAT* bot_diff,
                                                                 const _FLOAT* top_diff,
                                                                 const _FLOAT* top_data)
{
    for(uint i = 0; i < n; i++)
    {
        // (exp(2x) -1) / (exp(2x) + 1)
        _FLOAT tanh_x = top_data[i];
        bot_diff[i]   = top_diff[i] * (1 - tanh_x * tanh_x);
    }
}

__attribute__((always_inline)) void ActivationFunction_Sigmoid_Diff(uint n,
                                                                    _FLOAT* bot_diff,
                                                                    const _FLOAT* top_diff,
                                                                    const _FLOAT* top_data)
{
    for(uint i = 0; i < n; i++)
    {
        // 1/(1 + exp(-x))
        _FLOAT sigmoid_x = top_data[i];
        bot_diff[i]      = top_diff[i] * sigmoid_x * ((_FLOAT)1.f - sigmoid_x);
    }
}

__attribute__((always_inline)) void ActivationFunction_Abs_Diff(uint n,
                                                                _FLOAT* bot_diff,
                                                                const _FLOAT* top_diff,
                                                                const _FLOAT* bot_data)
{
    for(uint i = 0; i < n; i++)
    {
        bot_diff[i] = top_diff[i] * ((bot_data[i] >= 0) ? 1 : -1);
    }
}

// Compute dy/dx = scale * power * (shift + scale * x)^(power - 1)
//               = diff_scale * y / (shift + scale * x)
__attribute__((always_inline)) void ActivationFunction_Power_Diff(uint n,
                                                                  _FLOAT* bot_diff,
                                                                  UNUSED const _FLOAT* top_diff,
                                                                  const _FLOAT* top_data,
                                                                  const _FLOAT* bot_data,
                                                                  _FLOAT diff_scale,
                                                                  UNUSED _FLOAT power,
                                                                  _FLOAT scale,
                                                                  _FLOAT shift)
{

    for(uint i = 0; i < n; i++)
    {
        _FLOAT arg = shift + bot_data[i] * scale;
//		bot_diff[i] = (arg == 0) ? 0 : diff_scale * top_data[i] / arg;
#if MIOPEN_USE_FP16 == 1
        bot_diff[i] = (fabs(arg) < (_FLOAT)0.0001) ? (_FLOAT)0 : diff_scale * top_data[i] / arg;
#endif
#if MIOPEN_USE_FP32 == 1
        bot_diff[i] = (fabs(arg) < (_FLOAT)0.000001) ? (_FLOAT)0 : diff_scale * top_data[i] / arg;
#endif
    }
}

__attribute__((always_inline)) void ActivationFunction_BNLL_Diff(uint n,
                                                                 _FLOAT* bot_diff,
                                                                 const _FLOAT* top_diff,
                                                                 const _FLOAT* bot_data)
{
    for(uint i = 0; i < n; i++)
    {
        //	(log(1 + exp(x)))' = 1/ (1 + exp(-x))
        //		_FLOAT kBNLL_THRESHOLD = (_FLOAT)50.;
        _FLOAT expval = exp(fmin(bot_data[i], kBNLL_THRESHOLD));
        bot_diff[i]   = top_diff[i] * expval / (expval + (_FLOAT)1.f);
    }
}

#ifdef LITE

/**********************************************************************************************
**********************************************************************************************/

// N - batch size
// C - # of maps
// H - map height
// W - map width
// TENS_LEN = (N*C*H*W);
// RD_BLCK = (TENS_LEN%4==0) ? 4 : (TENS_LEN%3==0)? 3 : (TENS_LEN%2==0)? 2 : 1;
// READ_TYPE = (RD_BLCK==4) ? "float4" : (RD_BLCK == 3) ? "float3" : (RD_BLC==2) ? "float2" :
// "float";
// local size = (256, 1, 1)
// global size = ((TENS_LEN/RD_BLCK), 1, 1)

__kernel void MIOpenActiveFwdLite(const __global _FLOAT* bot,
                                  __global _FLOAT* top,
                                  _FLOAT power,
                                  _FLOAT scale,
                                  _FLOAT shift,
                                  const long bot_offset,
                                  const long top_offset)
{
    (void)power;
    (void)scale;
    (void)shift;

    uint gid0 = get_global_id(0);

    uint index = gid0 * MLO_READ_UNIT;

    _FLOAT data[MLO_READ_UNIT];
    _FLOAT response[MLO_READ_UNIT];

    *((MLO_READ_TYPE*)data) = *((const __global MLO_READ_TYPE*)(bot + bot_offset + index));

    ActivationFunction(MLO_READ_UNIT, response, (const _FLOAT*)data, power, scale, shift);

    *((__global MLO_READ_TYPE*)(top + top_offset + index)) = *((MLO_READ_TYPE*)response);
}

/**********************************************************************************************
**********************************************************************************************/

__kernel void MIOpenActiveFwd2DLite(const __global _FLOAT* bot,
                                    __global _FLOAT* top,
                                    _FLOAT power,
                                    _FLOAT scale,
                                    _FLOAT shift,
                                    const long bot_offset,
                                    const long top_offset,
                                    const uint bot_stride,
                                    const uint top_stride)
{
<<<<<<< HEAD
 
=======

>>>>>>> 6e8f38bf
    (void)power;
    (void)scale;
    (void)shift;

    uint x_id = get_global_id(0);
    uint y    = get_global_id(1);

    uint bot_index = y * bot_stride + x_id * MLO_READ_UNIT;
    uint top_index = y * top_stride + x_id * MLO_READ_UNIT;

    _FLOAT data[MLO_READ_UNIT];
    _FLOAT response[MLO_READ_UNIT];

    *((MLO_READ_TYPE*)data) = *((const __global MLO_READ_TYPE*)(bot + bot_offset + bot_index));

    ActivationFunction(MLO_READ_UNIT, response, (const _FLOAT*)data, power, scale, shift);

    *((__global MLO_READ_TYPE*)(top + top_offset + top_index)) = *((MLO_READ_TYPE*)response);
}

/**********************************************************************************************
**********************************************************************************************/

__kernel void MIOpenActiveBwdLite(__global _FLOAT* bot_diff,
                                  __global const _FLOAT* top_diff,
                                  __global const _FLOAT* bot,
                                  __global const _FLOAT* top,
                                  _FLOAT diff_scale,
                                  _FLOAT power,
                                  _FLOAT scale,
                                  _FLOAT shift,
                                  const long bot_diff_offset,
                                  const long top_diff_offset,
                                  const long bot_offset,
                                  const long top_offset)
{
    (void)diff_scale;
    (void)power;
    (void)scale;
    (void)shift;

    int gid0 = get_global_id(0);

    int index = gid0 * MLO_READ_UNIT;

    _FLOAT bot_diff_dat[MLO_READ_UNIT];
    _FLOAT top_diff_dat[MLO_READ_UNIT];
    _FLOAT bot_dat[MLO_READ_UNIT];
    _FLOAT top_dat[MLO_READ_UNIT];

    *((MLO_READ_TYPE*)top_diff_dat) =
        *((const __global MLO_READ_TYPE*)(top_diff + top_diff_offset + index));
    *((MLO_READ_TYPE*)bot_dat) = *((const __global MLO_READ_TYPE*)(bot + bot_offset + index));
    *((MLO_READ_TYPE*)top_dat) = *((const __global MLO_READ_TYPE*)(top + top_offset + index));

#if MLO_NRN_OP_ID == MLO_NEURON_RELU
    {
        ActivationFunction_ReLU_Diff(MLO_READ_UNIT,
                                     bot_diff_dat,
                                     (const _FLOAT*)top_diff_dat,
                                     (const _FLOAT*)bot_dat,
                                     scale);
    }
#elif MLO_NRN_OP_ID == MLO_NEURON_LOGISTIC
    // 1/(1 + exp(-x))
    ActivationFunction_Sigmoid_Diff(
        MLO_READ_UNIT, bot_diff_dat, (const _FLOAT*)top_diff_dat, (const _FLOAT*)top_dat);
#elif MLO_NRN_OP_ID == MLO_NEURON_TANH
    // (exp(2x) -1) / (exp(2x) + 1)

    ActivationFunction_TanH_Diff(
        MLO_READ_UNIT, bot_diff_dat, (const _FLOAT*)top_diff_dat, (const _FLOAT*)top_dat);

#elif MLO_NRN_OP_ID == MLO_NEURON_ABS

    ActivationFunction_Abs_Diff(
        MLO_READ_UNIT, bot_diff_dat, (const _FLOAT*)top_diff_dat, (const _FLOAT*)bot_dat);
#elif MLO_NRN_OP_ID == MLO_NEURON_POWER
    // (shift + scale * x ) ^power

    ActivationFunction_Power_Diff(MLO_READ_UNIT,
                                  bot_diff_dat,
                                  (const _FLOAT*)top_diff_dat,
                                  (const _FLOAT*)top_dat,
                                  (const _FLOAT*)bot_dat,
                                  diff_scale,
                                  power,
                                  scale,
                                  shift);

#elif MLO_NRN_OP_ID == MLO_NEURON_SOFTRELU
    //	log(1 + exp(x))
    ActivationFunction_BNLL_Diff(
        MLO_READ_UNIT, bot_diff_dat, (const _FLOAT*)top_diff_dat, (const _FLOAT*)bot_dat);
#endif

    *((__global MLO_READ_TYPE*)(bot_diff + bot_diff_offset + index)) =
        *((MLO_READ_TYPE*)bot_diff_dat);
}

/**********************************************************************************************
**********************************************************************************************/

__kernel void MIOpenActiveBwd2DLite(__global _FLOAT* bot_diff,
                                    __global const _FLOAT* top_diff,
                                    __global const _FLOAT* bot,
                                    __global const _FLOAT* top,
                                    _FLOAT diff_scale,
                                    _FLOAT power,
                                    _FLOAT scale,
                                    _FLOAT shift,
                                    const long bot_diff_offset,
                                    const long top_diff_offset,
                                    const long bot_offset,
                                    const long top_offset,
                                    const uint bot_diff_stride,
                                    const uint top_diff_stride,
                                    const uint bot_stride,
                                    const uint top_stride)
{
    (void)diff_scale;
    (void)power;
    (void)scale;
    (void)shift;

    uint x_id = get_global_id(0);
    uint y    = get_global_id(1);

    uint bot_diff_index = y * bot_diff_stride + x_id * MLO_READ_UNIT;
    uint top_diff_index = y * top_diff_stride + x_id * MLO_READ_UNIT;
    uint bot_index      = y * bot_stride + x_id * MLO_READ_UNIT;
    uint top_index      = y * top_stride + x_id * MLO_READ_UNIT;

    _FLOAT bot_diff_dat[MLO_READ_UNIT];
    _FLOAT top_diff_dat[MLO_READ_UNIT];
    _FLOAT bot_dat[MLO_READ_UNIT];
    _FLOAT top_dat[MLO_READ_UNIT];

    *((MLO_READ_TYPE*)top_diff_dat) =
        *((const __global MLO_READ_TYPE*)(top_diff + top_diff_offset + top_diff_index));
    *((MLO_READ_TYPE*)bot_dat) = *((const __global MLO_READ_TYPE*)(bot + bot_offset + bot_index));
    *((MLO_READ_TYPE*)top_dat) = *((const __global MLO_READ_TYPE*)(top + top_offset + top_index));

#if MLO_NRN_OP_ID == MLO_NEURON_RELU
    {
        ActivationFunction_ReLU_Diff(MLO_READ_UNIT,
                                     bot_diff_dat,
                                     (const _FLOAT*)top_diff_dat,
                                     (const _FLOAT*)bot_dat,
                                     scale);
    }
#elif MLO_NRN_OP_ID == MLO_NEURON_LOGISTIC
    // 1/(1 + exp(-x))
    ActivationFunction_Sigmoid_Diff(
        MLO_READ_UNIT, bot_diff_dat, (const _FLOAT*)top_diff_dat, (const _FLOAT*)top_dat);
#elif MLO_NRN_OP_ID == MLO_NEURON_TANH
    // (exp(2x) -1) / (exp(2x) + 1)

    ActivationFunction_TanH_Diff(
        MLO_READ_UNIT, bot_diff_dat, (const _FLOAT*)top_diff_dat, (const _FLOAT*)top_dat);

#elif MLO_NRN_OP_ID == MLO_NEURON_ABS

    ActivationFunction_Abs_Diff(
        MLO_READ_UNIT, bot_diff_dat, (const _FLOAT*)top_diff_dat, (const _FLOAT*)bot_dat);
#elif MLO_NRN_OP_ID == MLO_NEURON_POWER
    // (shift + scale * x ) ^power

    ActivationFunction_Power_Diff(MLO_READ_UNIT,
                                  bot_diff_dat,
                                  (const _FLOAT*)top_diff_dat,
                                  (const _FLOAT*)top_dat,
                                  (const _FLOAT*)bot_dat,
                                  diff_scale,
                                  power,
                                  scale,
                                  shift);

#elif MLO_NRN_OP_ID == MLO_NEURON_SOFTRELU
    //	log(1 + exp(x))
    ActivationFunction_BNLL_Diff(
        MLO_READ_UNIT, bot_diff_dat, (const _FLOAT*)top_diff_dat, (const _FLOAT*)bot_dat);
#endif

    *((__global MLO_READ_TYPE*)(bot_diff + bot_diff_offset + bot_diff_index)) =
        *((MLO_READ_TYPE*)bot_diff_dat);
}

/**************************************************************************************************************/

#else

/***************************************************************************************************************/
__attribute__((reqd_work_group_size(MLO_NRN_GROUP_SZ0, MLO_NRN_GROUP_SZ1, MLO_NRN_GROUP_SZ2)))
__kernel void
MIOpenNeuronFwd(const __global _FLOAT* bot,
                __global _FLOAT* top,
                _FLOAT power,
                _FLOAT scale,
                _FLOAT shift,
                const long xOffset,
                const long yOffset)
{
    int x            = get_global_id(0); // channel x

#if MLO_N_OUT_STRIDE > MLO_OUT_BLOCK_SZ
    int n_out_stride = MLO_N_OUT_STRIDE;
    int c_out        = MLO_C_OUT;
    int h_out        = MLO_H_OUT;
    int w_out        = MLO_W_OUT;
#endif
#if MLO_N_IN_STRIDE > MLO_IN_BLOCK_SZ
    int n_in_stride  = MLO_N_IN_STRIDE;
    int c_in         = MLO_C_IN;
    int h_in         = MLO_H_IN;
    int w_in         = MLO_W_IN;
#endif

    _FLOAT data[MLO_READ_UNIT];
    _FLOAT response[MLO_READ_UNIT];
#if MLO_N_PIXS_OFF > 0
    if(x == MLO_MAP_SZ_ALIGNED - 1)
    {
        int i = 0;
        for(; i < MLO_N_PIXS_OFF; ++i)
        {
#if MLO_N_IN_STRIDE > MLO_IN_BLOCK_SZ
            if(n_in_stride > c_in * h_in * w_in && c_in != 0 && h_in != 0 && w_in != 0)
            {
                int loc, n_loc, c_loc, h_loc, w_loc;
                loc   = x * MLO_READ_UNIT + i;
                n_loc = loc / (MLO_C_IN * MLO_H_IN * MLO_W_IN);
                c_loc = (loc % (MLO_C_IN * MLO_H_IN * MLO_W_IN)) / (MLO_H_IN * MLO_W_IN);
                h_loc =
                    ((loc % (MLO_C_IN * MLO_H_IN * MLO_W_IN)) % (MLO_H_IN * MLO_W_IN)) / MLO_W_IN;
                w_loc =
                    ((loc % (MLO_C_IN * MLO_H_IN * MLO_W_IN)) % (MLO_H_IN * MLO_W_IN)) % MLO_W_IN;

                data[i] = bot[xOffset + n_loc * MLO_N_IN_STRIDE + c_loc * MLO_C_IN_STRIDE +
                              h_loc * MLO_H_IN_STRIDE + w_loc * MLO_W_IN_STRIDE];
            }
            else
#endif
            {
                data[i] = bot[xOffset + x * MLO_READ_UNIT + i];
            }
        }
        for(; i < MLO_READ_UNIT; ++i)
        {
            data[i] = (_FLOAT)1.f;
        }
    }
    else
#endif
    {
        for(int i = 0; i < MLO_READ_UNIT; ++i)
        {
#if MLO_N_IN_STRIDE > MLO_IN_BLOCK_SZ
            if(n_in_stride > c_in * h_in * w_in && c_in != 0 && h_in != 0 && w_in != 0)
            {
                int loc, n_loc, c_loc, h_loc, w_loc;
                loc   = x * MLO_READ_UNIT + i;
                n_loc = loc / (MLO_C_IN * MLO_H_IN * MLO_W_IN);
                c_loc = (loc % (MLO_C_IN * MLO_H_IN * MLO_W_IN)) / (MLO_H_IN * MLO_W_IN);
                h_loc =
                    ((loc % (MLO_C_IN * MLO_H_IN * MLO_W_IN)) % (MLO_H_IN * MLO_W_IN)) / MLO_W_IN;
                w_loc =
                    ((loc % (MLO_C_IN * MLO_H_IN * MLO_W_IN)) % (MLO_H_IN * MLO_W_IN)) % MLO_W_IN;

                data[i] = bot[xOffset + n_loc * MLO_N_IN_STRIDE + c_loc * MLO_C_IN_STRIDE +
                              h_loc * MLO_H_IN_STRIDE + w_loc * MLO_W_IN_STRIDE];
            }
            else
#endif
            {
                data[i] = bot[xOffset + x * MLO_READ_UNIT + i];
            }
        }
    }
    ActivationFunction(MLO_READ_UNIT, response, (const _FLOAT*)data, power, scale, shift);

#if MLO_N_PIXS_OFF > 0
    if(x == MLO_MAP_SZ_ALIGNED - 1)
    {
        int i = 0;
        for(; i < MLO_N_PIXS_OFF; ++i)
        {
#if MLO_N_OUT_STRIDE > MLO_OUT_BLOCK_SZ
            if(n_out_stride > c_out * h_out * w_out && c_out != 0 && h_out != 0 && w_out != 0)
            {
                int loc, n_loc, c_loc, h_loc, w_loc;
                loc   = x * MLO_READ_UNIT + i;
                n_loc = loc / (MLO_C_OUT * MLO_H_OUT * MLO_W_OUT);
                c_loc = (loc % (MLO_C_OUT * MLO_H_OUT * MLO_W_OUT)) / (MLO_H_OUT * MLO_W_OUT);
                h_loc = ((loc % (MLO_C_OUT * MLO_H_OUT * MLO_W_OUT)) % (MLO_H_OUT * MLO_W_OUT)) /
                        MLO_W_OUT;
                w_loc = ((loc % (MLO_C_OUT * MLO_H_OUT * MLO_W_OUT)) % (MLO_H_OUT * MLO_W_OUT)) %
                        MLO_W_OUT;

                top[yOffset + n_loc * MLO_N_OUT_STRIDE + c_loc * MLO_C_OUT_STRIDE +
                    h_loc * MLO_H_OUT_STRIDE + w_loc * MLO_W_OUT_STRIDE] = response[i];
            }
            else
#endif
            {
                top[yOffset + x * MLO_READ_UNIT + i] = response[i];
            }
        }
    }
    else
#endif
    {
        for(int i = 0; i < MLO_READ_UNIT; ++i)
        {
#if MLO_N_OUT_STRIDE > MLO_OUT_BLOCK_SZ
            if(n_out_stride > c_out * h_out * w_out && c_out != 0 && h_out != 0 && w_out != 0)
            {
                int loc, n_loc, c_loc, h_loc, w_loc;
                loc   = x * MLO_READ_UNIT + i;
                n_loc = loc / (MLO_C_OUT * MLO_H_OUT * MLO_W_OUT);
                c_loc = (loc % (MLO_C_OUT * MLO_H_OUT * MLO_W_OUT)) / (MLO_H_OUT * MLO_W_OUT);
                h_loc = ((loc % (MLO_C_OUT * MLO_H_OUT * MLO_W_OUT)) % (MLO_H_OUT * MLO_W_OUT)) /
                        MLO_W_OUT;
                w_loc = ((loc % (MLO_C_OUT * MLO_H_OUT * MLO_W_OUT)) % (MLO_H_OUT * MLO_W_OUT)) %
                        MLO_W_OUT;

                top[yOffset + n_loc * MLO_N_OUT_STRIDE + c_loc * MLO_C_OUT_STRIDE +
                    h_loc * MLO_H_OUT_STRIDE + w_loc * MLO_W_OUT_STRIDE] = response[i];
            }
            else
#endif
            {
                top[yOffset + x * MLO_READ_UNIT + i] = response[i];
            }
        }
    }
}

__attribute__((reqd_work_group_size(MLO_NRN_GROUP_SZ0, MLO_NRN_GROUP_SZ1, MLO_NRN_GROUP_SZ2)))
__kernel void
MIOpenNeuronBwd(__global _FLOAT* bot_diff,
                __global const _FLOAT* top_diff,
                __global const _FLOAT* bot_data,
                __global const _FLOAT* top_data,
                _FLOAT diff_scale,
                _FLOAT power,
                _FLOAT scale,
                _FLOAT shift,
                const long dxOffset,
                const long dyOffset,
                const long xOffset,
                const long yOffset)
{
    (void)diff_scale;
    (void)power;
    (void)scale;
    (void)shift;
    int x             = get_global_id(0); // channel x

#if MLO_N_OUT_STRIDE > MLO_OUT_BLOCK_SZ || MLO_N_DOUT_STRIDE > MLO_DOUT_BLOCK_SZ || \
    MLO_N_IN_STRIDE > MLO_IN_BLOCK_SZ
    int n_out_stride  = MLO_N_OUT_STRIDE;
    int c_out         = MLO_C_OUT;
    int h_out         = MLO_H_OUT;
    int w_out         = MLO_W_OUT;
    int n_dout_stride = MLO_N_DOUT_STRIDE;
    int c_dout        = MLO_C_DOUT;
    int h_dout        = MLO_H_DOUT;
    int w_dout        = MLO_W_DOUT;
    int n_in_stride   = MLO_N_IN_STRIDE;
    int c_in          = MLO_C_IN;
    int h_in          = MLO_H_IN;
    int w_in          = MLO_W_IN;
#endif

#if MLO_N_DIN_STRIDE > MLO_DIN_BLOCK_SZ
    int n_din_stride  = MLO_N_DIN_STRIDE;
    int c_din         = MLO_C_DIN;
    int h_din         = MLO_H_DIN;
    int w_din         = MLO_W_DIN;
#endif

    _FLOAT bot_diff_dat[MLO_READ_UNIT];
    _FLOAT top_diff_dat[MLO_READ_UNIT];
    _FLOAT bot_dat[MLO_READ_UNIT];
    _FLOAT top_dat[MLO_READ_UNIT];
#if MLO_N_PIXS_OFF > 0
    if(x == MLO_MAP_SZ_ALIGNED - 1)
    {
        int i = 0;
        for(; i < MLO_N_PIXS_OFF; ++i)
        {
#if MLO_N_OUT_STRIDE > MLO_OUT_BLOCK_SZ || MLO_N_DOUT_STRIDE > MLO_DOUT_BLOCK_SZ || \
    MLO_N_IN_STRIDE > MLO_IN_BLOCK_SZ
            if((n_out_stride > c_out * h_out * w_out || n_dout_stride > c_dout * h_dout * w_dout ||
                n_in_stride > c_in * h_in * w_in) &&
               c_out != 0 && h_out != 0 && w_out != 0 && c_dout != 0 && h_dout != 0 &&
               w_dout != 0 && c_in != 0 && h_in != 0 && w_in != 0)
            {
                int loc, n_loc_top_diff, c_loc_top_diff, h_loc_top_diff, w_loc_top_diff, n_loc_top,
                    c_loc_top, h_loc_top, w_loc_top, n_loc_bot, c_loc_bot, h_loc_bot, w_loc_bot;
                loc = x * MLO_READ_UNIT + i;

                n_loc_top_diff = loc / (MLO_C_DOUT * MLO_H_DOUT * MLO_W_DOUT);
                c_loc_top_diff =
                    (loc % (MLO_C_DOUT * MLO_H_DOUT * MLO_W_DOUT)) / (MLO_H_DOUT * MLO_W_DOUT);
                h_loc_top_diff =
                    ((loc % (MLO_C_DOUT * MLO_H_DOUT * MLO_W_DOUT)) % (MLO_H_DOUT * MLO_W_DOUT)) /
                    MLO_W_DOUT;
                w_loc_top_diff =
                    ((loc % (MLO_C_DOUT * MLO_H_DOUT * MLO_W_DOUT)) % (MLO_H_DOUT * MLO_W_DOUT)) %
                    MLO_W_DOUT;

                n_loc_top = loc / (MLO_C_OUT * MLO_H_OUT * MLO_W_OUT);
                c_loc_top = (loc % (MLO_C_OUT * MLO_H_OUT * MLO_W_OUT)) / (MLO_H_OUT * MLO_W_OUT);
                h_loc_top =
                    ((loc % (MLO_C_OUT * MLO_H_OUT * MLO_W_OUT)) % (MLO_H_OUT * MLO_W_OUT)) /
                    MLO_W_OUT;
                w_loc_top =
                    ((loc % (MLO_C_OUT * MLO_H_OUT * MLO_W_OUT)) % (MLO_H_OUT * MLO_W_OUT)) %
                    MLO_W_OUT;

                n_loc_bot = loc / (MLO_C_IN * MLO_H_IN * MLO_W_IN);
                c_loc_bot = (loc % (MLO_C_IN * MLO_H_IN * MLO_W_IN)) / (MLO_H_IN * MLO_W_IN);
                h_loc_bot =
                    ((loc % (MLO_C_IN * MLO_H_IN * MLO_W_IN)) % (MLO_H_IN * MLO_W_IN)) / MLO_W_IN;
                w_loc_bot =
                    ((loc % (MLO_C_IN * MLO_H_IN * MLO_W_IN)) % (MLO_H_IN * MLO_W_IN)) % MLO_W_IN;

                top_diff_dat[i] = top_diff[dyOffset + n_loc_top_diff * MLO_N_DOUT_STRIDE +
                                           c_loc_top_diff * MLO_C_DOUT_STRIDE +
                                           h_loc_top_diff * MLO_H_DOUT_STRIDE +
                                           w_loc_top_diff * MLO_W_DOUT_STRIDE];
                bot_dat[i] =
                    bot_data[xOffset + n_loc_bot * MLO_N_IN_STRIDE + c_loc_bot * MLO_C_IN_STRIDE +
                             h_loc_bot * MLO_H_IN_STRIDE + w_loc_bot * MLO_W_IN_STRIDE];
                top_dat[i] =
                    top_data[yOffset + n_loc_top * MLO_N_OUT_STRIDE + c_loc_top * MLO_C_OUT_STRIDE +
                             h_loc_top * MLO_H_OUT_STRIDE + w_loc_top * MLO_W_OUT_STRIDE];
            }
            else
#endif
            {
                top_diff_dat[i] = top_diff[dyOffset + x * MLO_READ_UNIT + i];
                bot_dat[i]      = bot_data[xOffset + x * MLO_READ_UNIT + i];
                top_dat[i]      = top_data[yOffset + x * MLO_READ_UNIT + i];
            }
        }
        for(; i < MLO_READ_UNIT; ++i)
        {
            top_diff_dat[i] = (_FLOAT)1.f;
            bot_dat[i]      = (_FLOAT)1.f;
            top_dat[i]      = (_FLOAT)1.f;
        }
    }
    else
#endif
    {
        for(int i = 0; i < MLO_READ_UNIT; ++i)
        {
#if MLO_N_OUT_STRIDE > MLO_OUT_BLOCK_SZ || MLO_N_DOUT_STRIDE > MLO_DOUT_BLOCK_SZ || \
    MLO_N_IN_STRIDE > MLO_IN_BLOCK_SZ
            if((n_out_stride > c_out * h_out * w_out || n_dout_stride > c_dout * h_dout * w_dout ||
                n_in_stride > c_in * h_in * w_in) &&
               c_out != 0 && h_out != 0 && w_out != 0 && c_dout != 0 && h_dout != 0 &&
               w_dout != 0 && c_in != 0 && h_in != 0 && w_in != 0)
            {
                int loc, n_loc_top_diff, c_loc_top_diff, h_loc_top_diff, w_loc_top_diff, n_loc_top,
                    c_loc_top, h_loc_top, w_loc_top, n_loc_bot, c_loc_bot, h_loc_bot, w_loc_bot;
                loc = x * MLO_READ_UNIT + i;

                n_loc_top_diff = loc / (MLO_C_DOUT * MLO_H_DOUT * MLO_W_DOUT);
                c_loc_top_diff =
                    (loc % (MLO_C_DOUT * MLO_H_DOUT * MLO_W_DOUT)) / (MLO_H_DOUT * MLO_W_DOUT);
                h_loc_top_diff =
                    ((loc % (MLO_C_DOUT * MLO_H_DOUT * MLO_W_DOUT)) % (MLO_H_DOUT * MLO_W_DOUT)) /
                    MLO_W_DOUT;
                w_loc_top_diff =
                    ((loc % (MLO_C_DOUT * MLO_H_DOUT * MLO_W_DOUT)) % (MLO_H_DOUT * MLO_W_DOUT)) %
                    MLO_W_DOUT;

                n_loc_top = loc / (MLO_C_OUT * MLO_H_OUT * MLO_W_OUT);
                c_loc_top = (loc % (MLO_C_OUT * MLO_H_OUT * MLO_W_OUT)) / (MLO_H_OUT * MLO_W_OUT);
                h_loc_top =
                    ((loc % (MLO_C_OUT * MLO_H_OUT * MLO_W_OUT)) % (MLO_H_OUT * MLO_W_OUT)) /
                    MLO_W_OUT;
                w_loc_top =
                    ((loc % (MLO_C_OUT * MLO_H_OUT * MLO_W_OUT)) % (MLO_H_OUT * MLO_W_OUT)) %
                    MLO_W_OUT;

                n_loc_bot = loc / (MLO_C_IN * MLO_H_IN * MLO_W_IN);
                c_loc_bot = (loc % (MLO_C_IN * MLO_H_IN * MLO_W_IN)) / (MLO_H_IN * MLO_W_IN);
                h_loc_bot =
                    ((loc % (MLO_C_IN * MLO_H_IN * MLO_W_IN)) % (MLO_H_IN * MLO_W_IN)) / MLO_W_IN;
                w_loc_bot =
                    ((loc % (MLO_C_IN * MLO_H_IN * MLO_W_IN)) % (MLO_H_IN * MLO_W_IN)) % MLO_W_IN;

                top_diff_dat[i] = top_diff[dyOffset + n_loc_top_diff * MLO_N_DOUT_STRIDE +
                                           c_loc_top_diff * MLO_C_DOUT_STRIDE +
                                           h_loc_top_diff * MLO_H_DOUT_STRIDE +
                                           w_loc_top_diff * MLO_W_DOUT_STRIDE];
                bot_dat[i] =
                    bot_data[xOffset + n_loc_bot * MLO_N_IN_STRIDE + c_loc_bot * MLO_C_IN_STRIDE +
                             h_loc_bot * MLO_H_IN_STRIDE + w_loc_bot * MLO_W_IN_STRIDE];
                top_dat[i] =
                    top_data[yOffset + n_loc_top * MLO_N_OUT_STRIDE + c_loc_top * MLO_C_OUT_STRIDE +
                             h_loc_top * MLO_H_OUT_STRIDE + w_loc_top * MLO_W_OUT_STRIDE];
            }
            else
#endif
            {
                top_diff_dat[i] = top_diff[dyOffset + x * MLO_READ_UNIT + i];
                bot_dat[i]      = bot_data[xOffset + x * MLO_READ_UNIT + i];
                top_dat[i]      = top_data[yOffset + x * MLO_READ_UNIT + i];
            }
        }
    }

#if MLO_NRN_OP_ID == MLO_NEURON_RELU
    {
        ActivationFunction_ReLU_Diff(MLO_READ_UNIT,
                                     bot_diff_dat,
                                     (const _FLOAT*)top_diff_dat,
                                     (const _FLOAT*)bot_dat,
                                     scale);
    }
#elif MLO_NRN_OP_ID == MLO_NEURON_LOGISTIC
    // 1/(1 + exp(-x))
    ActivationFunction_Sigmoid_Diff(
        MLO_READ_UNIT, bot_diff_dat, (const _FLOAT*)top_diff_dat, (const _FLOAT*)top_dat);
#elif MLO_NRN_OP_ID == MLO_NEURON_TANH
    // (exp(2x) -1) / (exp(2x) + 1)

    ActivationFunction_TanH_Diff(
        MLO_READ_UNIT, bot_diff_dat, (const _FLOAT*)top_diff_dat, (const _FLOAT*)top_dat);

#elif MLO_NRN_OP_ID == MLO_NEURON_ABS

    ActivationFunction_Abs_Diff(
        MLO_READ_UNIT, bot_diff_dat, (const _FLOAT*)top_diff_dat, (const _FLOAT*)bot_dat);
#elif MLO_NRN_OP_ID == MLO_NEURON_POWER
    // (shift + scale * x ) ^power

    ActivationFunction_Power_Diff(MLO_READ_UNIT,
                                  bot_diff_dat,
                                  (const _FLOAT*)top_diff_dat,
                                  (const _FLOAT*)top_dat,
                                  (const _FLOAT*)bot_dat,
                                  diff_scale,
                                  power,
                                  scale,
                                  shift);

#elif MLO_NRN_OP_ID == MLO_NEURON_SOFTRELU
    //	log(1 + exp(x))
    ActivationFunction_BNLL_Diff(
        MLO_READ_UNIT, bot_diff_dat, (const _FLOAT*)top_diff_dat, (const _FLOAT*)bot_dat);
#endif

#if MLO_N_PIXS_OFF > 0
    if(x == MLO_MAP_SZ_ALIGNED - 1)
    {
        int i = 0;
        for(; i < MLO_N_PIXS_OFF; ++i)
        {
#if MLO_N_DIN_STRIDE > MLO_DIN_BLOCK_SZ
            if(n_din_stride > c_din * h_din * w_din && c_din != 0 && h_din != 0 && w_din != 0)
            {
                int loc, n_loc_bot_diff, c_loc_bot_diff, h_loc_bot_diff, w_loc_bot_diff;
                loc = x * MLO_READ_UNIT + i;

                n_loc_bot_diff = loc / (MLO_C_DIN * MLO_H_DIN * MLO_W_DIN);
                c_loc_bot_diff =
                    (loc % (MLO_C_DIN * MLO_H_DIN * MLO_W_DIN)) / (MLO_H_DIN * MLO_W_DIN);
                h_loc_bot_diff =
                    ((loc % (MLO_C_DIN * MLO_H_DIN * MLO_W_DIN)) % (MLO_H_DIN * MLO_W_DIN)) /
                    MLO_W_DIN;
                w_loc_bot_diff =
                    ((loc % (MLO_C_DIN * MLO_H_DIN * MLO_W_DIN)) % (MLO_H_DIN * MLO_W_DIN)) %
                    MLO_W_DIN;

                bot_diff[dxOffset + n_loc_bot_diff * MLO_N_DIN_STRIDE +
                         c_loc_bot_diff * MLO_C_DIN_STRIDE + h_loc_bot_diff * MLO_H_DIN_STRIDE +
                         w_loc_bot_diff * MLO_W_DIN_STRIDE] = bot_diff_dat[i];
            }
            else
#endif
            {
                bot_diff[dxOffset + x * MLO_READ_UNIT + i] = bot_diff_dat[i];
            }
        }
    }
    else
#endif
    {
        for(int i = 0; i < MLO_READ_UNIT; ++i)
        {
#if MLO_N_DIN_STRIDE > MLO_DIN_BLOCK_SZ
            if(n_din_stride > c_din * h_din * w_din && c_din != 0 && h_din != 0 && w_din != 0)
            {
                int loc, n_loc_bot_diff, c_loc_bot_diff, h_loc_bot_diff, w_loc_bot_diff;
                loc = x * MLO_READ_UNIT + i;

                n_loc_bot_diff = loc / (MLO_C_DIN * MLO_H_DIN * MLO_W_DIN);
                c_loc_bot_diff =
                    (loc % (MLO_C_DIN * MLO_H_DIN * MLO_W_DIN)) / (MLO_H_DIN * MLO_W_DIN);
                h_loc_bot_diff =
                    ((loc % (MLO_C_DIN * MLO_H_DIN * MLO_W_DIN)) % (MLO_H_DIN * MLO_W_DIN)) /
                    MLO_W_DIN;
                w_loc_bot_diff =
                    ((loc % (MLO_C_DIN * MLO_H_DIN * MLO_W_DIN)) % (MLO_H_DIN * MLO_W_DIN)) %
                    MLO_W_DIN;

                bot_diff[dxOffset + n_loc_bot_diff * MLO_N_DIN_STRIDE +
                         c_loc_bot_diff * MLO_C_DIN_STRIDE + h_loc_bot_diff * MLO_H_DIN_STRIDE +
                         w_loc_bot_diff * MLO_W_DIN_STRIDE] = bot_diff_dat[i];
            }
            else
#endif
            {
                bot_diff[dxOffset + x * MLO_READ_UNIT + i] = bot_diff_dat[i];
            }
        }
    }
}

<<<<<<< HEAD
#endif // #ifdef LITE
=======
#endif
// #ifdef LITE
>>>>>>> 6e8f38bf
<|MERGE_RESOLUTION|>--- conflicted
+++ resolved
@@ -361,11 +361,7 @@
                                     const uint bot_stride,
                                     const uint top_stride)
 {
-<<<<<<< HEAD
- 
-=======
-
->>>>>>> 6e8f38bf
+
     (void)power;
     (void)scale;
     (void)shift;
@@ -992,9 +988,5 @@
     }
 }
 
-<<<<<<< HEAD
-#endif // #ifdef LITE
-=======
-#endif
-// #ifdef LITE
->>>>>>> 6e8f38bf
+
+#endif // #ifdef LITE