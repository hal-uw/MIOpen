--- conflicted
+++ resolved
@@ -100,12 +100,7 @@
 #endif
         ;
 
-<<<<<<< HEAD
-    _FLOAT accum[MLO_N_LCL_OUT_MAPS][MLO_READ_UNIT];
-=======
-#if MIOPEN_USE_FP32 == 1
     _FLOAT accum[MLO_N_LCL_OUT_MAPS][MLO_READ_UNIT] = {{(_FLOAT)(0)}};
->>>>>>> 05fa675a
     _FLOAT dat[MLO_N_LCL_IN_MAPS][MLO_READ_UNIT];
 
     for(uint o = 0; o < MLO_N_LCL_OUT_MAPS; ++o)
