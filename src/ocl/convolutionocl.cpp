#include <mlopen/convolution.hpp>
#include <mlopen/util.hpp>
#include <mlopen/mlo_internal.hpp>

#include <tinygemm/tinygemm.hpp>
#include <mlopen/gemm.hpp>

namespace mlopen {

void ConvolutionDescriptor::FindConvFwdAlgorithm(Handle& handle,
<<<<<<< HEAD
		const TensorDescriptor&		xDesc,
		ConstData_t				x,
		const TensorDescriptor&		wDesc,
		ConstData_t				w,
		const TensorDescriptor&		yDesc,
		ConstData_t				y,
		const int					 /*requestAlgoCount*/,
		int							* /*returnedAlgoCount*/,
		mlopenConvAlgoPerf_t		*perfResults,
		mlopenConvPreference_t		 /*preference*/,
		Data_t						workSpace,
		size_t						 /*workSpaceSize*/,
		bool						exhaustiveSearch) const {
	
	if(x == nullptr || w == nullptr || y == nullptr) {
		MLOPEN_THROW(mlopenStatusBadParm);
	}
=======
        const TensorDescriptor&     xDesc,
        ConstData_t             x,
        const TensorDescriptor&     wDesc,
        ConstData_t             w,
        const TensorDescriptor&     yDesc,
        ConstData_t             y,
        const int                    /*requestAlgoCount*/,
        int                         * /*returnedAlgoCount*/,
        mlopenConvAlgoPerf_t        *perfResults,
        mlopenConvPreference_t       /*preference*/,
        void                        * /*workSpace*/,
        size_t                       /*workSpaceSize*/,
        bool                        exhaustiveSearch) const {
    
    if(x == nullptr || w == nullptr || y == nullptr) {
        MLOPEN_THROW(mlopenStatusBadParm);
    }
>>>>>>> 10124265
#if 0
    if(returnedAlgoCount == nullptr || perfResults == nullptr) {
        MLOPEN_THROW(mlopenStatusBadParm);
    }
    if(requestAlgoCount < 1) {
        MLOPEN_THROW(mlopenStatusBadParm);
    }
#endif 

<<<<<<< HEAD
// GEMM based
	int in_n, in_c, in_h, in_w;
	std::tie(in_n, in_c, in_h, in_w) = tie4(xDesc.GetLengths());

	int wei_n, wei_h, wei_w;
	std::tie(wei_n, std::ignore, wei_h, wei_w) = tie4(wDesc.GetLengths());

	int out_h, out_w;
	std::tie(std::ignore, std::ignore, out_h, out_w) = tie4(yDesc.GetLengths());

	std::string network_config;
	if(workSpace != nullptr) {
		if(wei_h != 1 && wei_w != 1) {
			size_t in_offset = 0;
			Im2ColGPU(handle, x, in_offset, in_c, in_h, in_w, wei_h, wei_w, out_h, out_w, pad_h, pad_w, v, u, workSpace);
		}

		GemmGeometry gg = CreateGemmGeometryConvFwd(xDesc, wDesc, yDesc, false, network_config);
		gg.FindSolution(.003, handle, workSpace, w, y, false);
	}

	// Direct algo
	// Generate kernels if OpenCL
	// Compile, cache kernels, etc.
	// Launch all kernels and store the perf, workspace limits, etc.
	
	mlo_construct_direct2D construct_params(1); // forward
	construct_params.doSearch(exhaustiveSearch);
	construct_params.saveSearchRequest(true);

	construct_params.setGeneralCompOptions("");

	construct_params.setStream(&handle);

	construct_params.setOutputDescFromMLDesc(yDesc);
	construct_params.setInputDescFromMLDesc(xDesc);
	construct_params.setWeightDescFromMLDesc(wDesc);

	construct_params.setConvDescr(pad_h, pad_w, u, v, upscalex, upscaley);

	construct_params.mloConstruct();
=======
    // Generate kernels if OpenCL
    // Compile, cache kernels, etc.
    // Launch all kernels and store the perf, workspace limits, etc.
    mlo_construct_direct2D construct_params(1); // forward
    {
        construct_params.doSearch(exhaustiveSearch);
        construct_params.saveSearchRequest(true);

        construct_params.setGeneralCompOptions("");

        construct_params.setStream(&handle);

        construct_params.setOutputDescFromMLDesc(yDesc);
        construct_params.setInputDescFromMLDesc(xDesc);
        construct_params.setWeightDescFromMLDesc(wDesc);

        construct_params.setConvDescr(pad_h, pad_w, u, v, upscalex, upscaley);

        construct_params.mloConstruct();
    }
>>>>>>> 10124265

    std::string program_name = construct_params.getKernelFile();  //"../src/Hello.cl"; // CL kernel filename
    std::string kernel_name = construct_params.getKernelName(); // "hello_world_kernel"; // kernel name
    std::string parms = construct_params.getCompilerOptions(); // kernel parameters

<<<<<<< HEAD
	construct_params.mloBuildConf_Key(network_config);
=======
    std::string network_config;
    construct_params.mloBuildConf_Key(network_config);
>>>>>>> 10124265

    const std::vector<size_t> & vld = construct_params.getLocalWkSize();
    const std::vector<size_t> & vgd = construct_params.getGlobalWkSize();

<<<<<<< HEAD
	// TODO: call the kernel here
	//float padding_val = 0;
	handle.GetKernel("mlopenConvolutionFwdAlgoDirect",
			network_config,
			program_name, 
			kernel_name,
			vld,
			vgd,
			parms);

	// FIXME: MD temporary hack for hipcaffe
	// should be ideally wrapped under mlopen::deref to check 
	// for the size of perfResults == requestedAlgoCount
	perfResults->fwd_algo = mlopenConvolutionFwdAlgoDirect;
}

void ConvolutionDescriptor::ConvolutionForward(Handle& handle,
		const void					* /*alpha*/,
		const TensorDescriptor&		xDesc,
		ConstData_t				x,
		const TensorDescriptor&		wDesc,
		ConstData_t				w,
		mlopenConvFwdAlgorithm_t	algo,
		const void					* /*beta*/,
		const TensorDescriptor&		yDesc,
		Data_t						y, 
		Data_t						workSpace,
		size_t						 /*workSpaceSize*/) const {

	if(x == nullptr || w == nullptr || y == nullptr) {
		MLOPEN_THROW(mlopenStatusBadParm);
	}
	if(xDesc.GetSize() != yDesc.GetSize() || xDesc.GetSize() != wDesc.GetSize()) {
		MLOPEN_THROW(mlopenStatusBadParm);
	}
	if(xDesc.GetType() != yDesc.GetType() || xDesc.GetType() != wDesc.GetType()) {
		MLOPEN_THROW(mlopenStatusBadParm);
	}
	if(xDesc.GetLengths()[1] != wDesc.GetLengths()[1]) {
		MLOPEN_THROW(mlopenStatusBadParm);
	}
	if(xDesc.GetSize() < 3) {
		MLOPEN_THROW(mlopenStatusBadParm);
	}

	switch (algo)
	{
		case mlopenConvolutionFwdAlgoDirect:
		{
			// TODO(paul): Replicating code for now.
			mlo_construct_direct2D construct_params(1); // forward
			construct_params.setOutputDescFromMLDesc(yDesc);
			construct_params.setInputDescFromMLDesc(xDesc);
			construct_params.setWeightDescFromMLDesc(wDesc);

			std::string network_config;
			construct_params.mloBuildConf_Key(network_config);

			std::string algorithm_name = "mlopenConvolutionFwdAlgoDirect";
			float padding_val = 0;
			handle.GetKernel(algorithm_name, network_config)(x, w, y, padding_val);
		}
		break;

		case mlopenConvolutionFwdAlgoGEMM:
		{
			if(workSpace == nullptr) {
				MLOPEN_THROW("Workspace is required");
			}

			int in_n, in_c, in_h, in_w;
			std::tie(in_n, in_c, in_h, in_w) = tie4(xDesc.GetLengths());

			int wei_n, wei_h, wei_w;
			std::tie(wei_n, std::ignore, wei_h, wei_w) = tie4(wDesc.GetLengths());

			int out_h, out_w;
			std::tie(std::ignore, std::ignore, out_h, out_w) = tie4(yDesc.GetLengths());

			std::string network_config;
			CreateGemmGeometryConvFwd(xDesc, wDesc, yDesc, false, network_config);
			GemmGeometry gg = GetGemmGeometry("mlopenConvolutionFwdAlgoGEMM", network_config);
			
			float time_0 = 0;
			float t1 = 0;
			for(int i = 0; i < in_n; i++) {
				int out_offset = i * wei_n * out_h * out_w;
				if(wei_h != 1 && wei_w != 1) {
					size_t in_offset = i * in_c * in_h * in_w;
					Im2ColGPU(handle, x, in_offset, in_c, in_h, in_w, wei_h, wei_w, out_h, out_w, pad_h, pad_w, v, u, workSpace);
					if(handle.IsProfilingEnabled())
						t1 = handle.GetKernelTime();

					gg.RunGemm(handle, workSpace, w, y, 0, 0, out_offset);

					// Update times for both the kernels
					if(handle.IsProfilingEnabled()) {
						if(i == in_n - 1)
							handle.AccumKernelTime(t1+time_0);
						else
							handle.AccumKernelTime(t1);
						time_0 += handle.GetKernelTime();
					}
				}
				else if(wei_h == 1 && wei_w == 1) {
					int in_offset = i * in_c * in_h * in_w;
					gg.RunGemm(handle, x, w, y, in_offset, 0, out_offset);
					if(handle.IsProfilingEnabled()) {
						if(i == in_n - 1)
							handle.AccumKernelTime(time_0);
						time_0 += handle.GetKernelTime();
					}

				} 
			}
		}
		break;
		case mlopenConvolutionFwdAlgoFFT:
		break;
		case mlopenConvolutionFwdAlgoWinograd:
		break;

	}
=======
    float padding_val = 0;
    handle.GetKernel("mlopenConvolutionFwdAlgoDirect",
            network_config,
            program_name, 
            kernel_name,
            vld,
            vgd,
            parms)(x, w, y, padding_val);

    // FIXME: MD temporary hack for hipcaffe
    // should be ideally wrapped under mlopen::deref to check 
    // for the size of perfResults == requestedAlgoCount
    perfResults->fwd_algo = mlopenConvolutionFwdAlgoDirect;
    perfResults->time = handle.GetKernelTime();
}

void ConvolutionDescriptor::ConvolutionForward(Handle& handle,
        const void                  * /*alpha*/,
        const TensorDescriptor&     xDesc,
        ConstData_t             x,
        const TensorDescriptor&     wDesc,
        ConstData_t             w,
        mlopenConvFwdAlgorithm_t    algo,
        const void                  * /*beta*/,
        const TensorDescriptor&     yDesc,
        Data_t                      y, 
        void                        * /*workSpace*/,
        size_t                       /*workSpaceSize*/) const {

    if(x == nullptr || w == nullptr || y == nullptr) {
        MLOPEN_THROW(mlopenStatusBadParm);
    }
    if(xDesc.GetSize() != yDesc.GetSize() || xDesc.GetSize() != wDesc.GetSize()) {
        MLOPEN_THROW(mlopenStatusBadParm);
    }
    if(xDesc.GetType() != yDesc.GetType() || xDesc.GetType() != wDesc.GetType()) {
        MLOPEN_THROW(mlopenStatusBadParm);
    }
    if(xDesc.GetLengths()[1] != wDesc.GetLengths()[1]) {
        MLOPEN_THROW(mlopenStatusBadParm);
    }
    if(xDesc.GetSize() < 3) {
        MLOPEN_THROW(mlopenStatusBadParm);
    }
    
    // TODO(paul): Replicating code for now.
    mlo_construct_direct2D construct_params(1); // forward
    {
        construct_params.setOutputDescFromMLDesc(yDesc);
        construct_params.setInputDescFromMLDesc(xDesc);
        construct_params.setWeightDescFromMLDesc(wDesc);
    }

    std::string network_config;
    construct_params.mloBuildConf_Key(network_config);

    std::string algorithm_name;
    switch(algo) {
        case mlopenConvolutionFwdAlgoDirect:
            algorithm_name = "mlopenConvolutionFwdAlgoDirect";
            break;
        case mlopenConvolutionFwdAlgoGEMM:
            algorithm_name = "mlopenConvolutionFwdAlgoGEMM";
            break;
        case mlopenConvolutionFwdAlgoFFT:
            algorithm_name = "mlopenConvolutionFwdAlgoFFT";
            break;
        case mlopenConvolutionFwdAlgoWinograd:
            algorithm_name = "mlopenConvolutionFwdAlgoWinograd";
            break;
    }

    float padding_val = 0;
    handle.GetKernel(algorithm_name, network_config)(x, w, y, padding_val);
>>>>>>> 10124265
}

// FindBackwardDataAlgorithm()
//
void ConvolutionDescriptor::FindConvBwdDataAlgorithm(Handle& handle,
<<<<<<< HEAD
		const TensorDescriptor&		dyDesc,
		ConstData_t				dy,
		const TensorDescriptor&		wDesc,
		ConstData_t				w,
		const TensorDescriptor&		dxDesc,
		ConstData_t				dx,
		const int					 /*requestAlgoCount*/,
		int							* /*returnedAlgoCount*/,
		mlopenConvAlgoPerf_t		*perfResults,
		mlopenConvPreference_t		 /*preference*/,
		void						* /*workSpace*/,
		size_t						 /*workSpaceSize*/,
		bool						exhaustiveSearch) const {

	if(dx == nullptr || w == nullptr || dy == nullptr) {
		MLOPEN_THROW(mlopenStatusBadParm);
	}
=======
        const TensorDescriptor&     dyDesc,
        ConstData_t             dy,
        const TensorDescriptor&     wDesc,
        ConstData_t             w,
        const TensorDescriptor&     dxDesc,
        ConstData_t             dx,
        const int                    /*requestAlgoCount*/,
        int                         * /*returnedAlgoCount*/,
        mlopenConvAlgoPerf_t        *perfResults,
        mlopenConvPreference_t       /*preference*/,
        void                        * /*workSpace*/,
        size_t                       /*workSpaceSize*/,
        bool                        exhaustiveSearch) const {
    
    if(dx == nullptr || w == nullptr || dy == nullptr) {
        MLOPEN_THROW(mlopenStatusBadParm);
    }
>>>>>>> 10124265
#if 0
    if(returnedAlgoCount == nullptr || perfResults == nullptr) {
        MLOPEN_THROW(mlopenStatusBadParm);
    }
    if(requestAlgoCount < 1) {
        MLOPEN_THROW(mlopenStatusBadParm);
    }
#endif 

<<<<<<< HEAD
	// Generate kernels if OpenCL
	// Compile, cache kernels, etc.
	// Launch all kernels and store the perf, workspace limits, etc.
	mlo_construct_direct2D construct_params(0); // backward
	construct_params.doSearch(exhaustiveSearch);
	construct_params.saveSearchRequest(true);

	construct_params.setGeneralCompOptions("");

	construct_params.setStream(&handle);

	construct_params.setOutputDescFromMLDesc(dyDesc);
	construct_params.setInputDescFromMLDesc(dxDesc);
	construct_params.setWeightDescFromMLDesc(wDesc);

	construct_params.setConvDescr(pad_h, pad_w, u, v, upscalex, upscaley);

	construct_params.mloConstruct();
=======
    // Generate kernels if OpenCL
    // Compile, cache kernels, etc.
    // Launch all kernels and store the perf, workspace limits, etc.
    mlo_construct_direct2D construct_params(0); // backward
    {
        construct_params.doSearch(exhaustiveSearch);
        construct_params.saveSearchRequest(true);

        construct_params.setGeneralCompOptions("");

        construct_params.setStream(&handle);

        construct_params.setOutputDescFromMLDesc(dyDesc);
        construct_params.setInputDescFromMLDesc(dxDesc);
        construct_params.setWeightDescFromMLDesc(wDesc);

        construct_params.setConvDescr(pad_h, pad_w, u, v, upscalex, upscaley);

        construct_params.mloConstruct();
    }
>>>>>>> 10124265

    std::string program_name = construct_params.getKernelFile();
    std::string kernel_name = construct_params.getKernelName(); // kernel name
    std::string parms = construct_params.getCompilerOptions(); // kernel parameters

    std::string network_config;
    construct_params.mloBuildConf_Key(network_config);

    const std::vector<size_t> & vld = construct_params.getLocalWkSize();
    const std::vector<size_t> & vgd = construct_params.getGlobalWkSize();

    float padding_val = 0;
    handle.GetKernel("mlopenConvolutionBwdDataAlgo_0",
            network_config,
            program_name,
            kernel_name,
            vld,
            vgd,
            parms)(dy, w, dx, padding_val);

    // FIXME: MD temporary hack for hipcaffe
    // should be ideally wrapped under mlopen::deref to check 
    // for the size of perfResults == requestedAlgoCount
    perfResults->bwd_data_algo = mlopenConvolutionBwdDataAlgo_0;
    perfResults->time = handle.GetKernelTime();

}

// BackwardDataAlgorithm()
void ConvolutionDescriptor::ConvolutionBackwardData(Handle& handle,
<<<<<<< HEAD
		const void						* /*alpha*/,
		const TensorDescriptor&			dyDesc,
		ConstData_t					dy,
		const TensorDescriptor&			wDesc,
		ConstData_t					w,
		mlopenConvBwdDataAlgorithm_t	/* algo */,
		const void						* /*beta*/,
		const TensorDescriptor&			dxDesc,
		Data_t							dx, 
		void							* /*workSpace*/,
		size_t							 /*workSpaceSize*/) const {

	if(dx == nullptr || w == nullptr || dy == nullptr) {
		MLOPEN_THROW(mlopenStatusBadParm);
	}
	if(dyDesc.GetSize() != dxDesc.GetSize() || dyDesc.GetSize() != wDesc.GetSize()) {
		MLOPEN_THROW(mlopenStatusBadParm);
	}
	if(dyDesc.GetType() != dxDesc.GetType() || dyDesc.GetType() != wDesc.GetType()) {
		MLOPEN_THROW(mlopenStatusBadParm);
	}
	if(dyDesc.GetLengths()[1] != wDesc.GetLengths()[0]) {
		MLOPEN_THROW(mlopenStatusBadParm);
	}
	if(dyDesc.GetSize() < 3) {
		MLOPEN_THROW(mlopenStatusBadParm);
	}

	// Launch all kernels and store the perf, workspace limits, etc.
	mlo_construct_direct2D construct_params(0); // backward
	construct_params.setOutputDescFromMLDesc(dyDesc);
	construct_params.setInputDescFromMLDesc(dxDesc);
	construct_params.setWeightDescFromMLDesc(wDesc);
	construct_params.setStream(&handle);

	std::string network_config;
	construct_params.mloBuildConf_Key(network_config);

	float padding_val = 0;
	handle.GetKernel("mlopenConvolutionBwdDataAlgo_0", network_config) (dy, w, dx, padding_val);
=======
        const void                      * /*alpha*/,
        const TensorDescriptor&         dyDesc,
        ConstData_t                 dy,
        const TensorDescriptor&         wDesc,
        ConstData_t                 w,
        mlopenConvBwdDataAlgorithm_t    /* algo */,
        const void                      * /*beta*/,
        const TensorDescriptor&         dxDesc,
        Data_t                          dx, 
        void                            * /*workSpace*/,
        size_t                           /*workSpaceSize*/) const {

    if(dx == nullptr || w == nullptr || dy == nullptr) {
        MLOPEN_THROW(mlopenStatusBadParm);
    }
    if(dyDesc.GetSize() != dxDesc.GetSize() || dyDesc.GetSize() != wDesc.GetSize()) {
        MLOPEN_THROW(mlopenStatusBadParm);
    }
    if(dyDesc.GetType() != dxDesc.GetType() || dyDesc.GetType() != wDesc.GetType()) {
        MLOPEN_THROW(mlopenStatusBadParm);
    }
    if(dyDesc.GetLengths()[1] != wDesc.GetLengths()[0]) {
        MLOPEN_THROW(mlopenStatusBadParm);
    }
    if(dyDesc.GetSize() < 3) {
        MLOPEN_THROW(mlopenStatusBadParm);
    }

    // Launch all kernels and store the perf, workspace limits, etc.
    mlo_construct_direct2D construct_params(0); // backward
    {
        construct_params.setOutputDescFromMLDesc(dyDesc);
        construct_params.setInputDescFromMLDesc(dxDesc);
        construct_params.setWeightDescFromMLDesc(wDesc);
        construct_params.setStream(&handle);
    }

    std::string network_config;
    construct_params.mloBuildConf_Key(network_config);

    float padding_val = 0;
    handle.GetKernel("mlopenConvolutionBwdDataAlgo_0", network_config) (dy, w, dx, padding_val);
>>>>>>> 10124265
}

// ConvolutionBackwardWeightsGetWorkSpaceSize
void ConvolutionDescriptor::ConvolutionBackwardWeightsGetWorkSpaceSize(
<<<<<<< HEAD
		const TensorDescriptor&		 dyDesc,
		const TensorDescriptor&		 xDesc,
		const TensorDescriptor&		 dwDesc,
		size_t						*workSpaceSize)
{
	mlo_construct_BwdWrW2D construct_params(0); // backward with regards to weights
	construct_params.doSearch(false);
	construct_params.setOutputDescFromMLDesc(dyDesc);
	construct_params.setInputDescFromMLDesc(xDesc);
	construct_params.setWeightDescFromMLDesc(dwDesc);
	construct_params.setConvDescr(pad_h, pad_w, u, v, upscalex, upscaley);
	construct_params.mloConstruct();
=======
    const TensorDescriptor&      dyDesc,
    const TensorDescriptor&      xDesc,
    const TensorDescriptor&      dwDesc,
    size_t                      *workSpaceSize)
{
    mlo_construct_BwdWrW2D construct_params(0); // backward with regards to weights
    
    construct_params.doSearch(false);

    construct_params.setOutputDescFromMLDesc(dyDesc);
    construct_params.setInputDescFromMLDesc(xDesc);
    construct_params.setWeightDescFromMLDesc(dwDesc);

    construct_params.setConvDescr(pad_h, pad_w, u, v, upscalex, upscaley);

    construct_params.mloConstruct();
    
>>>>>>> 10124265

    *workSpaceSize = construct_params.getWorkSpaceSzBytes();
}

// FindBackwardWeightsAlgorithm()
//
void ConvolutionDescriptor::FindConvBwdWeightsAlgorithm(Handle& handle,
<<<<<<< HEAD
		const TensorDescriptor&		dyDesc,
		ConstData_t				dy,
		const TensorDescriptor&		xDesc,
		ConstData_t				x,
		const TensorDescriptor&		dwDesc,
		ConstData_t				dw,
		const int					 /*requestAlgoCount*/,
		int							* /*returnedAlgoCount*/,
		mlopenConvAlgoPerf_t		*perfResults,
		mlopenConvPreference_t		 /*preference*/,
		Data_t						workSpace,
		size_t						/*workSpaceSize*/,
		bool						/*exhaustiveSearch*/) const {

	if(x == nullptr || dw == nullptr || dy == nullptr) {
		MLOPEN_THROW(mlopenStatusBadParm);
	}
	if(workSpace == nullptr) {
		MLOPEN_THROW("Workspace is requried");
	}

	int in_n, in_c, in_h, in_w;
	std::tie(in_n, in_c, in_h, in_w) = tie4(xDesc.GetLengths());

	int wei_n, wei_h, wei_w;
	std::tie(wei_n, std::ignore, wei_h, wei_w) = tie4(dwDesc.GetLengths());

	int out_h, out_w;
	std::tie(std::ignore, std::ignore, out_h, out_w) = tie4(dyDesc.GetLengths());

	if(wei_h != 1 && wei_w != 1) {
		size_t in_offset = 0;
		Im2ColGPU(handle, x, in_offset, in_c, in_h, in_w, wei_h, wei_w, out_h, out_w, pad_h, pad_w, v, u, workSpace);
	}
=======
        const TensorDescriptor&     dyDesc,
        ConstData_t             dy,
        const TensorDescriptor&     xDesc,
        ConstData_t             x,
        const TensorDescriptor&     dwDesc,
        ConstData_t             dw,
        const int                    /*requestAlgoCount*/,
        int                         * /*returnedAlgoCount*/,
        mlopenConvAlgoPerf_t        *perfResults,
        mlopenConvPreference_t       /*preference*/,
        Data_t                      workSpace,
        size_t                      /*workSpaceSize*/,
        bool                        /*exhaustiveSearch*/) const {
    
    if(x == nullptr || dw == nullptr || dy == nullptr) {
        MLOPEN_THROW(mlopenStatusBadParm);
    }
    if(workSpace == nullptr) {
        MLOPEN_THROW("Workspace is requried");
    }

    int in_n, in_c, in_h, in_w;
    std::tie(in_n, in_c, in_h, in_w) = tie4(xDesc.GetLengths());

    int wei_n, wei_h, wei_w;
    std::tie(wei_n, std::ignore, wei_h, wei_w) = tie4(dwDesc.GetLengths());

    int out_h, out_w;
    std::tie(std::ignore, std::ignore, out_h, out_w) = tie4(dyDesc.GetLengths());

//  int M = in_c * wei_h * wei_w;
//  int N = wei_n;
//  int K = out_h * out_w;
//  float alpha = 1.;
//  float beta = 1.;

    for(int i = 0; i < in_n; i++) {
        size_t in_offset = i * in_c * in_h * in_w;
        Im2ColGPU(handle, x, in_offset, in_c, in_h, in_w, wei_h, wei_w, out_h, out_w, pad_h, pad_w, v, u, workSpace);

    }
>>>>>>> 10124265

	std::string network_config;
	GemmGeometry gg = CreateGemmGeometryConvBwdWeights(dyDesc, xDesc, dwDesc, false, network_config);
	gg.FindSolution(.003, handle, workSpace, dy, dw, false);

// temprorary guard
<<<<<<< HEAD
	if((u == 1 && v == 1) || (wei_w >= 7 && u == 2 && v == 2))
	{
		mlo_construct_BwdWrW2D construct_params(0); // backward with regards to weights
		construct_params.doSearch(false);
		construct_params.setStream(&handle);
		construct_params.setOutputDescFromMLDesc(dyDesc);
		construct_params.setInputDescFromMLDesc(xDesc);
		construct_params.setWeightDescFromMLDesc(dwDesc);
		construct_params.setConvDescr(pad_h, pad_w, u, v, upscalex, upscaley);
		construct_params.mloConstruct();

		construct_params.mloBuildConf_Key(network_config);

		const std::vector<mlo_kernel_info> & bwd_wrw_info = construct_params.getKernelsInfo();
		/*
		 * get info for all kernels of the layer
		 * std::string _kernel_name;
		 * std::string _kernel_file;
		 * std::string _comp_options;
		 * std::vector<size_t> _g_wk;
		 * std::vector<size_t> _l_wk;
		 */

		//TODO: the kernels should be able to be called from Find()
		// Actually, that is requried to correctly populate the
		// PerfResults. May be we should clear the outputs in Find()
		// after the kernel finishes
		// main kernel
		if (bwd_wrw_info.size() == 1)
		{
			const mlo_kernel_info &bwd_wrw = bwd_wrw_info[0];
//			float padding_val = 0;

			handle.GetKernel("mlopenConvolutionBwdWeightsAlgoDirect_Main",
					network_config,
					std::get<1>(bwd_wrw),
					std::get<0>(bwd_wrw),
					std::get<4>(bwd_wrw),
					std::get<3>(bwd_wrw),
					std::get<2>(bwd_wrw));
			//				(dy, x, dw, padding_val);
		}
		else
		{
			auto bwd_wrw_main = bwd_wrw_info[0];
//			float padding_val = 0;

			handle.GetKernel("mlopenConvolutionBwdWeightsAlgoDirect_Main",
					network_config,
					std::get<1>(bwd_wrw_main),
					std::get<0>(bwd_wrw_main),
					std::get<4>(bwd_wrw_main),
					std::get<3>(bwd_wrw_main),
					std::get<2>(bwd_wrw_main));
			//					(dy, x, workSpace, padding_val);

			float time0 = handle.GetKernelTime();
			// second kernel hash
			network_config += "x1";
			// reduction  kernel
			auto bwd_wrw_red = bwd_wrw_info[1];

			handle.GetKernel("mlopenConvolutionBwdWeightsAlgoDirect_Red",
					network_config,
					std::get<1>(bwd_wrw_red),
					std::get<0>(bwd_wrw_red),
					std::get<4>(bwd_wrw_red),
					std::get<3>(bwd_wrw_red),
					std::get<2>(bwd_wrw_red));
			//					(workSpace, dw);

			handle.AccumKernelTime(time0);

		}

	// FIXME: MD temporary hack for hipcaffe
	// should be ideally wrapped under mlopen::deref to check 
	// for the size of perfResults == requestedAlgoCount
	perfResults->bwd_weights_algo = mlopenConvolutionBwdWeightsAlgoDirect;
	}
=======
    if((u == 1 && v == 1) || (wei_w >= 7 && u == 2 && v == 2))
    {
        mlo_construct_BwdWrW2D construct_params(0); // backward with regards to weights
        {
            construct_params.doSearch(false);
            construct_params.setStream(&handle);
            construct_params.setOutputDescFromMLDesc(dyDesc);
            construct_params.setInputDescFromMLDesc(xDesc);
            construct_params.setWeightDescFromMLDesc(dwDesc);
            construct_params.setConvDescr(pad_h, pad_w, u, v, upscalex, upscaley);
            construct_params.mloConstruct();
        }

        std::string network_config;
        construct_params.mloBuildConf_Key(network_config);

        const std::vector<mlo_kernel_info> & bwd_wrw_info = construct_params.getKernelsInfo();
        /*
         * get info for all kernels of the layer
         * std::string _kernel_name;
         * std::string _kernel_file;
         * std::string _comp_options;
         * std::vector<size_t> _g_wk;
         * std::vector<size_t> _l_wk;
         */
        // reset profiler
        handle.ResetKernelTime();

        // main kernel
        if (bwd_wrw_info.size() == 1)
        {
            const mlo_kernel_info &bwd_wrw = bwd_wrw_info[0];
            float padding_val = 0;

            handle.GetKernel("mlopenConvolutionBwdWeightsAlgoDirect_Main",
                    network_config,
                    std::get<1>(bwd_wrw),
                    std::get<0>(bwd_wrw),
                    std::get<4>(bwd_wrw),
                    std::get<3>(bwd_wrw),
                    std::get<2>(bwd_wrw))
                    (dy, x, dw, padding_val);
        }
        else
        {
            {
                const mlo_kernel_info &bwd_wrw = bwd_wrw_info[0];
                float padding_val = 0;

                handle.GetKernel("mlopenConvolutionBwdWeightsAlgoDirect_Main",
                    network_config,
                    std::get<1>(bwd_wrw),
                    std::get<0>(bwd_wrw),
                    std::get<4>(bwd_wrw),
                    std::get<3>(bwd_wrw),
                    std::get<2>(bwd_wrw))
                    (dy, x, workSpace, padding_val);
//                  (dy, x, dw, padding_val);
            }

            float time0 = handle.GetKernelTime();
            // second kernel hash
            network_config += "x1";
            // reduction  kernel
            {
                const mlo_kernel_info &bwd_wrw = bwd_wrw_info[1];

                handle.GetKernel("mlopenConvolutionBwdWeightsAlgoDirect_Red",
                    network_config,
                    std::get<1>(bwd_wrw),
                    std::get<0>(bwd_wrw),
                    std::get<4>(bwd_wrw),
                    std::get<3>(bwd_wrw),
                    std::get<2>(bwd_wrw))(workSpace, dw);
            }

            handle.AccumKernelTime(time0);

        }

    // FIXME: MD temporary hack for hipcaffe
    // should be ideally wrapped under mlopen::deref to check 
    // for the size of perfResults == requestedAlgoCount
    perfResults->bwd_weights_algo = mlopenConvolutionBwdWeightsAlgoDirect;
    perfResults->time = handle.GetKernelTime();

    }
>>>>>>> 10124265
}

// BackwardWeightsAlgorithm()
void ConvolutionDescriptor::ConvolutionBackwardWeights(Handle& handle,
<<<<<<< HEAD
		const void						* /*alpha*/,
		const TensorDescriptor&			dyDesc,
		ConstData_t					dy,
		const TensorDescriptor&			xDesc,
		ConstData_t					x,
		mlopenConvBwdWeightsAlgorithm_t algo,
		const void						* /*beta*/,
		const TensorDescriptor&			dwDesc,
		Data_t							dw, 
		Data_t							workSpace,
		size_t							/*workSpaceSize*/) const {

	if(x == nullptr || dw == nullptr || dy == nullptr) {
		MLOPEN_THROW(mlopenStatusBadParm);
	}
	if(dyDesc.GetSize() != dwDesc.GetSize() || dyDesc.GetSize() != xDesc.GetSize()) {
		MLOPEN_THROW(mlopenStatusBadParm);
	}
	if(dyDesc.GetType() != dwDesc.GetType() || dyDesc.GetType() != xDesc.GetType()) {
		MLOPEN_THROW(mlopenStatusBadParm);
	}
	if(dyDesc.GetLengths()[0] != xDesc.GetLengths()[0]) {
		MLOPEN_THROW(mlopenStatusBadParm);
	}
	if(dyDesc.GetSize() < 3) {
		MLOPEN_THROW(mlopenStatusBadParm);
	}
	
	int in_n, in_c, in_h, in_w;
	std::tie(in_n, in_c, in_h, in_w) = tie4(xDesc.GetLengths());

	int wei_n, wei_h, wei_w;
	std::tie(wei_n, std::ignore, wei_h, wei_w) = tie4(dwDesc.GetLengths());

	int out_h, out_w;
	std::tie(std::ignore, std::ignore, out_h, out_w) = tie4(dyDesc.GetLengths());

	if(workSpace == nullptr) {
		MLOPEN_THROW("Workspace is requried");
	}
	switch (algo)
	{
		case mlopenConvolutionBwdWeightsAlgoGEMM:
		{
			std::string network_config;
			CreateGemmGeometryConvBwdWeights(dyDesc, xDesc, dwDesc, false, network_config);
			GemmGeometry gg = GetGemmGeometry("mlopenConvolutionBwdWeightsAlgoGEMM", network_config);

			handle.ResetKernelTime();
			float time_0 = 0;
			float t1 = 0;
			for(int i = 0; i < in_n; i++) {
				int out_offset = i * wei_n * out_h * out_w;
				if(wei_h != 1 && wei_w != 1) {
					size_t in_offset = i * in_c * in_h * in_w;
					Im2ColGPU(handle, x, in_offset, in_c, in_h, in_w, wei_h, wei_w, out_h, out_w, pad_h, pad_w, v, u, workSpace);
					if(handle.IsProfilingEnabled())
						t1 = handle.GetKernelTime();

					gg.RunGemm(handle, workSpace, dy, dw, 0, out_offset, 0);

					// Update times for both the kernels
					if(handle.IsProfilingEnabled()) {
						if(i == in_n - 1)
							handle.AccumKernelTime(t1+time_0);
						else
							handle.AccumKernelTime(t1);
						time_0 += handle.GetKernelTime();
					}
				}
				else if(wei_h == 1 && wei_w == 1) {
					int in_offset = i * in_c * in_h * in_w;
					gg.RunGemm(handle, x, dy, dw, in_offset, out_offset, 0);

					if(handle.IsProfilingEnabled()) {
						if(i == in_n - 1)
							handle.AccumKernelTime(time_0);
						time_0 += handle.GetKernelTime();
					}
				}
			}

		}
		break;

		case mlopenConvolutionBwdWeightsAlgoDirect:
		{
			if ((u == 1 && v == 1) || (wei_w >= 7 && u == 2 && v == 2))
			{
				mlo_construct_BwdWrW2D construct_params(0); // backward with regards to weights
				construct_params.setOutputDescFromMLDesc(dyDesc);
				construct_params.setInputDescFromMLDesc(xDesc);
				construct_params.setWeightDescFromMLDesc(dwDesc);

				std::string network_config;
				construct_params.mloBuildConf_Key(network_config);
				const std::vector<mlo_kernel_info> & bwd_wrw_info = construct_params.getKernelsInfo();

				handle.ResetKernelTime();

				// main kernel
				if (bwd_wrw_info.size() == 1)
				{
					float padding_val = 0;
					handle.GetKernel("mlopenConvolutionBwdWeightsAlgoDirect_Main",
							network_config)	(dy, x, dw, padding_val);
				}
				else
				{
					float padding_val = 0;
					handle.GetKernel("mlopenConvolutionBwdWeightsAlgoDirect_Main",
							network_config)	(dy, x, workSpace, padding_val);

					float time0 = handle.GetKernelTime();
					// second kernel has
					network_config += "x1";
					// reduction  kernel
					handle.GetKernel("mlopenConvolutionBwdWeightsAlgoDirect_Red",
							network_config) (workSpace, dw);

					handle.AccumKernelTime(time0);
				}
			}
		}
		break;
	};
=======
        const void                      * /*alpha*/,
        const TensorDescriptor&         dyDesc,
        ConstData_t                 dy,
        const TensorDescriptor&         xDesc,
        ConstData_t                 x,
        mlopenConvBwdWeightsAlgorithm_t algo,
        const void                      * /*beta*/,
        const TensorDescriptor&         dwDesc,
        Data_t                          dw, 
        Data_t                          workSpace,
        size_t                          /*workSpaceSize*/) const {

    if(x == nullptr || dw == nullptr || dy == nullptr) {
        MLOPEN_THROW(mlopenStatusBadParm);
    }
    if(dyDesc.GetSize() != dwDesc.GetSize() || dyDesc.GetSize() != xDesc.GetSize()) {
        MLOPEN_THROW(mlopenStatusBadParm);
    }
    if(dyDesc.GetType() != dwDesc.GetType() || dyDesc.GetType() != xDesc.GetType()) {
        MLOPEN_THROW(mlopenStatusBadParm);
    }
    if(dyDesc.GetLengths()[0] != xDesc.GetLengths()[0]) {
        MLOPEN_THROW(mlopenStatusBadParm);
    }
    if(dyDesc.GetSize() < 3) {
        MLOPEN_THROW(mlopenStatusBadParm);
    }
    if(workSpace == nullptr) {
        MLOPEN_THROW("Workspace is requried");
    }
    switch (algo)
    {
        case mlopenConvolutionBwdWeightsAlgoGEMM:
        {

            int in_n, in_c, in_h, in_w;
            std::tie(in_n, in_c, in_h, in_w) = tie4(xDesc.GetLengths());

            int wei_n, wei_h, wei_w;
            std::tie(wei_n, std::ignore, wei_h, wei_w) = tie4(dwDesc.GetLengths());

            int out_h, out_w;
            std::tie(std::ignore, std::ignore, out_h, out_w) = tie4(dyDesc.GetLengths());

            for (int i = 0; i < in_n; i++) {
                size_t in_offset = i * in_c * in_h * in_w;
                Im2ColGPU(handle, x, in_offset, in_c, in_h, in_w, wei_h, wei_w, out_h, out_w, pad_h, pad_w, v, u, workSpace);
            }

        }
        break;
        case mlopenConvolutionBwdWeightsAlgoDirect:
        {
            int in_n, in_c, in_h, in_w;
            std::tie(in_n, in_c, in_h, in_w) = tie4(xDesc.GetLengths());

            int wei_n, wei_h, wei_w;
            std::tie(wei_n, std::ignore, wei_h, wei_w) = tie4(dwDesc.GetLengths());

            int out_h, out_w;
            std::tie(std::ignore, std::ignore, out_h, out_w) = tie4(dyDesc.GetLengths());

            if ((u == 1 && v == 1) || (wei_w >= 7 && u == 2 && v == 2))
            {
                mlo_construct_BwdWrW2D construct_params(0); // backward with regards to weights
                construct_params.doSearch(false);
                construct_params.setStream(&handle);
                construct_params.setOutputDescFromMLDesc(dyDesc);
                construct_params.setInputDescFromMLDesc(xDesc);
                construct_params.setWeightDescFromMLDesc(dwDesc);
                construct_params.setConvDescr(pad_h, pad_w, u, v, upscalex, upscaley);
                construct_params.mloConstruct();

                std::string network_config;
                construct_params.mloBuildConf_Key(network_config);
                const std::vector<mlo_kernel_info> & bwd_wrw_info = construct_params.getKernelsInfo();

                handle.ResetKernelTime();

                // main kernel
                if (bwd_wrw_info.size() == 1)
                {
                    float padding_val = 0;
                    handle.GetKernel("mlopenConvolutionBwdWeightsAlgoDirect_Main",
                            network_config)
                        (dy, x, dw, padding_val);
                }
                else
                {

                    {
                        float padding_val = 0;
                        handle.GetKernel("mlopenConvolutionBwdWeightsAlgoDirect_Main",
                            network_config)
                            (dy, x, workSpace, padding_val);
                    }

                    float time0 = handle.GetKernelTime();
                    // second kernel has
                    network_config += "x1";
                    // reduction  kernel
                    {
                        handle.GetKernel("mlopenConvolutionBwdWeightsAlgoDirect_Red",
                            network_config)
                            (workSpace, dw);
                    }

                    handle.AccumKernelTime(time0);


                }
            }
        }
    break;
    };

>>>>>>> 10124265
}

}  // namespace mlopen<|MERGE_RESOLUTION|>--- conflicted
+++ resolved
@@ -8,25 +8,6 @@
 namespace mlopen {
 
 void ConvolutionDescriptor::FindConvFwdAlgorithm(Handle& handle,
-<<<<<<< HEAD
-		const TensorDescriptor&		xDesc,
-		ConstData_t				x,
-		const TensorDescriptor&		wDesc,
-		ConstData_t				w,
-		const TensorDescriptor&		yDesc,
-		ConstData_t				y,
-		const int					 /*requestAlgoCount*/,
-		int							* /*returnedAlgoCount*/,
-		mlopenConvAlgoPerf_t		*perfResults,
-		mlopenConvPreference_t		 /*preference*/,
-		Data_t						workSpace,
-		size_t						 /*workSpaceSize*/,
-		bool						exhaustiveSearch) const {
-	
-	if(x == nullptr || w == nullptr || y == nullptr) {
-		MLOPEN_THROW(mlopenStatusBadParm);
-	}
-=======
         const TensorDescriptor&     xDesc,
         ConstData_t             x,
         const TensorDescriptor&     wDesc,
@@ -37,241 +18,83 @@
         int                         * /*returnedAlgoCount*/,
         mlopenConvAlgoPerf_t        *perfResults,
         mlopenConvPreference_t       /*preference*/,
-        void                        * /*workSpace*/,
+        Data_t                      workSpace,
         size_t                       /*workSpaceSize*/,
         bool                        exhaustiveSearch) const {
-    
-    if(x == nullptr || w == nullptr || y == nullptr) {
-        MLOPEN_THROW(mlopenStatusBadParm);
-    }
->>>>>>> 10124265
+
 #if 0
-    if(returnedAlgoCount == nullptr || perfResults == nullptr) {
-        MLOPEN_THROW(mlopenStatusBadParm);
-    }
-    if(requestAlgoCount < 1) {
-        MLOPEN_THROW(mlopenStatusBadParm);
-    }
+        if(returnedAlgoCount == nullptr || perfResults == nullptr) {
+            MLOPEN_THROW(mlopenStatusBadParm);
+        }
+        if(requestAlgoCount < 1) {
+            MLOPEN_THROW(mlopenStatusBadParm);
+        }
 #endif 
 
-<<<<<<< HEAD
-// GEMM based
-	int in_n, in_c, in_h, in_w;
-	std::tie(in_n, in_c, in_h, in_w) = tie4(xDesc.GetLengths());
-
-	int wei_n, wei_h, wei_w;
-	std::tie(wei_n, std::ignore, wei_h, wei_w) = tie4(wDesc.GetLengths());
-
-	int out_h, out_w;
-	std::tie(std::ignore, std::ignore, out_h, out_w) = tie4(yDesc.GetLengths());
-
-	std::string network_config;
-	if(workSpace != nullptr) {
-		if(wei_h != 1 && wei_w != 1) {
-			size_t in_offset = 0;
-			Im2ColGPU(handle, x, in_offset, in_c, in_h, in_w, wei_h, wei_w, out_h, out_w, pad_h, pad_w, v, u, workSpace);
-		}
-
-		GemmGeometry gg = CreateGemmGeometryConvFwd(xDesc, wDesc, yDesc, false, network_config);
-		gg.FindSolution(.003, handle, workSpace, w, y, false);
-	}
-
-	// Direct algo
-	// Generate kernels if OpenCL
-	// Compile, cache kernels, etc.
-	// Launch all kernels and store the perf, workspace limits, etc.
-	
-	mlo_construct_direct2D construct_params(1); // forward
-	construct_params.doSearch(exhaustiveSearch);
-	construct_params.saveSearchRequest(true);
-
-	construct_params.setGeneralCompOptions("");
-
-	construct_params.setStream(&handle);
-
-	construct_params.setOutputDescFromMLDesc(yDesc);
-	construct_params.setInputDescFromMLDesc(xDesc);
-	construct_params.setWeightDescFromMLDesc(wDesc);
-
-	construct_params.setConvDescr(pad_h, pad_w, u, v, upscalex, upscaley);
-
-	construct_params.mloConstruct();
-=======
+    // GEMM based
+    int in_n, in_c, in_h, in_w;
+    std::tie(in_n, in_c, in_h, in_w) = tie4(xDesc.GetLengths());
+
+    int wei_n, wei_h, wei_w;
+    std::tie(wei_n, std::ignore, wei_h, wei_w) = tie4(wDesc.GetLengths());
+
+    int out_h, out_w;
+    std::tie(std::ignore, std::ignore, out_h, out_w) = tie4(yDesc.GetLengths());
+
+    std::string network_config;
+    if(workSpace != nullptr) {
+        if(wei_h != 1 && wei_w != 1) {
+            size_t in_offset = 0;
+            Im2ColGPU(handle, x, in_offset, in_c, in_h, in_w, wei_h, wei_w, out_h, out_w, pad_h, pad_w, v, u, workSpace);
+        }
+
+        GemmGeometry gg = CreateGemmGeometryConvFwd(xDesc, wDesc, yDesc, false, network_config);
+        gg.FindSolution(.003, handle, workSpace, w, y, false);
+    }
+
+    // Direct algo
     // Generate kernels if OpenCL
     // Compile, cache kernels, etc.
     // Launch all kernels and store the perf, workspace limits, etc.
+
     mlo_construct_direct2D construct_params(1); // forward
-    {
-        construct_params.doSearch(exhaustiveSearch);
-        construct_params.saveSearchRequest(true);
-
-        construct_params.setGeneralCompOptions("");
-
-        construct_params.setStream(&handle);
-
-        construct_params.setOutputDescFromMLDesc(yDesc);
-        construct_params.setInputDescFromMLDesc(xDesc);
-        construct_params.setWeightDescFromMLDesc(wDesc);
-
-        construct_params.setConvDescr(pad_h, pad_w, u, v, upscalex, upscaley);
-
-        construct_params.mloConstruct();
-    }
->>>>>>> 10124265
-
+    construct_params.doSearch(exhaustiveSearch);
+    construct_params.saveSearchRequest(true);
+
+    construct_params.setGeneralCompOptions("");
+
+    construct_params.setStream(&handle);
+
+    construct_params.setOutputDescFromMLDesc(yDesc);
+    construct_params.setInputDescFromMLDesc(xDesc);
+    construct_params.setWeightDescFromMLDesc(wDesc);
+
+    construct_params.setConvDescr(pad_h, pad_w, u, v, upscalex, upscaley);
+
+    construct_params.mloConstruct();
     std::string program_name = construct_params.getKernelFile();  //"../src/Hello.cl"; // CL kernel filename
     std::string kernel_name = construct_params.getKernelName(); // "hello_world_kernel"; // kernel name
     std::string parms = construct_params.getCompilerOptions(); // kernel parameters
 
-<<<<<<< HEAD
-	construct_params.mloBuildConf_Key(network_config);
-=======
-    std::string network_config;
     construct_params.mloBuildConf_Key(network_config);
->>>>>>> 10124265
 
     const std::vector<size_t> & vld = construct_params.getLocalWkSize();
     const std::vector<size_t> & vgd = construct_params.getGlobalWkSize();
 
-<<<<<<< HEAD
-	// TODO: call the kernel here
-	//float padding_val = 0;
-	handle.GetKernel("mlopenConvolutionFwdAlgoDirect",
-			network_config,
-			program_name, 
-			kernel_name,
-			vld,
-			vgd,
-			parms);
-
-	// FIXME: MD temporary hack for hipcaffe
-	// should be ideally wrapped under mlopen::deref to check 
-	// for the size of perfResults == requestedAlgoCount
-	perfResults->fwd_algo = mlopenConvolutionFwdAlgoDirect;
-}
-
-void ConvolutionDescriptor::ConvolutionForward(Handle& handle,
-		const void					* /*alpha*/,
-		const TensorDescriptor&		xDesc,
-		ConstData_t				x,
-		const TensorDescriptor&		wDesc,
-		ConstData_t				w,
-		mlopenConvFwdAlgorithm_t	algo,
-		const void					* /*beta*/,
-		const TensorDescriptor&		yDesc,
-		Data_t						y, 
-		Data_t						workSpace,
-		size_t						 /*workSpaceSize*/) const {
-
-	if(x == nullptr || w == nullptr || y == nullptr) {
-		MLOPEN_THROW(mlopenStatusBadParm);
-	}
-	if(xDesc.GetSize() != yDesc.GetSize() || xDesc.GetSize() != wDesc.GetSize()) {
-		MLOPEN_THROW(mlopenStatusBadParm);
-	}
-	if(xDesc.GetType() != yDesc.GetType() || xDesc.GetType() != wDesc.GetType()) {
-		MLOPEN_THROW(mlopenStatusBadParm);
-	}
-	if(xDesc.GetLengths()[1] != wDesc.GetLengths()[1]) {
-		MLOPEN_THROW(mlopenStatusBadParm);
-	}
-	if(xDesc.GetSize() < 3) {
-		MLOPEN_THROW(mlopenStatusBadParm);
-	}
-
-	switch (algo)
-	{
-		case mlopenConvolutionFwdAlgoDirect:
-		{
-			// TODO(paul): Replicating code for now.
-			mlo_construct_direct2D construct_params(1); // forward
-			construct_params.setOutputDescFromMLDesc(yDesc);
-			construct_params.setInputDescFromMLDesc(xDesc);
-			construct_params.setWeightDescFromMLDesc(wDesc);
-
-			std::string network_config;
-			construct_params.mloBuildConf_Key(network_config);
-
-			std::string algorithm_name = "mlopenConvolutionFwdAlgoDirect";
-			float padding_val = 0;
-			handle.GetKernel(algorithm_name, network_config)(x, w, y, padding_val);
-		}
-		break;
-
-		case mlopenConvolutionFwdAlgoGEMM:
-		{
-			if(workSpace == nullptr) {
-				MLOPEN_THROW("Workspace is required");
-			}
-
-			int in_n, in_c, in_h, in_w;
-			std::tie(in_n, in_c, in_h, in_w) = tie4(xDesc.GetLengths());
-
-			int wei_n, wei_h, wei_w;
-			std::tie(wei_n, std::ignore, wei_h, wei_w) = tie4(wDesc.GetLengths());
-
-			int out_h, out_w;
-			std::tie(std::ignore, std::ignore, out_h, out_w) = tie4(yDesc.GetLengths());
-
-			std::string network_config;
-			CreateGemmGeometryConvFwd(xDesc, wDesc, yDesc, false, network_config);
-			GemmGeometry gg = GetGemmGeometry("mlopenConvolutionFwdAlgoGEMM", network_config);
-			
-			float time_0 = 0;
-			float t1 = 0;
-			for(int i = 0; i < in_n; i++) {
-				int out_offset = i * wei_n * out_h * out_w;
-				if(wei_h != 1 && wei_w != 1) {
-					size_t in_offset = i * in_c * in_h * in_w;
-					Im2ColGPU(handle, x, in_offset, in_c, in_h, in_w, wei_h, wei_w, out_h, out_w, pad_h, pad_w, v, u, workSpace);
-					if(handle.IsProfilingEnabled())
-						t1 = handle.GetKernelTime();
-
-					gg.RunGemm(handle, workSpace, w, y, 0, 0, out_offset);
-
-					// Update times for both the kernels
-					if(handle.IsProfilingEnabled()) {
-						if(i == in_n - 1)
-							handle.AccumKernelTime(t1+time_0);
-						else
-							handle.AccumKernelTime(t1);
-						time_0 += handle.GetKernelTime();
-					}
-				}
-				else if(wei_h == 1 && wei_w == 1) {
-					int in_offset = i * in_c * in_h * in_w;
-					gg.RunGemm(handle, x, w, y, in_offset, 0, out_offset);
-					if(handle.IsProfilingEnabled()) {
-						if(i == in_n - 1)
-							handle.AccumKernelTime(time_0);
-						time_0 += handle.GetKernelTime();
-					}
-
-				} 
-			}
-		}
-		break;
-		case mlopenConvolutionFwdAlgoFFT:
-		break;
-		case mlopenConvolutionFwdAlgoWinograd:
-		break;
-
-	}
-=======
-    float padding_val = 0;
+    // TODO: call the kernel here
+    //float padding_val = 0;
     handle.GetKernel("mlopenConvolutionFwdAlgoDirect",
             network_config,
             program_name, 
             kernel_name,
             vld,
             vgd,
-            parms)(x, w, y, padding_val);
+            parms);
 
     // FIXME: MD temporary hack for hipcaffe
     // should be ideally wrapped under mlopen::deref to check 
     // for the size of perfResults == requestedAlgoCount
     perfResults->fwd_algo = mlopenConvolutionFwdAlgoDirect;
-    perfResults->time = handle.GetKernelTime();
 }
 
 void ConvolutionDescriptor::ConvolutionForward(Handle& handle,
@@ -284,7 +107,7 @@
         const void                  * /*beta*/,
         const TensorDescriptor&     yDesc,
         Data_t                      y, 
-        void                        * /*workSpace*/,
+        Data_t                      workSpace,
         size_t                       /*workSpaceSize*/) const {
 
     if(x == nullptr || w == nullptr || y == nullptr) {
@@ -302,61 +125,90 @@
     if(xDesc.GetSize() < 3) {
         MLOPEN_THROW(mlopenStatusBadParm);
     }
-    
-    // TODO(paul): Replicating code for now.
-    mlo_construct_direct2D construct_params(1); // forward
+
+    switch (algo)
     {
-        construct_params.setOutputDescFromMLDesc(yDesc);
-        construct_params.setInputDescFromMLDesc(xDesc);
-        construct_params.setWeightDescFromMLDesc(wDesc);
-    }
-
-    std::string network_config;
-    construct_params.mloBuildConf_Key(network_config);
-
-    std::string algorithm_name;
-    switch(algo) {
         case mlopenConvolutionFwdAlgoDirect:
-            algorithm_name = "mlopenConvolutionFwdAlgoDirect";
-            break;
+        {
+            // TODO(paul): Replicating code for now.
+            mlo_construct_direct2D construct_params(1); // forward
+            construct_params.setOutputDescFromMLDesc(yDesc);
+            construct_params.setInputDescFromMLDesc(xDesc);
+            construct_params.setWeightDescFromMLDesc(wDesc);
+
+            std::string network_config;
+            construct_params.mloBuildConf_Key(network_config);
+
+            std::string algorithm_name = "mlopenConvolutionFwdAlgoDirect";
+            float padding_val = 0;
+            handle.GetKernel(algorithm_name, network_config)(x, w, y, padding_val);
+        }
+        break;
+
         case mlopenConvolutionFwdAlgoGEMM:
-            algorithm_name = "mlopenConvolutionFwdAlgoGEMM";
-            break;
+        {
+            if(workSpace == nullptr) {
+                MLOPEN_THROW("Workspace is required");
+            }
+
+            int in_n, in_c, in_h, in_w;
+            std::tie(in_n, in_c, in_h, in_w) = tie4(xDesc.GetLengths());
+
+            int wei_n, wei_h, wei_w;
+            std::tie(wei_n, std::ignore, wei_h, wei_w) = tie4(wDesc.GetLengths());
+
+            int out_h, out_w;
+            std::tie(std::ignore, std::ignore, out_h, out_w) = tie4(yDesc.GetLengths());
+
+            std::string network_config;
+            CreateGemmGeometryConvFwd(xDesc, wDesc, yDesc, false, network_config);
+            GemmGeometry gg = GetGemmGeometry("mlopenConvolutionFwdAlgoGEMM", network_config);
+
+            float time_0 = 0;
+            float t1 = 0;
+            for(int i = 0; i < in_n; i++) {
+                int out_offset = i * wei_n * out_h * out_w;
+                if(wei_h != 1 && wei_w != 1) {
+                    size_t in_offset = i * in_c * in_h * in_w;
+                    Im2ColGPU(handle, x, in_offset, in_c, in_h, in_w, wei_h, wei_w, out_h, out_w, pad_h, pad_w, v, u, workSpace);
+                    if(handle.IsProfilingEnabled())
+                        t1 = handle.GetKernelTime();
+
+                    gg.RunGemm(handle, workSpace, w, y, 0, 0, out_offset);
+
+                    // Update times for both the kernels
+                    if(handle.IsProfilingEnabled()) {
+                        if(i == in_n - 1)
+                            handle.AccumKernelTime(t1+time_0);
+                        else
+                            handle.AccumKernelTime(t1);
+                        time_0 += handle.GetKernelTime();
+                    }
+                }
+                else if(wei_h == 1 && wei_w == 1) {
+                    int in_offset = i * in_c * in_h * in_w;
+                    gg.RunGemm(handle, x, w, y, in_offset, 0, out_offset);
+                    if(handle.IsProfilingEnabled()) {
+                        if(i == in_n - 1)
+                            handle.AccumKernelTime(time_0);
+                        time_0 += handle.GetKernelTime();
+                    }
+
+                } 
+            }
+        }
+        break;
         case mlopenConvolutionFwdAlgoFFT:
-            algorithm_name = "mlopenConvolutionFwdAlgoFFT";
             break;
         case mlopenConvolutionFwdAlgoWinograd:
-            algorithm_name = "mlopenConvolutionFwdAlgoWinograd";
             break;
-    }
-
-    float padding_val = 0;
-    handle.GetKernel(algorithm_name, network_config)(x, w, y, padding_val);
->>>>>>> 10124265
+
+    }
 }
 
 // FindBackwardDataAlgorithm()
 //
 void ConvolutionDescriptor::FindConvBwdDataAlgorithm(Handle& handle,
-<<<<<<< HEAD
-		const TensorDescriptor&		dyDesc,
-		ConstData_t				dy,
-		const TensorDescriptor&		wDesc,
-		ConstData_t				w,
-		const TensorDescriptor&		dxDesc,
-		ConstData_t				dx,
-		const int					 /*requestAlgoCount*/,
-		int							* /*returnedAlgoCount*/,
-		mlopenConvAlgoPerf_t		*perfResults,
-		mlopenConvPreference_t		 /*preference*/,
-		void						* /*workSpace*/,
-		size_t						 /*workSpaceSize*/,
-		bool						exhaustiveSearch) const {
-
-	if(dx == nullptr || w == nullptr || dy == nullptr) {
-		MLOPEN_THROW(mlopenStatusBadParm);
-	}
-=======
         const TensorDescriptor&     dyDesc,
         ConstData_t             dy,
         const TensorDescriptor&     wDesc,
@@ -370,61 +222,37 @@
         void                        * /*workSpace*/,
         size_t                       /*workSpaceSize*/,
         bool                        exhaustiveSearch) const {
-    
+
     if(dx == nullptr || w == nullptr || dy == nullptr) {
         MLOPEN_THROW(mlopenStatusBadParm);
     }
->>>>>>> 10124265
 #if 0
-    if(returnedAlgoCount == nullptr || perfResults == nullptr) {
-        MLOPEN_THROW(mlopenStatusBadParm);
-    }
-    if(requestAlgoCount < 1) {
-        MLOPEN_THROW(mlopenStatusBadParm);
-    }
+        if(returnedAlgoCount == nullptr || perfResults == nullptr) {
+            MLOPEN_THROW(mlopenStatusBadParm);
+        }
+        if(requestAlgoCount < 1) {
+            MLOPEN_THROW(mlopenStatusBadParm);
+        }
 #endif 
 
-<<<<<<< HEAD
-	// Generate kernels if OpenCL
-	// Compile, cache kernels, etc.
-	// Launch all kernels and store the perf, workspace limits, etc.
-	mlo_construct_direct2D construct_params(0); // backward
-	construct_params.doSearch(exhaustiveSearch);
-	construct_params.saveSearchRequest(true);
-
-	construct_params.setGeneralCompOptions("");
-
-	construct_params.setStream(&handle);
-
-	construct_params.setOutputDescFromMLDesc(dyDesc);
-	construct_params.setInputDescFromMLDesc(dxDesc);
-	construct_params.setWeightDescFromMLDesc(wDesc);
-
-	construct_params.setConvDescr(pad_h, pad_w, u, v, upscalex, upscaley);
-
-	construct_params.mloConstruct();
-=======
     // Generate kernels if OpenCL
     // Compile, cache kernels, etc.
     // Launch all kernels and store the perf, workspace limits, etc.
     mlo_construct_direct2D construct_params(0); // backward
-    {
-        construct_params.doSearch(exhaustiveSearch);
-        construct_params.saveSearchRequest(true);
-
-        construct_params.setGeneralCompOptions("");
-
-        construct_params.setStream(&handle);
-
-        construct_params.setOutputDescFromMLDesc(dyDesc);
-        construct_params.setInputDescFromMLDesc(dxDesc);
-        construct_params.setWeightDescFromMLDesc(wDesc);
-
-        construct_params.setConvDescr(pad_h, pad_w, u, v, upscalex, upscaley);
-
-        construct_params.mloConstruct();
-    }
->>>>>>> 10124265
+    construct_params.doSearch(exhaustiveSearch);
+    construct_params.saveSearchRequest(true);
+
+    construct_params.setGeneralCompOptions("");
+
+    construct_params.setStream(&handle);
+
+    construct_params.setOutputDescFromMLDesc(dyDesc);
+    construct_params.setInputDescFromMLDesc(dxDesc);
+    construct_params.setWeightDescFromMLDesc(wDesc);
+
+    construct_params.setConvDescr(pad_h, pad_w, u, v, upscalex, upscaley);
+
+    construct_params.mloConstruct();
 
     std::string program_name = construct_params.getKernelFile();
     std::string kernel_name = construct_params.getKernelName(); // kernel name
@@ -455,48 +283,6 @@
 
 // BackwardDataAlgorithm()
 void ConvolutionDescriptor::ConvolutionBackwardData(Handle& handle,
-<<<<<<< HEAD
-		const void						* /*alpha*/,
-		const TensorDescriptor&			dyDesc,
-		ConstData_t					dy,
-		const TensorDescriptor&			wDesc,
-		ConstData_t					w,
-		mlopenConvBwdDataAlgorithm_t	/* algo */,
-		const void						* /*beta*/,
-		const TensorDescriptor&			dxDesc,
-		Data_t							dx, 
-		void							* /*workSpace*/,
-		size_t							 /*workSpaceSize*/) const {
-
-	if(dx == nullptr || w == nullptr || dy == nullptr) {
-		MLOPEN_THROW(mlopenStatusBadParm);
-	}
-	if(dyDesc.GetSize() != dxDesc.GetSize() || dyDesc.GetSize() != wDesc.GetSize()) {
-		MLOPEN_THROW(mlopenStatusBadParm);
-	}
-	if(dyDesc.GetType() != dxDesc.GetType() || dyDesc.GetType() != wDesc.GetType()) {
-		MLOPEN_THROW(mlopenStatusBadParm);
-	}
-	if(dyDesc.GetLengths()[1] != wDesc.GetLengths()[0]) {
-		MLOPEN_THROW(mlopenStatusBadParm);
-	}
-	if(dyDesc.GetSize() < 3) {
-		MLOPEN_THROW(mlopenStatusBadParm);
-	}
-
-	// Launch all kernels and store the perf, workspace limits, etc.
-	mlo_construct_direct2D construct_params(0); // backward
-	construct_params.setOutputDescFromMLDesc(dyDesc);
-	construct_params.setInputDescFromMLDesc(dxDesc);
-	construct_params.setWeightDescFromMLDesc(wDesc);
-	construct_params.setStream(&handle);
-
-	std::string network_config;
-	construct_params.mloBuildConf_Key(network_config);
-
-	float padding_val = 0;
-	handle.GetKernel("mlopenConvolutionBwdDataAlgo_0", network_config) (dy, w, dx, padding_val);
-=======
         const void                      * /*alpha*/,
         const TensorDescriptor&         dyDesc,
         ConstData_t                 dy,
@@ -539,43 +325,22 @@
 
     float padding_val = 0;
     handle.GetKernel("mlopenConvolutionBwdDataAlgo_0", network_config) (dy, w, dx, padding_val);
->>>>>>> 10124265
 }
 
 // ConvolutionBackwardWeightsGetWorkSpaceSize
 void ConvolutionDescriptor::ConvolutionBackwardWeightsGetWorkSpaceSize(
-<<<<<<< HEAD
-		const TensorDescriptor&		 dyDesc,
-		const TensorDescriptor&		 xDesc,
-		const TensorDescriptor&		 dwDesc,
-		size_t						*workSpaceSize)
-{
-	mlo_construct_BwdWrW2D construct_params(0); // backward with regards to weights
-	construct_params.doSearch(false);
-	construct_params.setOutputDescFromMLDesc(dyDesc);
-	construct_params.setInputDescFromMLDesc(xDesc);
-	construct_params.setWeightDescFromMLDesc(dwDesc);
-	construct_params.setConvDescr(pad_h, pad_w, u, v, upscalex, upscaley);
-	construct_params.mloConstruct();
-=======
-    const TensorDescriptor&      dyDesc,
-    const TensorDescriptor&      xDesc,
-    const TensorDescriptor&      dwDesc,
-    size_t                      *workSpaceSize)
+        const TensorDescriptor&      dyDesc,
+        const TensorDescriptor&      xDesc,
+        const TensorDescriptor&      dwDesc,
+        size_t                      *workSpaceSize)
 {
     mlo_construct_BwdWrW2D construct_params(0); // backward with regards to weights
-    
     construct_params.doSearch(false);
-
     construct_params.setOutputDescFromMLDesc(dyDesc);
     construct_params.setInputDescFromMLDesc(xDesc);
     construct_params.setWeightDescFromMLDesc(dwDesc);
-
     construct_params.setConvDescr(pad_h, pad_w, u, v, upscalex, upscaley);
-
     construct_params.mloConstruct();
-    
->>>>>>> 10124265
 
     *workSpaceSize = construct_params.getWorkSpaceSzBytes();
 }
@@ -583,42 +348,6 @@
 // FindBackwardWeightsAlgorithm()
 //
 void ConvolutionDescriptor::FindConvBwdWeightsAlgorithm(Handle& handle,
-<<<<<<< HEAD
-		const TensorDescriptor&		dyDesc,
-		ConstData_t				dy,
-		const TensorDescriptor&		xDesc,
-		ConstData_t				x,
-		const TensorDescriptor&		dwDesc,
-		ConstData_t				dw,
-		const int					 /*requestAlgoCount*/,
-		int							* /*returnedAlgoCount*/,
-		mlopenConvAlgoPerf_t		*perfResults,
-		mlopenConvPreference_t		 /*preference*/,
-		Data_t						workSpace,
-		size_t						/*workSpaceSize*/,
-		bool						/*exhaustiveSearch*/) const {
-
-	if(x == nullptr || dw == nullptr || dy == nullptr) {
-		MLOPEN_THROW(mlopenStatusBadParm);
-	}
-	if(workSpace == nullptr) {
-		MLOPEN_THROW("Workspace is requried");
-	}
-
-	int in_n, in_c, in_h, in_w;
-	std::tie(in_n, in_c, in_h, in_w) = tie4(xDesc.GetLengths());
-
-	int wei_n, wei_h, wei_w;
-	std::tie(wei_n, std::ignore, wei_h, wei_w) = tie4(dwDesc.GetLengths());
-
-	int out_h, out_w;
-	std::tie(std::ignore, std::ignore, out_h, out_w) = tie4(dyDesc.GetLengths());
-
-	if(wei_h != 1 && wei_w != 1) {
-		size_t in_offset = 0;
-		Im2ColGPU(handle, x, in_offset, in_c, in_h, in_w, wei_h, wei_w, out_h, out_w, pad_h, pad_w, v, u, workSpace);
-	}
-=======
         const TensorDescriptor&     dyDesc,
         ConstData_t             dy,
         const TensorDescriptor&     xDesc,
@@ -632,7 +361,7 @@
         Data_t                      workSpace,
         size_t                      /*workSpaceSize*/,
         bool                        /*exhaustiveSearch*/) const {
-    
+
     if(x == nullptr || dw == nullptr || dy == nullptr) {
         MLOPEN_THROW(mlopenStatusBadParm);
     }
@@ -649,120 +378,27 @@
     int out_h, out_w;
     std::tie(std::ignore, std::ignore, out_h, out_w) = tie4(dyDesc.GetLengths());
 
-//  int M = in_c * wei_h * wei_w;
-//  int N = wei_n;
-//  int K = out_h * out_w;
-//  float alpha = 1.;
-//  float beta = 1.;
-
-    for(int i = 0; i < in_n; i++) {
-        size_t in_offset = i * in_c * in_h * in_w;
+    if(wei_h != 1 && wei_w != 1) {
+        size_t in_offset = 0;
         Im2ColGPU(handle, x, in_offset, in_c, in_h, in_w, wei_h, wei_w, out_h, out_w, pad_h, pad_w, v, u, workSpace);
-
-    }
->>>>>>> 10124265
-
-	std::string network_config;
-	GemmGeometry gg = CreateGemmGeometryConvBwdWeights(dyDesc, xDesc, dwDesc, false, network_config);
-	gg.FindSolution(.003, handle, workSpace, dy, dw, false);
-
-// temprorary guard
-<<<<<<< HEAD
-	if((u == 1 && v == 1) || (wei_w >= 7 && u == 2 && v == 2))
-	{
-		mlo_construct_BwdWrW2D construct_params(0); // backward with regards to weights
-		construct_params.doSearch(false);
-		construct_params.setStream(&handle);
-		construct_params.setOutputDescFromMLDesc(dyDesc);
-		construct_params.setInputDescFromMLDesc(xDesc);
-		construct_params.setWeightDescFromMLDesc(dwDesc);
-		construct_params.setConvDescr(pad_h, pad_w, u, v, upscalex, upscaley);
-		construct_params.mloConstruct();
-
-		construct_params.mloBuildConf_Key(network_config);
-
-		const std::vector<mlo_kernel_info> & bwd_wrw_info = construct_params.getKernelsInfo();
-		/*
-		 * get info for all kernels of the layer
-		 * std::string _kernel_name;
-		 * std::string _kernel_file;
-		 * std::string _comp_options;
-		 * std::vector<size_t> _g_wk;
-		 * std::vector<size_t> _l_wk;
-		 */
-
-		//TODO: the kernels should be able to be called from Find()
-		// Actually, that is requried to correctly populate the
-		// PerfResults. May be we should clear the outputs in Find()
-		// after the kernel finishes
-		// main kernel
-		if (bwd_wrw_info.size() == 1)
-		{
-			const mlo_kernel_info &bwd_wrw = bwd_wrw_info[0];
-//			float padding_val = 0;
-
-			handle.GetKernel("mlopenConvolutionBwdWeightsAlgoDirect_Main",
-					network_config,
-					std::get<1>(bwd_wrw),
-					std::get<0>(bwd_wrw),
-					std::get<4>(bwd_wrw),
-					std::get<3>(bwd_wrw),
-					std::get<2>(bwd_wrw));
-			//				(dy, x, dw, padding_val);
-		}
-		else
-		{
-			auto bwd_wrw_main = bwd_wrw_info[0];
-//			float padding_val = 0;
-
-			handle.GetKernel("mlopenConvolutionBwdWeightsAlgoDirect_Main",
-					network_config,
-					std::get<1>(bwd_wrw_main),
-					std::get<0>(bwd_wrw_main),
-					std::get<4>(bwd_wrw_main),
-					std::get<3>(bwd_wrw_main),
-					std::get<2>(bwd_wrw_main));
-			//					(dy, x, workSpace, padding_val);
-
-			float time0 = handle.GetKernelTime();
-			// second kernel hash
-			network_config += "x1";
-			// reduction  kernel
-			auto bwd_wrw_red = bwd_wrw_info[1];
-
-			handle.GetKernel("mlopenConvolutionBwdWeightsAlgoDirect_Red",
-					network_config,
-					std::get<1>(bwd_wrw_red),
-					std::get<0>(bwd_wrw_red),
-					std::get<4>(bwd_wrw_red),
-					std::get<3>(bwd_wrw_red),
-					std::get<2>(bwd_wrw_red));
-			//					(workSpace, dw);
-
-			handle.AccumKernelTime(time0);
-
-		}
-
-	// FIXME: MD temporary hack for hipcaffe
-	// should be ideally wrapped under mlopen::deref to check 
-	// for the size of perfResults == requestedAlgoCount
-	perfResults->bwd_weights_algo = mlopenConvolutionBwdWeightsAlgoDirect;
-	}
-=======
+    }
+
+    std::string network_config;
+    GemmGeometry gg = CreateGemmGeometryConvBwdWeights(dyDesc, xDesc, dwDesc, false, network_config);
+    gg.FindSolution(.003, handle, workSpace, dy, dw, false);
+
+    // temprorary guard
     if((u == 1 && v == 1) || (wei_w >= 7 && u == 2 && v == 2))
     {
         mlo_construct_BwdWrW2D construct_params(0); // backward with regards to weights
-        {
-            construct_params.doSearch(false);
-            construct_params.setStream(&handle);
-            construct_params.setOutputDescFromMLDesc(dyDesc);
-            construct_params.setInputDescFromMLDesc(xDesc);
-            construct_params.setWeightDescFromMLDesc(dwDesc);
-            construct_params.setConvDescr(pad_h, pad_w, u, v, upscalex, upscaley);
-            construct_params.mloConstruct();
-        }
-
-        std::string network_config;
+        construct_params.doSearch(false);
+        construct_params.setStream(&handle);
+        construct_params.setOutputDescFromMLDesc(dyDesc);
+        construct_params.setInputDescFromMLDesc(xDesc);
+        construct_params.setWeightDescFromMLDesc(dwDesc);
+        construct_params.setConvDescr(pad_h, pad_w, u, v, upscalex, upscaley);
+        construct_params.mloConstruct();
+
         construct_params.mloBuildConf_Key(network_config);
 
         const std::vector<mlo_kernel_info> & bwd_wrw_info = construct_params.getKernelsInfo();
@@ -774,14 +410,16 @@
          * std::vector<size_t> _g_wk;
          * std::vector<size_t> _l_wk;
          */
-        // reset profiler
-        handle.ResetKernelTime();
-
+
+        //TODO: the kernels should be able to be called from Find()
+        // Actually, that is requried to correctly populate the
+        // PerfResults. May be we should clear the outputs in Find()
+        // after the kernel finishes
         // main kernel
         if (bwd_wrw_info.size() == 1)
         {
             const mlo_kernel_info &bwd_wrw = bwd_wrw_info[0];
-            float padding_val = 0;
+            //          float padding_val = 0;
 
             handle.GetKernel("mlopenConvolutionBwdWeightsAlgoDirect_Main",
                     network_config,
@@ -789,186 +427,56 @@
                     std::get<0>(bwd_wrw),
                     std::get<4>(bwd_wrw),
                     std::get<3>(bwd_wrw),
-                    std::get<2>(bwd_wrw))
-                    (dy, x, dw, padding_val);
+                    std::get<2>(bwd_wrw));
+            //              (dy, x, dw, padding_val);
         }
         else
         {
-            {
-                const mlo_kernel_info &bwd_wrw = bwd_wrw_info[0];
-                float padding_val = 0;
-
-                handle.GetKernel("mlopenConvolutionBwdWeightsAlgoDirect_Main",
+            auto bwd_wrw_main = bwd_wrw_info[0];
+            //          float padding_val = 0;
+
+            handle.GetKernel("mlopenConvolutionBwdWeightsAlgoDirect_Main",
                     network_config,
-                    std::get<1>(bwd_wrw),
-                    std::get<0>(bwd_wrw),
-                    std::get<4>(bwd_wrw),
-                    std::get<3>(bwd_wrw),
-                    std::get<2>(bwd_wrw))
-                    (dy, x, workSpace, padding_val);
-//                  (dy, x, dw, padding_val);
-            }
+                    std::get<1>(bwd_wrw_main),
+                    std::get<0>(bwd_wrw_main),
+                    std::get<4>(bwd_wrw_main),
+                    std::get<3>(bwd_wrw_main),
+                    std::get<2>(bwd_wrw_main));
+            //                  (dy, x, workSpace, padding_val);
 
             float time0 = handle.GetKernelTime();
             // second kernel hash
             network_config += "x1";
             // reduction  kernel
-            {
-                const mlo_kernel_info &bwd_wrw = bwd_wrw_info[1];
-
-                handle.GetKernel("mlopenConvolutionBwdWeightsAlgoDirect_Red",
+            auto bwd_wrw_red = bwd_wrw_info[1];
+
+            handle.GetKernel("mlopenConvolutionBwdWeightsAlgoDirect_Red",
                     network_config,
-                    std::get<1>(bwd_wrw),
-                    std::get<0>(bwd_wrw),
-                    std::get<4>(bwd_wrw),
-                    std::get<3>(bwd_wrw),
-                    std::get<2>(bwd_wrw))(workSpace, dw);
-            }
+                    std::get<1>(bwd_wrw_red),
+                    std::get<0>(bwd_wrw_red),
+                    std::get<4>(bwd_wrw_red),
+                    std::get<3>(bwd_wrw_red),
+                    std::get<2>(bwd_wrw_red));
+            //                  (workSpace, dw);
 
             handle.AccumKernelTime(time0);
 
         }
+
+        // FIXME: MD temporary hack for hipcaffe
+        // should be ideally wrapped under mlopen::deref to check 
+        // for the size of perfResults == requestedAlgoCount
+        perfResults->bwd_weights_algo = mlopenConvolutionBwdWeightsAlgoDirect;
+    }
 
     // FIXME: MD temporary hack for hipcaffe
     // should be ideally wrapped under mlopen::deref to check 
     // for the size of perfResults == requestedAlgoCount
     perfResults->bwd_weights_algo = mlopenConvolutionBwdWeightsAlgoDirect;
-    perfResults->time = handle.GetKernelTime();
-
-    }
->>>>>>> 10124265
 }
 
 // BackwardWeightsAlgorithm()
 void ConvolutionDescriptor::ConvolutionBackwardWeights(Handle& handle,
-<<<<<<< HEAD
-		const void						* /*alpha*/,
-		const TensorDescriptor&			dyDesc,
-		ConstData_t					dy,
-		const TensorDescriptor&			xDesc,
-		ConstData_t					x,
-		mlopenConvBwdWeightsAlgorithm_t algo,
-		const void						* /*beta*/,
-		const TensorDescriptor&			dwDesc,
-		Data_t							dw, 
-		Data_t							workSpace,
-		size_t							/*workSpaceSize*/) const {
-
-	if(x == nullptr || dw == nullptr || dy == nullptr) {
-		MLOPEN_THROW(mlopenStatusBadParm);
-	}
-	if(dyDesc.GetSize() != dwDesc.GetSize() || dyDesc.GetSize() != xDesc.GetSize()) {
-		MLOPEN_THROW(mlopenStatusBadParm);
-	}
-	if(dyDesc.GetType() != dwDesc.GetType() || dyDesc.GetType() != xDesc.GetType()) {
-		MLOPEN_THROW(mlopenStatusBadParm);
-	}
-	if(dyDesc.GetLengths()[0] != xDesc.GetLengths()[0]) {
-		MLOPEN_THROW(mlopenStatusBadParm);
-	}
-	if(dyDesc.GetSize() < 3) {
-		MLOPEN_THROW(mlopenStatusBadParm);
-	}
-	
-	int in_n, in_c, in_h, in_w;
-	std::tie(in_n, in_c, in_h, in_w) = tie4(xDesc.GetLengths());
-
-	int wei_n, wei_h, wei_w;
-	std::tie(wei_n, std::ignore, wei_h, wei_w) = tie4(dwDesc.GetLengths());
-
-	int out_h, out_w;
-	std::tie(std::ignore, std::ignore, out_h, out_w) = tie4(dyDesc.GetLengths());
-
-	if(workSpace == nullptr) {
-		MLOPEN_THROW("Workspace is requried");
-	}
-	switch (algo)
-	{
-		case mlopenConvolutionBwdWeightsAlgoGEMM:
-		{
-			std::string network_config;
-			CreateGemmGeometryConvBwdWeights(dyDesc, xDesc, dwDesc, false, network_config);
-			GemmGeometry gg = GetGemmGeometry("mlopenConvolutionBwdWeightsAlgoGEMM", network_config);
-
-			handle.ResetKernelTime();
-			float time_0 = 0;
-			float t1 = 0;
-			for(int i = 0; i < in_n; i++) {
-				int out_offset = i * wei_n * out_h * out_w;
-				if(wei_h != 1 && wei_w != 1) {
-					size_t in_offset = i * in_c * in_h * in_w;
-					Im2ColGPU(handle, x, in_offset, in_c, in_h, in_w, wei_h, wei_w, out_h, out_w, pad_h, pad_w, v, u, workSpace);
-					if(handle.IsProfilingEnabled())
-						t1 = handle.GetKernelTime();
-
-					gg.RunGemm(handle, workSpace, dy, dw, 0, out_offset, 0);
-
-					// Update times for both the kernels
-					if(handle.IsProfilingEnabled()) {
-						if(i == in_n - 1)
-							handle.AccumKernelTime(t1+time_0);
-						else
-							handle.AccumKernelTime(t1);
-						time_0 += handle.GetKernelTime();
-					}
-				}
-				else if(wei_h == 1 && wei_w == 1) {
-					int in_offset = i * in_c * in_h * in_w;
-					gg.RunGemm(handle, x, dy, dw, in_offset, out_offset, 0);
-
-					if(handle.IsProfilingEnabled()) {
-						if(i == in_n - 1)
-							handle.AccumKernelTime(time_0);
-						time_0 += handle.GetKernelTime();
-					}
-				}
-			}
-
-		}
-		break;
-
-		case mlopenConvolutionBwdWeightsAlgoDirect:
-		{
-			if ((u == 1 && v == 1) || (wei_w >= 7 && u == 2 && v == 2))
-			{
-				mlo_construct_BwdWrW2D construct_params(0); // backward with regards to weights
-				construct_params.setOutputDescFromMLDesc(dyDesc);
-				construct_params.setInputDescFromMLDesc(xDesc);
-				construct_params.setWeightDescFromMLDesc(dwDesc);
-
-				std::string network_config;
-				construct_params.mloBuildConf_Key(network_config);
-				const std::vector<mlo_kernel_info> & bwd_wrw_info = construct_params.getKernelsInfo();
-
-				handle.ResetKernelTime();
-
-				// main kernel
-				if (bwd_wrw_info.size() == 1)
-				{
-					float padding_val = 0;
-					handle.GetKernel("mlopenConvolutionBwdWeightsAlgoDirect_Main",
-							network_config)	(dy, x, dw, padding_val);
-				}
-				else
-				{
-					float padding_val = 0;
-					handle.GetKernel("mlopenConvolutionBwdWeightsAlgoDirect_Main",
-							network_config)	(dy, x, workSpace, padding_val);
-
-					float time0 = handle.GetKernelTime();
-					// second kernel has
-					network_config += "x1";
-					// reduction  kernel
-					handle.GetKernel("mlopenConvolutionBwdWeightsAlgoDirect_Red",
-							network_config) (workSpace, dw);
-
-					handle.AccumKernelTime(time0);
-				}
-			}
-		}
-		break;
-	};
-=======
         const void                      * /*alpha*/,
         const TensorDescriptor&         dyDesc,
         ConstData_t                 dy,
@@ -996,6 +504,16 @@
     if(dyDesc.GetSize() < 3) {
         MLOPEN_THROW(mlopenStatusBadParm);
     }
+
+    int in_n, in_c, in_h, in_w;
+    std::tie(in_n, in_c, in_h, in_w) = tie4(xDesc.GetLengths());
+
+    int wei_n, wei_h, wei_w;
+    std::tie(wei_n, std::ignore, wei_h, wei_w) = tie4(dwDesc.GetLengths());
+
+    int out_h, out_w;
+    std::tie(std::ignore, std::ignore, out_h, out_w) = tie4(dyDesc.GetLengths());
+
     if(workSpace == nullptr) {
         MLOPEN_THROW("Workspace is requried");
     }
@@ -1003,44 +521,55 @@
     {
         case mlopenConvolutionBwdWeightsAlgoGEMM:
         {
-
-            int in_n, in_c, in_h, in_w;
-            std::tie(in_n, in_c, in_h, in_w) = tie4(xDesc.GetLengths());
-
-            int wei_n, wei_h, wei_w;
-            std::tie(wei_n, std::ignore, wei_h, wei_w) = tie4(dwDesc.GetLengths());
-
-            int out_h, out_w;
-            std::tie(std::ignore, std::ignore, out_h, out_w) = tie4(dyDesc.GetLengths());
-
-            for (int i = 0; i < in_n; i++) {
-                size_t in_offset = i * in_c * in_h * in_w;
-                Im2ColGPU(handle, x, in_offset, in_c, in_h, in_w, wei_h, wei_w, out_h, out_w, pad_h, pad_w, v, u, workSpace);
+            std::string network_config;
+            CreateGemmGeometryConvBwdWeights(dyDesc, xDesc, dwDesc, false, network_config);
+            GemmGeometry gg = GetGemmGeometry("mlopenConvolutionBwdWeightsAlgoGEMM", network_config);
+
+            handle.ResetKernelTime();
+            float time_0 = 0;
+            float t1 = 0;
+            for(int i = 0; i < in_n; i++) {
+                int out_offset = i * wei_n * out_h * out_w;
+                if(wei_h != 1 && wei_w != 1) {
+                    size_t in_offset = i * in_c * in_h * in_w;
+                    Im2ColGPU(handle, x, in_offset, in_c, in_h, in_w, wei_h, wei_w, out_h, out_w, pad_h, pad_w, v, u, workSpace);
+                    if(handle.IsProfilingEnabled())
+                        t1 = handle.GetKernelTime();
+
+                    gg.RunGemm(handle, workSpace, dy, dw, 0, out_offset, 0);
+
+                    // Update times for both the kernels
+                    if(handle.IsProfilingEnabled()) {
+                        if(i == in_n - 1)
+                            handle.AccumKernelTime(t1+time_0);
+                        else
+                            handle.AccumKernelTime(t1);
+                        time_0 += handle.GetKernelTime();
+                    }
+                }
+                else if(wei_h == 1 && wei_w == 1) {
+                    int in_offset = i * in_c * in_h * in_w;
+                    gg.RunGemm(handle, x, dy, dw, in_offset, out_offset, 0);
+
+                    if(handle.IsProfilingEnabled()) {
+                        if(i == in_n - 1)
+                            handle.AccumKernelTime(time_0);
+                        time_0 += handle.GetKernelTime();
+                    }
+                }
             }
 
         }
         break;
+
         case mlopenConvolutionBwdWeightsAlgoDirect:
         {
-            int in_n, in_c, in_h, in_w;
-            std::tie(in_n, in_c, in_h, in_w) = tie4(xDesc.GetLengths());
-
-            int wei_n, wei_h, wei_w;
-            std::tie(wei_n, std::ignore, wei_h, wei_w) = tie4(dwDesc.GetLengths());
-
-            int out_h, out_w;
-            std::tie(std::ignore, std::ignore, out_h, out_w) = tie4(dyDesc.GetLengths());
-
             if ((u == 1 && v == 1) || (wei_w >= 7 && u == 2 && v == 2))
             {
                 mlo_construct_BwdWrW2D construct_params(0); // backward with regards to weights
-                construct_params.doSearch(false);
-                construct_params.setStream(&handle);
                 construct_params.setOutputDescFromMLDesc(dyDesc);
                 construct_params.setInputDescFromMLDesc(xDesc);
                 construct_params.setWeightDescFromMLDesc(dwDesc);
-                construct_params.setConvDescr(pad_h, pad_w, u, v, upscalex, upscaley);
-                construct_params.mloConstruct();
 
                 std::string network_config;
                 construct_params.mloBuildConf_Key(network_config);
@@ -1053,39 +582,27 @@
                 {
                     float padding_val = 0;
                     handle.GetKernel("mlopenConvolutionBwdWeightsAlgoDirect_Main",
-                            network_config)
-                        (dy, x, dw, padding_val);
+                            network_config) (dy, x, dw, padding_val);
                 }
                 else
                 {
-
-                    {
-                        float padding_val = 0;
-                        handle.GetKernel("mlopenConvolutionBwdWeightsAlgoDirect_Main",
-                            network_config)
-                            (dy, x, workSpace, padding_val);
-                    }
+                    float padding_val = 0;
+                    handle.GetKernel("mlopenConvolutionBwdWeightsAlgoDirect_Main",
+                            network_config) (dy, x, workSpace, padding_val);
 
                     float time0 = handle.GetKernelTime();
                     // second kernel has
                     network_config += "x1";
                     // reduction  kernel
-                    {
-                        handle.GetKernel("mlopenConvolutionBwdWeightsAlgoDirect_Red",
-                            network_config)
-                            (workSpace, dw);
-                    }
+                    handle.GetKernel("mlopenConvolutionBwdWeightsAlgoDirect_Red",
+                            network_config) (workSpace, dw);
 
                     handle.AccumKernelTime(time0);
-
-
                 }
             }
         }
-    break;
+        break;
     };
-
->>>>>>> 10124265
 }
 
 }  // namespace mlopen