#include <mlopen/convolution.hpp>
#include <mlopen/util.hpp>

#if MLOPEN_USE_TINYGEMM
#include <mlopen/gemm.hpp>
#endif

namespace mlopen {

int ConvolutionDescriptor::FindFwdWinogradKernel(Handle& handle,
		const TensorDescriptor&			xDesc,
		const TensorDescriptor&			wDesc,
		const TensorDescriptor&			yDesc,
        WinogradKernelParams&           k_p,
        KernelInvoke&                   kernel) const {

    mlo_construct_winograd construct_params(1);
    construct_params.setStream(&handle);

    construct_params.setOutputDescFromMLDesc(yDesc);
    construct_params.setInputDescFromMLDesc(xDesc);
    construct_params.setWeightDescFromMLDesc(wDesc);

    construct_params.setConvDescr(pad_h, pad_w, u, v, upscalex, upscaley);

    if(construct_params.mloConstruct() != -1) { //TODO: be more graceful with the check for whether a config is supported by winograd
        std::string program_name = construct_params.getKernelFile(); 
        std::string kernel_name = construct_params.getKernelName(); 
        std::string parms = construct_params.getCompilerOptions();

        std::string network_config;
        construct_params.mloBuildConf_Key(network_config);

        const std::vector<size_t> & vld = construct_params.getLocalWkSize();
        const std::vector<size_t> & vgd = construct_params.getGlobalWkSize();

        kernel = handle.GetKernel("mlopenConvolutionFwdAlgoWinograd",
                network_config,
                program_name,
                kernel_name,
                vld,
                vgd,
                parms);

        int N, C, H, W, K, n_groups;
        construct_params.getCompiledInParameters(&N, &C, &H, &W, &K, &n_groups);
        k_p = std::make_tuple(N, C, H, W, K, n_groups);

        return 0;
    }
    else
        return -1;
}

int ConvolutionDescriptor::FindDirectKernel(Handle& handle,
		const TensorDescriptor&			xDesc,
		const TensorDescriptor&			wDesc,
		const TensorDescriptor&			yDesc,
        KernelInvoke&                   kernel,
        bool                            exhaustiveSearch,
        int                             direction) const {

    mlo_construct_direct2D construct_params(direction); 
    construct_params.doSearch(exhaustiveSearch);
    construct_params.saveSearchRequest(true);

    construct_params.setGeneralCompOptions("");

    construct_params.setStream(&handle);

    construct_params.setOutputDescFromMLDesc(yDesc);
    construct_params.setInputDescFromMLDesc(xDesc);
    construct_params.setWeightDescFromMLDesc(wDesc);

    construct_params.setConvDescr(pad_h, pad_w, u, v, upscalex, upscaley);

    construct_params.mloConstruct();
    std::string program_name = construct_params.getKernelFile();
    std::string kernel_name = construct_params.getKernelName(); 
    std::string parms = construct_params.getCompilerOptions(); 

    std::string network_config;
    construct_params.mloBuildConf_Key(network_config);

    const std::vector<size_t> & vld = construct_params.getLocalWkSize();
    const std::vector<size_t> & vgd = construct_params.getGlobalWkSize();

<<<<<<< HEAD
	// float padding_val = 0;
// if not 11x11
	if (program_name.compare("MLOpenConvFwd_LxL_11.cl"))
	{
		auto kernel = handle.GetKernel("mlopenConvolutionFwdAlgoDirect",
			network_config,
			program_name,
			kernel_name,
			vld,
			vgd,
			parms);
	}
	else
	{
		const std::vector<mlo_kernel_info> & bwd_wrw_info = construct_params.getKernelsInfo();
		/*
		* get info for all kernels of the layer
		* std::string _kernel_name;
		* std::string _kernel_file;
		* std::string _comp_options;
		* std::vector<size_t> _g_wk;
		* std::vector<size_t> _l_wk;
		*/

		if (bwd_wrw_info.size() == 1)
		{
			const mlo_kernel_info &bwd_wrw = bwd_wrw_info[0];

			handle.GetKernel("mlopenConvolutionFwdAlgoDirect",
				network_config,
				std::get<1>(bwd_wrw),
				std::get<0>(bwd_wrw),
				std::get<4>(bwd_wrw),
				std::get<3>(bwd_wrw),
				std::get<2>(bwd_wrw));
		}
		else
		{
			auto bwd_wrw_main = bwd_wrw_info[0];

			handle.GetKernel("mlopenConvolutionFwdAlgoDirect",
				network_config,
				std::get<1>(bwd_wrw_main),
				std::get<0>(bwd_wrw_main),
				std::get<4>(bwd_wrw_main),
				std::get<3>(bwd_wrw_main),
				std::get<2>(bwd_wrw_main));

			float time0 = handle.GetKernelTime();
			// second kernel hash
			network_config += "x1";
			// second pass  kernel
			auto bwd_wrw_red = bwd_wrw_info[1];

			handle.GetKernel("mlopenConvolutionFwdAlgoDirect_Pass2",
				network_config,
				std::get<1>(bwd_wrw_red),
				std::get<0>(bwd_wrw_red),
				std::get<4>(bwd_wrw_red),
				std::get<3>(bwd_wrw_red),
				std::get<2>(bwd_wrw_red));

			handle.AccumKernelTime(time0);

		}

	}



=======
    std::string algorithm = direction == 1 ? "mlopenConvolutionFwdAlgoDirect"
                            : "mlopenConvolutionBwdDataAlgoDirect";

	kernel = handle.GetKernel(algorithm,
		network_config,
		program_name,
		kernel_name,
		vld,
		vgd,
		parms);
>>>>>>> 7a1a4163

    return 0;
}

void ConvolutionDescriptor::FindConvFwdAlgorithm(Handle& handle,
        const TensorDescriptor&     xDesc,
        ConstData_t                 x,
        const TensorDescriptor&     wDesc,
        ConstData_t                 w,
        const TensorDescriptor&     yDesc,
        Data_t                      y,
        const int                   requestAlgoCount,
        int                         *returnedAlgoCount,
        mlopenConvAlgoPerf_t        *perfResults,
        mlopenConvPreference_t       /*preference*/,
        Data_t                      workSpace,
        size_t                      workSpaceSize,
        bool                        exhaustiveSearch) const {

    if(x == nullptr || w == nullptr || y == nullptr) MLOPEN_THROW(mlopenStatusBadParm, "Buffers cannot be NULL");
    if(returnedAlgoCount == nullptr) MLOPEN_THROW(mlopenStatusBadParm, "returnedAlgoCount cannot be nullptr");
    if(perfResults == nullptr) MLOPEN_THROW(mlopenStatusBadParm, "perfResults cannot be nullptr");
    if(requestAlgoCount < 1) MLOPEN_THROW(mlopenStatusBadParm, "requestAlgoCount cannot be < 1");

    // create a dummy buffer for use as output for the kernel calls
    // because kernels are called purely for timing purposes
    auto tmp_y = handle.Create(yDesc.GetElementSize() * sizeof(yDesc.GetType()));
    
    // < algorith_name, <time, workspace_size> >
    std::vector< PerfField > perf_db;

    // GEMM based
    int in_n, in_c, in_h, in_w;
    std::tie(in_n, in_c, in_h, in_w) = tie4(xDesc.GetLengths());

    int wei_n, wei_h, wei_w;
    std::tie(wei_n, std::ignore, wei_h, wei_w) = tie4(wDesc.GetLengths());

    int out_h, out_w;
    std::tie(std::ignore, std::ignore, out_h, out_w) = tie4(yDesc.GetLengths());

    std::string network_config;
    std::string program_name;
    std::string kernel_name;
    std::string parms;

#if MLOPEN_USE_TINYGEMM
    size_t workspace_req = ForwardGetWorkSpaceSize(wDesc, yDesc);
    float time_gemm = 0;
    GemmGeometry gg = CreateGemmGeometryConvFwd(xDesc, wDesc, yDesc, false, network_config);

    // 1x1 does not require im2col or workspace
    if(wei_h == 1 && wei_w == 1) {
        gg.FindSolution(.003, handle, x, w, tmp_y.get(), false);
        gg.RunGemm(handle, x, w, tmp_y.get(), 0, 0, 0);

        time_gemm = in_n * handle.GetKernelTime();
        perf_db.push_back( PerfField{"mlopenConvolutionFwdAlgoGEMM", time_gemm, 0} );
    }

    // if not 1x1
    else if(workSpace != nullptr && workSpaceSize >= workspace_req) {
        float time_im2col = 0;
        size_t in_offset = 0;
        time_im2col = Im2ColGPU(handle, x, in_offset, in_c, in_h, in_w, wei_h, wei_w, out_h, out_w, pad_h, pad_w, v, u, workSpace);

        gg.FindSolution(.003, handle, workSpace, w, tmp_y.get(), false);
        gg.RunGemm(handle, workSpace, w, tmp_y.get(), 0, 0, 0);
        time_gemm = in_n * (time_im2col + handle.GetKernelTime());
        perf_db.push_back( PerfField{"mlopenConvolutionFwdAlgoGEMM", time_gemm, workspace_req} );
    }
#else
    (void)workSpace; // Suppress warning
    (void)workSpaceSize; // Suppress warning
#endif

    // Winograd algo
    float time_wino = 0;
    WinogradKernelParams k_p;
    KernelInvoke kernel_wino;
    if( FindFwdWinogradKernel(handle, xDesc, wDesc, yDesc, k_p, kernel_wino) == 0) { //TODO: be more graceful
        // Execute the winograd kernel
        int flags = 0;
        int reserved = 0;
        int *return_addr = nullptr;
        int N, C, H, W, K, n_groups;
        std::tie(N, C, H, W, K, n_groups) = k_p;
        kernel_wino (N, C, H, W, K, n_groups, flags, reserved, x, w, tmp_y.get(), return_addr);

        time_wino = handle.GetKernelTime();
        perf_db.push_back(PerfField{"mlopenConvolutionFwdAlgoWinograd", time_wino, 0});
    }

    // Direct algo
    float time_direct = 0;
    KernelInvoke kernel_direct;
    if( FindDirectKernel(handle, xDesc, wDesc, yDesc, kernel_direct, exhaustiveSearch, 1) == 0) { //Forward 

        // Execute the direct kernel
        float padding_val = 0;
        kernel_direct(x, w, tmp_y.get(), padding_val);

        time_direct = handle.GetKernelTime();
        perf_db.push_back(PerfField{"mlopenConvolutionFwdAlgoDirect", time_direct, 0});
    }

    if(perf_db.empty())
        MLOPEN_THROW("Fwd Convolution cannot be executed due to incorrect params");

    // sort the perf_db
    std::sort(begin(perf_db), end(perf_db));

    // update perfResults
    *returnedAlgoCount = std::min(requestAlgoCount, static_cast<int>(perf_db.size()));

    for(int i = 0; i < *returnedAlgoCount; i++) {
        perfResults[i].fwd_algo = static_cast<mlopenConvFwdAlgorithm_t>(FwdAlgoResolver[ perf_db[i].name ]);
        perfResults[i].time = perf_db[i].time;
        perfResults[i].memory = perf_db[i].workspace;
    }
}

void ConvolutionDescriptor::ConvolutionForward(Handle& handle,
        const void                  * /*alpha*/,
        const TensorDescriptor&     xDesc,
        ConstData_t             x,
        const TensorDescriptor&     wDesc,
        ConstData_t             w,
        mlopenConvFwdAlgorithm_t    algo,
        const void                  * /*beta*/,
        const TensorDescriptor&     yDesc,
        Data_t                      y, 
        Data_t                      workSpace,
        size_t                      workSpaceSize) const {

    if(x == nullptr || w == nullptr || y == nullptr) {
        MLOPEN_THROW(mlopenStatusBadParm);
    }
    if(xDesc.GetSize() != yDesc.GetSize() || xDesc.GetSize() != wDesc.GetSize()) {
        MLOPEN_THROW(mlopenStatusBadParm);
    }
    if(xDesc.GetType() != yDesc.GetType() || xDesc.GetType() != wDesc.GetType()) {
        MLOPEN_THROW(mlopenStatusBadParm);
    }
    if(xDesc.GetLengths()[1] != wDesc.GetLengths()[1]) {
        MLOPEN_THROW(mlopenStatusBadParm);
    }
    if(xDesc.GetSize() < 3) {
        MLOPEN_THROW(mlopenStatusBadParm);
    }

    switch (algo)
    {
        case mlopenConvolutionFwdAlgoDirect:
        {
            // TODO(paul): Replicating code for now.
            mlo_construct_direct2D construct_params(1); // forward
            construct_params.setOutputDescFromMLDesc(yDesc);
            construct_params.setInputDescFromMLDesc(xDesc);
            construct_params.setWeightDescFromMLDesc(wDesc);
			construct_params.setConvDescr(pad_h, pad_w, u, v, upscalex, upscaley);

            std::string network_config;
            construct_params.mloBuildConf_Key(network_config);

            std::string algorithm_name = "mlopenConvolutionFwdAlgoDirect";
            float padding_val = 0;
            auto kernel = handle.GetKernel(algorithm_name, network_config);

<<<<<<< HEAD
            // TODO(mayank): winograd should move to a separate case
            // waiting for fixes
            if (kernel.GetName() == "sp3AsmConv3x3F")
            {
                int flags = 0;
                int reserved = 0;
                int *return_addr = nullptr;
                int N, C, H, W, K, n_groups;
                construct_params.getCompiledInParameters(&N, &C, &H, &W, &K, &n_groups);
                kernel(N, C, H, W, K, n_groups, flags, reserved, x, w, y, return_addr);
            }
            else
            {

				// if not 11x11
				if ((kernel.GetName() != "MLOpenCvFwd") )
				{

					kernel(x, w, y, padding_val);
				}
				else
				{
					construct_params.mloConstruct();

					const std::vector<mlo_kernel_info> & bwd_wrw_info = construct_params.getKernelsInfo();

					if (bwd_wrw_info.size() == 1)
					{
						kernel(x, w, y, padding_val);
					}
					else
					{
						std::string algorithm_name = "mlopenConvolutionFwdAlgoDirect_Pass2";
						// second kernel has
						network_config += "x1";
						auto kernel2 = handle.GetKernel(algorithm_name, network_config);

						handle.ResetKernelTime();
						kernel(x, w, y, padding_val);

						float time0 = handle.GetKernelTime();
						kernel2(x, w, y, padding_val);

						handle.AccumKernelTime(time0);
					}
				}
            }
=======
            kernel(x, w, y, padding_val);
>>>>>>> 7a1a4163
        }
        break;

        case mlopenConvolutionFwdAlgoWinograd:
        {
            mlo_construct_winograd construct_params(1); // forward
            construct_params.setOutputDescFromMLDesc(yDesc);
            construct_params.setInputDescFromMLDesc(xDesc);
            construct_params.setWeightDescFromMLDesc(wDesc);

            construct_params.setStream(&handle);

            std::string network_config;
            construct_params.mloBuildConf_Key(network_config);

            std::string algorithm_name = "mlopenConvolutionFwdAlgoWinograd";
            auto kernel = handle.GetKernel(algorithm_name, network_config);

            int flags = 0;
            int reserved = 0;
            int *return_addr = nullptr;
            int N, C, H, W, K, n_groups;
            construct_params.getCompiledInParameters(&N, &C, &H, &W, &K, &n_groups);
            kernel(N, C, H, W, K, n_groups, flags, reserved, x, w, y, return_addr);
        }
        break;

        case mlopenConvolutionFwdAlgoGEMM:
        {
            int in_n, in_c, in_h, in_w;
            std::tie(in_n, in_c, in_h, in_w) = tie4(xDesc.GetLengths());

            int wei_n, wei_h, wei_w;
            std::tie(wei_n, std::ignore, wei_h, wei_w) = tie4(wDesc.GetLengths());

            int out_h, out_w;
            std::tie(std::ignore, std::ignore, out_h, out_w) = tie4(yDesc.GetLengths());

            if((wei_h != 1 && wei_w != 1) && 
                (workSpace == nullptr || workSpaceSize < ForwardGetWorkSpaceSize(wDesc, yDesc))) {
                MLOPEN_THROW("Workspace is required");
            }

            std::string network_config;
#if MLOPEN_USE_TINYGEMM
            CreateGemmGeometryConvFwd(xDesc, wDesc, yDesc, false, network_config);
            GemmGeometry gg = GetGemmGeometry("mlopenConvolutionFwdAlgoGEMM", network_config);

            float time_0 = 0;
            float t1 = 0;
            for(int i = 0; i < in_n; i++) {
                int out_offset = i * wei_n * out_h * out_w;
                if(wei_h != 1 && wei_w != 1) {
                    size_t in_offset = i * in_c * in_h * in_w;
                    Im2ColGPU(handle, x, in_offset, in_c, in_h, in_w, wei_h, wei_w, out_h, out_w, pad_h, pad_w, v, u, workSpace);
                    if(handle.IsProfilingEnabled())
                        t1 = handle.GetKernelTime();

                    gg.RunGemm(handle, workSpace, w, y, 0, 0, out_offset);

                    // Update times for both the kernels
                    if(handle.IsProfilingEnabled()) {
                        if(i == in_n - 1)
                            handle.AccumKernelTime(t1+time_0);
                        else
                            handle.AccumKernelTime(t1);
                        time_0 += handle.GetKernelTime();
                    }
                }
                else if(wei_h == 1 && wei_w == 1) {
                    int in_offset = i * in_c * in_h * in_w;
                    gg.RunGemm(handle, x, w, y, in_offset, 0, out_offset);
                    if(handle.IsProfilingEnabled()) {
                        if(i == in_n - 1)
                            handle.AccumKernelTime(time_0);
                        time_0 += handle.GetKernelTime();
                    }

                } 
            }
#else
            MLOPEN_THROW("GEMM is not supported");
#endif
        }
        break;
        case mlopenConvolutionFwdAlgoFFT:
            break;
    }
}

// FindBackwardDataAlgorithm()
//
void ConvolutionDescriptor::FindConvBwdDataAlgorithm(Handle& handle,
        const TensorDescriptor&     dyDesc,
        ConstData_t                 dy,
        const TensorDescriptor&     wDesc,
        ConstData_t                 w,
        const TensorDescriptor&     dxDesc,
        ConstData_t                 dx,
        const int                   requestAlgoCount,
        int                         *returnedAlgoCount,
        mlopenConvAlgoPerf_t        *perfResults,
        mlopenConvPreference_t       /*preference*/,
        void                        * /*workSpace*/,
        size_t                      /* workSpaceSize*/,
        bool                        exhaustiveSearch) const {

    if(dx == nullptr || w == nullptr || dy == nullptr) MLOPEN_THROW(mlopenStatusBadParm, "Buffers cannot be NULL");
    if(returnedAlgoCount == nullptr) MLOPEN_THROW(mlopenStatusBadParm, "returnedAlgoCount cannot be nullptr");
    if(perfResults == nullptr) MLOPEN_THROW(mlopenStatusBadParm, "perfResults cannot be nullptr");
    if(requestAlgoCount < 1) MLOPEN_THROW(mlopenStatusBadParm, "requestAlgoCount cannot be < 1");

    // create a dummy buffer for use as output for the kernel calls
    // because kernels are called purely for timing purposes
    auto tmp_dx = handle.Create(dxDesc.GetElementSize() * sizeof(dxDesc.GetType()));

    // < algorith_name, <time, workspace_size> >
    std::vector< PerfField > perf_db;

    KernelInvoke kernel_direct;
    if( FindDirectKernel(handle, dxDesc, wDesc, dyDesc, kernel_direct, exhaustiveSearch, 0) == 0) { //Backward
        float padding_val = 0;
        kernel_direct(dy, w, tmp_dx.get(), padding_val);
        
        float time_direct = handle.GetKernelTime();
        perf_db.push_back(PerfField{"mlopenConvolutionBwdDataAlgoDirect", time_direct, 0});
    }
    else
        MLOPEN_THROW(mlopenStatusUnknownError, "Backward Data Algo cannot be executed");

    // sorting not required because we implement only one algorithm

    // update perfResults
    *returnedAlgoCount = std::min(requestAlgoCount, static_cast<int>(perf_db.size()));

    for(int i = 0; i < *returnedAlgoCount; i++) {
        perfResults[i].bwd_data_algo = static_cast<mlopenConvBwdDataAlgorithm_t>(BwdDataAlgoResolver[ perf_db[i].name ]);
        perfResults[i].time = perf_db[i].time;
        perfResults[i].memory = perf_db[i].workspace;
    }

}

// BackwardDataAlgorithm()
void ConvolutionDescriptor::ConvolutionBackwardData(Handle& handle,
        const void                      * /*alpha*/,
        const TensorDescriptor&         dyDesc,
        ConstData_t                 dy,
        const TensorDescriptor&         wDesc,
        ConstData_t                 w,
        mlopenConvBwdDataAlgorithm_t    /* algo */,
        const void                      * /*beta*/,
        const TensorDescriptor&         dxDesc,
        Data_t                          dx, 
        void                            * /*workSpace*/,
        size_t                           /*workSpaceSize*/) const {

    if(dx == nullptr || w == nullptr || dy == nullptr) {
        MLOPEN_THROW(mlopenStatusBadParm);
    }
    if(dyDesc.GetSize() != dxDesc.GetSize() || dyDesc.GetSize() != wDesc.GetSize()) {
        MLOPEN_THROW(mlopenStatusBadParm);
    }
    if(dyDesc.GetType() != dxDesc.GetType() || dyDesc.GetType() != wDesc.GetType()) {
        MLOPEN_THROW(mlopenStatusBadParm);
    }
    if(dyDesc.GetLengths()[1] != wDesc.GetLengths()[0]) {
        MLOPEN_THROW(mlopenStatusBadParm);
    }
    if(dyDesc.GetSize() < 3) {
        MLOPEN_THROW(mlopenStatusBadParm);
    }

    // Launch all kernels and store the perf, workspace limits, etc.
    mlo_construct_direct2D construct_params(0); // backward
    {
        construct_params.setOutputDescFromMLDesc(dyDesc);
        construct_params.setInputDescFromMLDesc(dxDesc);
        construct_params.setWeightDescFromMLDesc(wDesc);
        construct_params.setStream(&handle);
    }

    std::string network_config;
    construct_params.mloBuildConf_Key(network_config);

    float padding_val = 0;
    handle.GetKernel("mlopenConvolutionBwdDataAlgoDirect", network_config) (dy, w, dx, padding_val);
}

// ConvolutionBackwardWeightsGetWorkSpaceSize
// FindBackwardWeightsAlgorithm()
//
void ConvolutionDescriptor::FindConvBwdWeightsAlgorithm(Handle& handle,
        const TensorDescriptor&     dyDesc,
        ConstData_t                 dy,
        const TensorDescriptor&     xDesc,
        ConstData_t                 x,
        const TensorDescriptor&     dwDesc,
        Data_t                      dw,
        const int                   requestAlgoCount,
        int                         *returnedAlgoCount,
        mlopenConvAlgoPerf_t        *perfResults,
        mlopenConvPreference_t       /*preference*/,
        Data_t                      workSpace,
        size_t                      workSpaceSize,
        bool                        /*exhaustiveSearch*/) const {

    if(x == nullptr || dw == nullptr || dy == nullptr) MLOPEN_THROW(mlopenStatusBadParm, "Buffers cannot be NULL");
    if(returnedAlgoCount == nullptr) MLOPEN_THROW(mlopenStatusBadParm, "returnedAlgoCount cannot be nullptr");
    if(perfResults == nullptr) MLOPEN_THROW(mlopenStatusBadParm, "perfResults cannot be nullptr");
    if(requestAlgoCount < 1) MLOPEN_THROW(mlopenStatusBadParm, "requestAlgoCount cannot be < 1");

    // create a dummy buffer for use as output for the kernel calls
    // because kernels are called purely for timing purposes
    auto tmp_dw = handle.Create(dwDesc.GetElementSize() * sizeof(dwDesc.GetType()));

    // < algorith_name, <time, workspace_size> >
    std::vector< PerfField > perf_db;

    // GEMM based
    int in_n, in_c, in_h, in_w;
    std::tie(in_n, in_c, in_h, in_w) = tie4(xDesc.GetLengths());

    int wei_n, wei_h, wei_w;
    std::tie(wei_n, std::ignore, wei_h, wei_w) = tie4(dwDesc.GetLengths());

    int out_h, out_w;
    std::tie(std::ignore, std::ignore, out_h, out_w) = tie4(dyDesc.GetLengths());

    std::string network_config;
    size_t workspace_req = 0;

#if MLOPEN_USE_TINYGEMM
    GemmGeometry gg = CreateGemmGeometryConvBwdWeights(dyDesc, xDesc, dwDesc, false, network_config);
    workspace_req = BackwardWeightsGetWorkSpaceSizeGEMM(dyDesc, dwDesc);
    float time_gemm = 0;

    // 1x1 does not require im2col or workspace
    if(wei_h == 1 && wei_w == 1) {
        gg.FindSolution(.003, handle, x, dy, tmp_dw.get(), false);
        gg.RunGemm(handle, x, dy, tmp_dw.get(), 0, 0, 0);

        time_gemm = in_n * handle.GetKernelTime();
        perf_db.push_back( PerfField{"mlopenConvolutionBwdWeightsAlgoGEMM", time_gemm, 0} );
    }
    // if not 1x1
    else if(workSpace != nullptr && workSpaceSize >= workspace_req) {
        float time_im2col = 0;
        size_t in_offset = 0;
        time_im2col = Im2ColGPU(handle, x, in_offset, in_c, in_h, in_w, wei_h, wei_w, out_h, out_w, pad_h, pad_w, v, u, workSpace);

        gg.FindSolution(.003, handle, workSpace, dy, tmp_dw.get(), false);
        gg.RunGemm(handle, workSpace, dy, tmp_dw.get(), 0, 0, 0);
        time_gemm = in_n * (time_im2col + handle.GetKernelTime());
        perf_db.push_back( PerfField{"mlopenConvolutionBwdWeightsAlgoGEMM", time_gemm, workspace_req} );
    }
#else
    (void)workSpace; // Suppress warning
    (void)workSpaceSize; // Suppress warning
#endif
<<<<<<< HEAD
    if(wei_w >= wei_h && !(in_h * in_w > (8 * 1024) && wei_w == wei_h && wei_w == 1))
=======

    // Direct kernel
// temprorary guard
//    if((u == 1 && v == 1) || (wei_w >= 7 && (u > 1 || v > 1))
>>>>>>> 7a1a4163
    {
        mlo_construct_BwdWrW2D construct_params(0); // backward with regards to weights
        construct_params.doSearch(false);
        construct_params.setStream(&handle);
        construct_params.setOutputDescFromMLDesc(dyDesc);
        construct_params.setInputDescFromMLDesc(xDesc);
        construct_params.setWeightDescFromMLDesc(dwDesc);
        construct_params.setConvDescr(pad_h, pad_w, u, v, upscalex, upscaley);
        construct_params.mloConstruct();

        construct_params.mloBuildConf_Key(network_config);

        const std::vector<mlo_kernel_info> & bwd_wrw_info = construct_params.getKernelsInfo();
        /*
         * get info for all kernels of the layer
         * std::string _kernel_name;
         * std::string _kernel_file;
         * std::string _comp_options;
         * std::vector<size_t> _g_wk;
         * std::vector<size_t> _l_wk;
         */

        float time_direct = 0;
        if (bwd_wrw_info.size() == 1)
        {
            const mlo_kernel_info &bwd_wrw = bwd_wrw_info[0];
         //   float padding_val = 0;

            handle.GetKernel("mlopenConvolutionBwdWeightsAlgoDirect_Main",
                    network_config,
                    std::get<1>(bwd_wrw),
                    std::get<0>(bwd_wrw),
                    std::get<4>(bwd_wrw),
                    std::get<3>(bwd_wrw),
                    std::get<2>(bwd_wrw));
//                        (dy, x, tmp_dw.get(), padding_val);

            time_direct = handle.GetKernelTime();
            perf_db.push_back( PerfField{"mlopenConvolutionBwdWeightsAlgoDirect", time_direct, 0} );
        }
        else
        {
            workspace_req = BackwardWeightsGetWorkSpaceSizeDirect(dyDesc, xDesc, dwDesc);

            if(workSpace != nullptr && workSpaceSize >= workspace_req) {
                auto bwd_wrw_main = bwd_wrw_info[0];
       //         float padding_val = 0;

                handle.GetKernel("mlopenConvolutionBwdWeightsAlgoDirect_Main",
                        network_config,
                        std::get<1>(bwd_wrw_main),
                        std::get<0>(bwd_wrw_main),
                        std::get<4>(bwd_wrw_main),
                        std::get<3>(bwd_wrw_main),
                        std::get<2>(bwd_wrw_main));
//                    (dy, x, workSpace, padding_val);

                time_direct += handle.GetKernelTime();
            
                // second kernel hash
                network_config += "x1";
                // reduction  kernel
                auto bwd_wrw_red = bwd_wrw_info[1];

                handle.GetKernel("mlopenConvolutionBwdWeightsAlgoDirect_Red",
                        network_config,
                        std::get<1>(bwd_wrw_red),
                        std::get<0>(bwd_wrw_red),
                        std::get<4>(bwd_wrw_red),
                        std::get<3>(bwd_wrw_red),
                        std::get<2>(bwd_wrw_red));
  //                  (workSpace, tmp_dw.get());

                time_direct += handle.GetKernelTime();
                perf_db.push_back( PerfField{"mlopenConvolutionBwdWeightsAlgoDirect", time_direct, workspace_req} );
            }
        }
    }

    if(perf_db.empty())
        MLOPEN_THROW("Bwd Weights Convolution cannot be executed due to incorrect params");

    // sort the perf_db
    std::sort(begin(perf_db), end(perf_db));

    // update perfResults
    *returnedAlgoCount = std::min(requestAlgoCount, static_cast<int>(perf_db.size()));

    // TODO: Uncomment this block after direct/gemm algos are tested on hip
    // for(int i = 0; i < *returnedAlgoCount; i++) {
    //     perfResults[i].bwd_weights_algo = static_cast<mlopenConvBwdWeightsAlgorithm_t>(BwdWeightsAlgoResolver[ perf_db[i].name ]);
    //     perfResults[i].time = perf_db[i].time;
    //     perfResults[i].memory = perf_db[i].workspace;
    // }

#if MLOPEN_USE_TINYGEMM
    perfResults[0].bwd_weights_algo = mlopenConvolutionBwdWeightsAlgoGEMM;
#else
    perfResults[0].bwd_weights_algo = mlopenConvolutionBwdWeightsAlgoDirect;
#endif
}

// BackwardWeightsAlgorithm()
void ConvolutionDescriptor::ConvolutionBackwardWeights(Handle& handle,
        const void                      * /*alpha*/,
        const TensorDescriptor&         dyDesc,
        ConstData_t                     dy,
        const TensorDescriptor&         xDesc,
        ConstData_t                     x,
        mlopenConvBwdWeightsAlgorithm_t algo,
        const void                      * /*beta*/,
        const TensorDescriptor&         dwDesc,
        Data_t                          dw, 
        Data_t                          workSpace,
        size_t                          workSpaceSize) const {

    if(x == nullptr || dw == nullptr || dy == nullptr) {
        MLOPEN_THROW(mlopenStatusBadParm);
    }
    if(dyDesc.GetSize() != dwDesc.GetSize() || dyDesc.GetSize() != xDesc.GetSize()) {
        MLOPEN_THROW(mlopenStatusBadParm);
    }
    if(dyDesc.GetType() != dwDesc.GetType() || dyDesc.GetType() != xDesc.GetType()) {
        MLOPEN_THROW(mlopenStatusBadParm);
    }
    if(dyDesc.GetLengths()[0] != xDesc.GetLengths()[0]) {
        MLOPEN_THROW(mlopenStatusBadParm);
    }
    if(dyDesc.GetSize() < 3) {
        MLOPEN_THROW(mlopenStatusBadParm);
    }

    int in_n, in_c, in_h, in_w;
    std::tie(in_n, in_c, in_h, in_w) = tie4(xDesc.GetLengths());

    int wei_n, wei_h, wei_w;
    std::tie(wei_n, std::ignore, wei_h, wei_w) = tie4(dwDesc.GetLengths());

    int out_h, out_w;
    std::tie(std::ignore, std::ignore, out_h, out_w) = tie4(dyDesc.GetLengths());

    switch (algo)
    {
        case mlopenConvolutionBwdWeightsAlgoGEMM:
        {
            std::string network_config;

            if((wei_h != 1 && wei_w != 1) &&
                    (workSpace == nullptr || workSpaceSize < BackwardWeightsGetWorkSpaceSizeGEMM(dyDesc, dwDesc))) {
                MLOPEN_THROW("Workspace is required");
            }
#if MLOPEN_USE_TINYGEMM
            CreateGemmGeometryConvBwdWeights(dyDesc, xDesc, dwDesc, false, network_config);
            GemmGeometry gg = GetGemmGeometry("mlopenConvolutionBwdWeightsAlgoGEMM", network_config);

            handle.ResetKernelTime();
            float time_0 = 0;
            float t1 = 0;
            for(int i = 0; i < in_n; i++) {
                int out_offset = i * wei_n * out_h * out_w;
                if(wei_h != 1 && wei_w != 1) {
                    size_t in_offset = i * in_c * in_h * in_w;
                    Im2ColGPU(handle, x, in_offset, in_c, in_h, in_w, wei_h, wei_w, out_h, out_w, pad_h, pad_w, v, u, workSpace);
                    if(handle.IsProfilingEnabled())
                        t1 = handle.GetKernelTime();

                    gg.RunGemm(handle, workSpace, dy, dw, 0, out_offset, 0);

                    // Update times for both the kernels
                    if(handle.IsProfilingEnabled()) {
                        if(i == in_n - 1)
                            handle.AccumKernelTime(t1+time_0);
                        else
                            handle.AccumKernelTime(t1);
                        time_0 += handle.GetKernelTime();
                    }
                }
                else if(wei_h == 1 && wei_w == 1) {
                    int in_offset = i * in_c * in_h * in_w;
                    gg.RunGemm(handle, x, dy, dw, in_offset, out_offset, 0);

                    if(handle.IsProfilingEnabled()) {
                        if(i == in_n - 1)
                            handle.AccumKernelTime(time_0);
                        time_0 += handle.GetKernelTime();
                    }
                }
            }
#else
            MLOPEN_THROW("GEMM is not supported");
#endif
        }
        break;

        case mlopenConvolutionBwdWeightsAlgoDirect:
        {

			if (wei_w >= wei_h && !(in_h * in_w > (8 * 1024) && wei_w == wei_h && wei_w == 1))
			{
                mlo_construct_BwdWrW2D construct_params(0); // backward with regards to weights
                construct_params.setOutputDescFromMLDesc(dyDesc);
                construct_params.setInputDescFromMLDesc(xDesc);
                construct_params.setWeightDescFromMLDesc(dwDesc);
                construct_params.mloConstruct();

                std::string network_config;
                construct_params.mloBuildConf_Key(network_config);
                const std::vector<mlo_kernel_info> & bwd_wrw_info = construct_params.getKernelsInfo();

                handle.ResetKernelTime();

                // main kernel
                if (bwd_wrw_info.size() == 1)
                {
                    float padding_val = 0;
                    handle.GetKernel("mlopenConvolutionBwdWeightsAlgoDirect_Main",
                            network_config) (dy, x, dw, padding_val);
                }
                else
                {
                    if(workSpace == nullptr || workSpaceSize < BackwardWeightsGetWorkSpaceSizeDirect(dyDesc, xDesc, dwDesc)) {
                        MLOPEN_THROW("Workspace is requried");
                    }

                    float padding_val = 0;
                    handle.GetKernel("mlopenConvolutionBwdWeightsAlgoDirect_Main",
                            network_config) (dy, x, workSpace, padding_val);

                    float time0 = handle.GetKernelTime();
                    // second kernel has
                    network_config += "x1";
                    // reduction  kernel
                    handle.GetKernel("mlopenConvolutionBwdWeightsAlgoDirect_Red",
                            network_config) (workSpace, dw);

                    handle.AccumKernelTime(time0);
                }
            }
        }
        break;
    };
}

}  // namespace mlopen<|MERGE_RESOLUTION|>--- conflicted
+++ resolved
@@ -85,7 +85,6 @@
     const std::vector<size_t> & vld = construct_params.getLocalWkSize();
     const std::vector<size_t> & vgd = construct_params.getGlobalWkSize();
 
-<<<<<<< HEAD
 	// float padding_val = 0;
 // if not 11x11
 	if (program_name.compare("MLOpenConvFwd_LxL_11.cl"))
@@ -155,9 +154,7 @@
 	}
 
 
-
-=======
-    std::string algorithm = direction == 1 ? "mlopenConvolutionFwdAlgoDirect"
+    std::string algorithm =( direction == 1) ? "mlopenConvolutionFwdAlgoDirect"
                             : "mlopenConvolutionBwdDataAlgoDirect";
 
 	kernel = handle.GetKernel(algorithm,
@@ -167,7 +164,7 @@
 		vld,
 		vgd,
 		parms);
->>>>>>> 7a1a4163
+
 
     return 0;
 }
@@ -337,7 +334,7 @@
             float padding_val = 0;
             auto kernel = handle.GetKernel(algorithm_name, network_config);
 
-<<<<<<< HEAD
+
             // TODO(mayank): winograd should move to a separate case
             // waiting for fixes
             if (kernel.GetName() == "sp3AsmConv3x3F")
@@ -353,7 +350,7 @@
             {
 
 				// if not 11x11
-				if ((kernel.GetName() != "MLOpenCvFwd") )
+				if ((kernel.GetName() != "MLOpenCvFwd11x11") )
 				{
 
 					kernel(x, w, y, padding_val);
@@ -385,9 +382,6 @@
 					}
 				}
             }
-=======
-            kernel(x, w, y, padding_val);
->>>>>>> 7a1a4163
         }
         break;
 
@@ -647,15 +641,8 @@
 #else
     (void)workSpace; // Suppress warning
     (void)workSpaceSize; // Suppress warning
-#endif
-<<<<<<< HEAD
+
     if(wei_w >= wei_h && !(in_h * in_w > (8 * 1024) && wei_w == wei_h && wei_w == 1))
-=======
-
-    // Direct kernel
-// temprorary guard
-//    if((u == 1 && v == 1) || (wei_w >= 7 && (u > 1 || v > 1))
->>>>>>> 7a1a4163
     {
         mlo_construct_BwdWrW2D construct_params(0); // backward with regards to weights
         construct_params.doSearch(false);
@@ -735,6 +722,7 @@
         }
     }
 
+#endif
     if(perf_db.empty())
         MLOPEN_THROW("Bwd Weights Convolution cannot be executed due to incorrect params");
 
