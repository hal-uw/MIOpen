--- conflicted
+++ resolved
@@ -372,7 +372,6 @@
     }
     else if(bsize == 3)
     {
-<<<<<<< HEAD
         if(clens[0] == 1 && blens[0] == 1 && alens[0] == 1 && blens[1] == clens[1] &&
            blens[2] == clens[2])
         {
@@ -425,32 +424,6 @@
                 long(Coffset),
                 int(num_wg_1));
         }
-=======
-        handle.AddKernel(
-            "Op3dTensorGeneric", "", program_name, "Op3dTensorGeneric", vld, vgd, parms)(
-            ATensor,
-            int(astrides[0]), // a_nstride,
-            int(astrides[1]), // a_cstride,
-            BTensor,
-            int(blens[1]),    // b_c,
-            int(blens[2]),    // b_h,
-            int(bstrides[0]), // b_nstride,
-            int(bstrides[1]), // b_cstride,
-            CTensor,
-            int(clens[1]),    // c_c,
-            int(clens[2]),    // c_h,
-            int(cstrides[0]), // c_nstride,
-            int(cstrides[1]), // c_cstride,
-            miopen_alpha0,
-            miopen_alpha1,
-            miopen_beta,
-            bitmap,
-            work_per_wg,
-            long(Aoffset),
-            long(Boffset),
-            long(Coffset),
-            int(num_wg_1));
->>>>>>> 58a3cb86
     }
     else if(bsize == 2)
     {
