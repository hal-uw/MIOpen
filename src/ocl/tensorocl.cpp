--- conflicted
+++ resolved
@@ -205,14 +205,8 @@
 
     // first_not_one is incorrect if btensor size equal to 1
     auto first_not_one = std::find_if(blens.rbegin(), blens.rend(), [](int i) { return i != 1; });
-<<<<<<< HEAD
-    auto d = std::distance(blens.begin(), first_not_one.base());
-
-=======
-
-    auto d = std::distance(blens.begin(), first_not_one.base());
-
->>>>>>> 7906b4ff
+    auto d             = std::distance(blens.begin(), first_not_one.base());
+
     int num_wg = 1;
     // quick fix
     num_wg = first_not_one != blens.rend() ? (*first_not_one == 0 ? 1 : *first_not_one) : 1;
@@ -228,7 +222,6 @@
     CreateBitmapAndGrid(bitmap, blens, clens, num_wg, work_per_wg, (d - 2));
 
 #if(MIO_TENSOROCL_DEBUG == 1)
-    printf("d: %d\n", d);
     printf("bitmap: %u\n", bitmap);
     printf("work_per_wg: %d, num_wg: %d\n", work_per_wg, num_wg);
 #endif
@@ -276,11 +269,11 @@
 
     // Special case for adding tensors in place
     size_t global_threads;
-    // if(dims == 4)
-    // global_threads = (leading_ones == 1 && (d - 1) == 3) ? num_wg : num_wg * local_threads;
-    // else
-    global_threads = (leading_ones == 1 && (d - 1) == dims) ? num_wg : num_wg * local_threads;
-    global_threads = (global_threads < local_threads) ? local_threads : global_threads;
+    if(dims == 4)
+        global_threads = (leading_ones == 1 && (d - 1) == 3) ? num_wg : num_wg * local_threads;
+    else
+        global_threads = (leading_ones == 1 && (d - 1) == dims) ? num_wg : num_wg * local_threads;
+    global_threads     = (global_threads < local_threads) ? local_threads : global_threads;
 
     const std::vector<size_t> vgd{global_threads, 1, 1};
 
@@ -297,8 +290,6 @@
     break;
     }
 
-<<<<<<< HEAD
-=======
     bool packed_tensor = true;
 
     auto alens = aTensorDesc.GetLengths();
@@ -310,7 +301,6 @@
     printf("packed_tensor: %d\n", packed_tensor);
 #endif
 
->>>>>>> 7906b4ff
     if(bsize == 5)
     {
         handle.GetKernel(
@@ -346,9 +336,181 @@
             long(Aoffset),
             long(Boffset),
             long(Coffset));
-<<<<<<< HEAD
-    }
-    else if(bsize == 4)
+    }
+    else if(bsize == 3)
+    {
+        handle.GetKernel(
+            "Op3dTensorGeneric", "", program_name, "Op3dTensorGeneric", vld, vgd, parms)(
+            ATensor,
+            int(astrides[0]), // a_nstride,
+            int(astrides[1]), // a_cstride,
+            BTensor,
+            int(blens[1]),    // b_c,
+            int(blens[2]),    // b_h,
+            int(bstrides[0]), // b_nstride,
+            int(bstrides[1]), // b_cstride,
+            CTensor,
+            int(clens[1]),    // c_c,
+            int(clens[2]),    // c_h,
+            int(cstrides[0]), // c_nstride,
+            int(cstrides[1]), // c_cstride,
+            miopen_alpha0,
+            miopen_alpha1,
+            miopen_beta,
+            bitmap,
+            work_per_wg,
+            long(Aoffset),
+            long(Boffset),
+            long(Coffset));
+    }
+    else if(bsize == 2)
+    {
+        handle.GetKernel(
+            "Op2dTensorGeneric", "", program_name, "Op2dTensorGeneric", vld, vgd, parms)(
+            ATensor,
+            int(astrides[0]),
+            BTensor,
+            int(blens[1]),
+            int(bstrides[0]),
+            CTensor,
+            int(clens[1]),
+            int(cstrides[0]),
+            miopen_alpha0,
+            miopen_alpha1,
+            miopen_beta,
+            bitmap,
+            work_per_wg,
+            long(Aoffset),
+            long(Boffset),
+            long(Coffset));
+    }
+    else if(bsize == 1)
+    {
+        handle.GetKernel(
+            "Op1dTensorGeneric", "", program_name, "Op1dTensorGeneric", vld, vgd, parms)(
+            ATensor,
+            BTensor,
+            int(blens[0]),
+            CTensor,
+            int(clens[0]),
+            miopen_alpha0,
+            miopen_alpha1,
+            miopen_beta,
+            bitmap,
+            work_per_wg,
+            long(Aoffset),
+            long(Boffset),
+            long(Coffset));
+    }
+    else if(fwd_conv_bias)
+    {
+
+        if(packed_tensor)
+        {
+            handle.GetKernel(
+                "OpTensorFwdBias", "", program_name, "OpTensorFwdBias", vld, vgd, parms)(
+                ATensor,
+                BTensor,
+                int(blens[1]),
+                CTensor,
+                int(clens[0]),
+                int(cstrides[0]),
+                int(cstrides[1]),
+                work_per_wg,
+                miopen_alpha0,
+                miopen_alpha1,
+                miopen_beta,
+                long(Aoffset),
+                long(Boffset),
+                long(Coffset));
+        }
+        else
+        {
+
+            handle.GetKernel("OpTensorFwdBiasGeneric",
+                             "",
+                             program_name,
+                             "OpTensorFwdBiasGeneric",
+                             vld,
+                             vgd,
+                             parms)(ATensor,
+                                    int(astrides[0]),
+                                    int(astrides[1]),
+                                    int(astrides[2]),
+                                    BTensor,
+                                    int(blens[1]),
+                                    int(bstrides[1]),
+                                    CTensor,
+                                    int(clens[0]),
+                                    int(clens[3]),
+                                    int(cstrides[0]),
+                                    int(cstrides[1]),
+                                    int(cstrides[2]),
+                                    miopen_alpha0,
+                                    miopen_alpha1,
+                                    miopen_beta,
+                                    work_per_wg,
+                                    long(Aoffset),
+                                    long(Boffset),
+                                    long(Coffset));
+        }
+    }
+    else if(leading_ones)
+    {
+        if(packed_tensor)
+        {
+            handle.GetKernel(
+                "OpTensorLeadingOnes", "", program_name, "OpTensorLeadingOnes", vld, vgd, parms)(
+                ATensor,
+                BTensor,
+                CTensor,
+                int(clens[1]),
+                int(clens[2]),
+                int(clens[3]),
+                int(cstrides[0]),
+                int(cstrides[1]),
+                work_per_wg,
+                miopen_alpha0,
+                miopen_alpha1,
+                miopen_beta,
+                long(Aoffset),
+                long(Boffset),
+                long(Coffset));
+        }
+        else
+        {
+
+            handle.GetKernel("OpTensorLeadingOnesGeneric",
+                             "",
+                             program_name,
+                             "OpTensorLeadingOnesGeneric",
+                             vld,
+                             vgd,
+                             parms)(ATensor,
+                                    int(astrides[0]),
+                                    int(astrides[1]),
+                                    int(astrides[2]),
+                                    BTensor,
+                                    int(bstrides[0]),
+                                    int(bstrides[1]),
+                                    int(bstrides[2]),
+                                    CTensor,
+                                    int(clens[1]),
+                                    int(clens[2]),
+                                    int(clens[3]),
+                                    int(cstrides[0]),
+                                    int(cstrides[1]),
+                                    int(cstrides[2]),
+                                    miopen_alpha0,
+                                    miopen_alpha1,
+                                    miopen_beta,
+                                    work_per_wg,
+                                    long(Aoffset),
+                                    long(Boffset),
+                                    long(Coffset));
+        }
+    }
+    else
     {
         handle.GetKernel(
             "Op4dTensorGeneric", "", program_name, "Op4dTensorGeneric", vld, vgd, parms)(
@@ -378,270 +540,6 @@
             long(Aoffset),
             long(Boffset),
             long(Coffset));
-=======
->>>>>>> 7906b4ff
-    }
-    else if(bsize == 3)
-    {
-        handle.GetKernel(
-            "Op3dTensorGeneric", "", program_name, "Op3dTensorGeneric", vld, vgd, parms)(
-            ATensor,
-            int(astrides[0]), // a_nstride,
-            int(astrides[1]), // a_cstride,
-            BTensor,
-            int(blens[1]),    // b_c,
-            int(blens[2]),    // b_h,
-            int(bstrides[0]), // b_nstride,
-            int(bstrides[1]), // b_cstride,
-            CTensor,
-            int(clens[1]),    // c_c,
-            int(clens[2]),    // c_h,
-            int(cstrides[0]), // c_nstride,
-            int(cstrides[1]), // c_cstride,
-            miopen_alpha0,
-            miopen_alpha1,
-            miopen_beta,
-            bitmap,
-            work_per_wg,
-            long(Aoffset),
-            long(Boffset),
-            long(Coffset));
-    }
-    else if(bsize == 2)
-    {
-        handle.GetKernel(
-            "Op2dTensorGeneric", "", program_name, "Op2dTensorGeneric", vld, vgd, parms)(
-            ATensor,
-            int(astrides[0]),
-            BTensor,
-            int(blens[1]),
-            int(bstrides[0]),
-            CTensor,
-            int(clens[1]),
-            int(cstrides[0]),
-            miopen_alpha0,
-            miopen_alpha1,
-            miopen_beta,
-            bitmap,
-            work_per_wg,
-            long(Aoffset),
-            long(Boffset),
-            long(Coffset));
-    }
-    else if(bsize == 1)
-    {
-        handle.GetKernel(
-            "Op1dTensorGeneric", "", program_name, "Op1dTensorGeneric", vld, vgd, parms)(
-<<<<<<< HEAD
-            ATensor,
-            BTensor,
-            int(blens[0]),
-            CTensor,
-            int(clens[0]),
-            miopen_alpha0,
-            miopen_alpha1,
-            miopen_beta,
-            bitmap,
-            work_per_wg,
-            long(Aoffset),
-            long(Boffset),
-            long(Coffset));
-    }
-    else if(fwd_conv_bias)
-    {
-        handle.GetKernel("OpTensorFwdBias", "", program_name, "OpTensorFwdBias", vld, vgd, parms)(
-=======
->>>>>>> 7906b4ff
-            ATensor,
-            int(astrides[0]),
-            int(astrides[1]),
-            BTensor,
-<<<<<<< HEAD
-            int(blens[1]),
-            int(bstrides[0]),
-            int(bstrides[1]),
-            CTensor,
-            int(clens[0]),
-            int(cstrides[0]),
-            int(cstrides[1]),
-            miopen_alpha0,
-            miopen_alpha1,
-            miopen_beta,
-=======
-            int(blens[0]),
-            CTensor,
-            int(clens[0]),
-            miopen_alpha0,
-            miopen_alpha1,
-            miopen_beta,
-            bitmap,
->>>>>>> 7906b4ff
-            work_per_wg,
-            long(Aoffset),
-            long(Boffset),
-            long(Coffset));
-<<<<<<< HEAD
-    }
-    else if(leading_ones)
-    {
-        handle.GetKernel(
-            "OpTensorLeadingOnes", "", program_name, "OpTensorLeadingOnes", vld, vgd, parms)(
-            ATensor,
-            BTensor,
-            CTensor,
-            int(clens[1]),
-            int(clens[2]),
-            int(clens[3]),
-            int(cstrides[0]),
-            int(cstrides[1]),
-            miopen_alpha0,
-            miopen_alpha1,
-            miopen_beta,
-            work_per_wg,
-            long(Aoffset),
-            long(Boffset),
-            long(Coffset));
-=======
-    }
-    else if(fwd_conv_bias)
-    {
-
-        if(packed_tensor)
-        {
-            handle.GetKernel(
-                "OpTensorFwdBias", "", program_name, "OpTensorFwdBias", vld, vgd, parms)(
-                ATensor,
-                BTensor,
-                int(blens[1]),
-                CTensor,
-                int(clens[0]),
-                int(cstrides[0]),
-                int(cstrides[1]),
-                work_per_wg,
-                miopen_alpha0,
-                miopen_alpha1,
-                miopen_beta,
-                long(Aoffset),
-                long(Boffset),
-                long(Coffset));
-        }
-        else
-        {
-
-            handle.GetKernel("OpTensorFwdBiasGeneric",
-                             "",
-                             program_name,
-                             "OpTensorFwdBiasGeneric",
-                             vld,
-                             vgd,
-                             parms)(ATensor,
-                                    int(astrides[0]),
-                                    int(astrides[1]),
-                                    int(astrides[2]),
-                                    BTensor,
-                                    int(blens[1]),
-                                    int(bstrides[1]),
-                                    CTensor,
-                                    int(clens[0]),
-                                    int(clens[3]),
-                                    int(cstrides[0]),
-                                    int(cstrides[1]),
-                                    int(cstrides[2]),
-                                    miopen_alpha0,
-                                    miopen_alpha1,
-                                    miopen_beta,
-                                    work_per_wg,
-                                    long(Aoffset),
-                                    long(Boffset),
-                                    long(Coffset));
-        }
-    }
-    else if(leading_ones)
-    {
-        if(packed_tensor)
-        {
-            handle.GetKernel(
-                "OpTensorLeadingOnes", "", program_name, "OpTensorLeadingOnes", vld, vgd, parms)(
-                ATensor,
-                BTensor,
-                CTensor,
-                int(clens[1]),
-                int(clens[2]),
-                int(clens[3]),
-                int(cstrides[0]),
-                int(cstrides[1]),
-                work_per_wg,
-                miopen_alpha0,
-                miopen_alpha1,
-                miopen_beta,
-                long(Aoffset),
-                long(Boffset),
-                long(Coffset));
-        }
-        else
-        {
-
-            handle.GetKernel("OpTensorLeadingOnesGeneric",
-                             "",
-                             program_name,
-                             "OpTensorLeadingOnesGeneric",
-                             vld,
-                             vgd,
-                             parms)(ATensor,
-                                    int(astrides[0]),
-                                    int(astrides[1]),
-                                    int(astrides[2]),
-                                    BTensor,
-                                    int(bstrides[0]),
-                                    int(bstrides[1]),
-                                    int(bstrides[2]),
-                                    CTensor,
-                                    int(clens[1]),
-                                    int(clens[2]),
-                                    int(clens[3]),
-                                    int(cstrides[0]),
-                                    int(cstrides[1]),
-                                    int(cstrides[2]),
-                                    miopen_alpha0,
-                                    miopen_alpha1,
-                                    miopen_beta,
-                                    work_per_wg,
-                                    long(Aoffset),
-                                    long(Boffset),
-                                    long(Coffset));
-        }
->>>>>>> 7906b4ff
-    }
-    else
-    {
-        handle.GetKernel(
-            "Op4dTensorGeneric", "", program_name, "Op4dTensorGeneric", vld, vgd, parms)(
-            ATensor,
-            int(astrides[0]), // a_nstride,
-            int(astrides[1]), // a_cstride,
-            int(astrides[2]), // a_hstride,
-            BTensor,
-            int(blens[1]),    // b_c,
-            int(blens[2]),    // b_h,
-            int(blens[3]),    // b_w,
-            int(bstrides[0]), // b_nstride,
-            int(bstrides[1]), // b_cstride,
-            int(bstrides[2]), // b_hstride,
-            CTensor,
-            int(clens[1]),    // c_c,
-            int(clens[2]),    // c_h,
-            int(clens[3]),    // c_w,
-            int(cstrides[0]), // c_nstride,
-            int(cstrides[1]), // c_cstride,
-            int(cstrides[2]), // c_hstride,
-            miopen_alpha0,
-            miopen_alpha1,
-            miopen_beta,
-            bitmap,
-            work_per_wg,
-            long(Aoffset),
-            long(Boffset),
-            long(Coffset));
     }
 }
 
