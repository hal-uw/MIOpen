/*******************************************************************************
 *
 * MIT License
 *
 * Copyright (c) 2017 Advanced Micro Devices, Inc.
 *
 * Permission is hereby granted, free of charge, to any person obtaining a copy
 * of this software and associated documentation files (the "Software"), to deal
 * in the Software without restriction, including without limitation the rights
 * to use, copy, modify, merge, publish, distribute, sublicense, and/or sell
 * copies of the Software, and to permit persons to whom the Software is
 * furnished to do so, subject to the following conditions:
 *
 * The above copyright notice and this permission notice shall be included in all
 * copies or substantial portions of the Software.
 *
 * THE SOFTWARE IS PROVIDED "AS IS", WITHOUT WARRANTY OF ANY KIND, EXPRESS OR
 * IMPLIED, INCLUDING BUT NOT LIMITED TO THE WARRANTIES OF MERCHANTABILITY,
 * FITNESS FOR A PARTICULAR PURPOSE AND NONINFRINGEMENT. IN NO EVENT SHALL THE
 * AUTHORS OR COPYRIGHT HOLDERS BE LIABLE FOR ANY CLAIM, DAMAGES OR OTHER
 * LIABILITY, WHETHER IN AN ACTION OF CONTRACT, TORT OR OTHERWISE, ARISING FROM,
 * OUT OF OR IN CONNECTION WITH THE SOFTWARE OR THE USE OR OTHER DEALINGS IN THE
 * SOFTWARE.
 *
 *******************************************************************************/
#include <miopen/lrn.hpp>
#include <miopen/mlo_internal.hpp>
#include <miopen/float_equal.hpp>

namespace miopen {

miopenStatus_t LRNDescriptor::Forward(Handle& handle,
                                      const void* alpha,
                                      const TensorDescriptor& xDesc,
                                      ConstData_t x,
                                      const void* beta,
                                      const TensorDescriptor& yDesc,
                                      Data_t y,
                                      bool do_backward,
                                      Data_t workSpace)
{

    if(!float_equal(*(static_cast<const float*>(alpha)), 1.0) ||
       !float_equal(*(static_cast<const float*>(beta)), 0))
    {
<<<<<<< HEAD
        MIOPEN_THROW("Only alpha=1 and beta=0 is supported");
=======
        MIOPEN_THROW(miopenStatusNotImplemented, "Only alpha=1 and beta=0 is supported");
>>>>>>> 6690f7d9
    }
    miopenStatus_t status = miopenStatusSuccess;
    mlo_construct_norm construct_params(1); // forward

    construct_params.setStream(&handle);

    int nOut;
    int cOut;
    int hOut;
    int wOut;
    int nOutStride;
    int cOutStride;
    int hOutStride;
    int wOutStride;

    std::tie(nOut, cOut, hOut, wOut)                         = tie4(yDesc.GetLengths());
    std::tie(nOutStride, cOutStride, hOutStride, wOutStride) = tie4(yDesc.GetStrides());

    construct_params.setTopDescr(
        "NCHW", "FP32", nOut, cOut, hOut, wOut, nOutStride, cOutStride, hOutStride, wOutStride);
    int nIn;
    int cIn;
    int hIn;
    int wIn;
    int nInStride;
    int cInStride;
    int hInStride;
    int wInStride;

    std::tie(nIn, cIn, hIn, wIn)                         = tie4(xDesc.GetLengths());
    std::tie(nInStride, cInStride, hInStride, wInStride) = tie4(xDesc.GetStrides());

    construct_params.setBotDescr(
        "NCHW", "FP32", nIn, cIn, hIn, wIn, nInStride, cInStride, hInStride, wInStride);

    int norm_reg     = GetMode();
    int local_area   = GetN();
    double lrn_alpha = GetAlpha();
    double lrn_beta  = GetBeta();
    double lrn_K     = GetK();

    construct_params.doBackward(do_backward);
    construct_params.setNormDescr(norm_reg, local_area, lrn_alpha, lrn_beta, lrn_K);

    status = static_cast<miopenStatus_t>(construct_params.mloConstruct());

    std::string program_name          = construct_params.getKernelFile();      // CL kernel filename
    std::string kernel_name           = construct_params.getKernelName();      // kernel name
    const std::string& compiler_parms = construct_params.getCompilerOptions(); // kernel parameters

    std::string network_config;
    construct_params.mloBuildConf_Key(network_config);

    const std::vector<size_t>& vld = construct_params.getLocalWkSize();
    const std::vector<size_t>& vgd = construct_params.getGlobalWkSize();

    int norm_region;
    int local_ar;
    // whithin channel alphaoverarea is going to be culculate based on actual areal size (cut by
    // borders).
    double norm_alpha;
    double norm_beta;
    double norm_K;
    double norm_alphaoverarea;

    construct_params.getNormDescr(
        norm_region, local_ar, norm_alpha, norm_beta, norm_K, norm_alphaoverarea);
    auto f_norm_alpha         = static_cast<float>(norm_alpha);
    auto f_norm_beta          = static_cast<float>(norm_beta);
    auto f_norm_K             = static_cast<float>(norm_K);
    auto f_norm_alphaoverarea = static_cast<float>(norm_alphaoverarea);

    KernelInvoke obj = handle.GetKernel(
        "miopenLRNForward", network_config, program_name, kernel_name, vld, vgd, compiler_parms);

    if(do_backward)
    {
        obj(x, y, workSpace, f_norm_alphaoverarea, f_norm_alpha, f_norm_beta, f_norm_K);
    }
    else
    {
        obj(x, y, f_norm_alphaoverarea, f_norm_alpha, f_norm_beta, f_norm_K);
    }

    return (status);
}

miopenStatus_t LRNDescriptor::Backward(Handle& handle,
                                       const void* alpha,
                                       const TensorDescriptor& yDesc,
                                       ConstData_t y,
                                       const TensorDescriptor& dyDesc,
                                       ConstData_t dy,
                                       const TensorDescriptor& xDesc,
                                       ConstData_t x,
                                       const void* beta,
                                       const TensorDescriptor& dxDesc,
                                       Data_t dx,
                                       ConstData_t workSpace)
{
    if(!float_equal(*(static_cast<const float*>(alpha)), 1.0) ||
       !float_equal(*(static_cast<const float*>(beta)), 0))
    {
<<<<<<< HEAD
        MIOPEN_THROW("Only alpha=1 and beta=0 is supported");
=======
        MIOPEN_THROW(miopenStatusNotImplemented, "Only alpha=1 and beta=0 is supported");
>>>>>>> 6690f7d9
    }

    miopenStatus_t status = miopenStatusSuccess;
    mlo_construct_norm construct_params(0); // backward

    construct_params.setStream(&handle);
    int ndOut;
    int cdOut;
    int hdOut;
    int wdOut;
    int ndOutStride;
    int cdOutStride;
    int hdOutStride;
    int wdOutStride;

    std::tie(ndOut, cdOut, hdOut, wdOut)                         = tie4(dyDesc.GetLengths());
    std::tie(ndOutStride, cdOutStride, hdOutStride, wdOutStride) = tie4(dyDesc.GetStrides());

    construct_params.setTopDfDescr("NCHW",
                                   "FP32",
                                   ndOut,
                                   cdOut,
                                   hdOut,
                                   wdOut,
                                   ndOutStride,
                                   cdOutStride,
                                   hdOutStride,
                                   wdOutStride);

    int nOut;
    int cOut;
    int hOut;
    int wOut;
    int nOutStride;
    int cOutStride;
    int hOutStride;
    int wOutStride;

    std::tie(nOut, cOut, hOut, wOut)                         = tie4(yDesc.GetLengths());
    std::tie(nOutStride, cOutStride, hOutStride, wOutStride) = tie4(yDesc.GetStrides());

    construct_params.setTopDescr(
        "NCHW", "FP32", nOut, cOut, hOut, wOut, nOutStride, cOutStride, hOutStride, wOutStride);

    int ndIn;
    int cdIn;
    int hdIn;
    int wdIn;
    int ndInStride;
    int cdInStride;
    int hdInStride;
    int wdInStride;

    std::tie(ndIn, cdIn, hdIn, wdIn)                         = tie4(dxDesc.GetLengths());
    std::tie(ndInStride, cdInStride, hdInStride, wdInStride) = tie4(dxDesc.GetStrides());

    construct_params.setBotDfDescr(
        "NCHW", "FP32", ndIn, cdIn, hdIn, wdIn, ndInStride, cdInStride, hdInStride, wdInStride);

    int nIn;
    int cIn;
    int hIn;
    int wIn;
    int nInStride;
    int cInStride;
    int hInStride;
    int wInStride;

    std::tie(nIn, cIn, hIn, wIn)                         = tie4(xDesc.GetLengths());
    std::tie(nInStride, cInStride, hInStride, wInStride) = tie4(xDesc.GetStrides());

    construct_params.setBotDescr(
        "NCHW", "FP32", nIn, cIn, hIn, wIn, nInStride, cInStride, hInStride, wInStride);

    int norm_reg = GetMode();

    int local_area = GetN();

    double lrn_alpha = GetAlpha();
    double lrn_beta  = GetBeta();
    double lrn_K     = GetK();

    construct_params.setNormDescr(norm_reg, local_area, lrn_alpha, lrn_beta, lrn_K);

    status = static_cast<miopenStatus_t>(construct_params.mloConstruct());

    std::string program_name   = construct_params.getKernelFile();      // CL kernel filename
    std::string kernel_name    = construct_params.getKernelName();      // kernel name
    std::string compiler_parms = construct_params.getCompilerOptions(); // kernel parameters

    std::string network_config;
    construct_params.mloBuildConf_Key(network_config);

    const std::vector<size_t>& vld = construct_params.getLocalWkSize();
    const std::vector<size_t>& vgd = construct_params.getGlobalWkSize();

    int norm_region;
    int local_ar;
    // whithin channel alphaoverarea is going to be culculate based on actual areal size (cut by
    // borders).
    double norm_alpha;
    double norm_beta;
    double norm_K;
    double norm_alphaoverarea;

    construct_params.getNormDescr(
        norm_region, local_ar, norm_alpha, norm_beta, norm_K, norm_alphaoverarea);
    auto f_norm_alpha = static_cast<float>(norm_alpha);
    auto f_norm_beta  = static_cast<float>(norm_beta);
    auto f_norm_ratio =
        static_cast<float>(2. * norm_alpha * norm_beta / static_cast<double>(local_ar));

    handle.GetKernel(
        "miopenLRNBackward", network_config, program_name, kernel_name, vld, vgd, compiler_parms)(
        y, x, dy, workSpace, dx, f_norm_ratio, f_norm_alpha, f_norm_beta);

    return (status);
}
} // namespace miopen<|MERGE_RESOLUTION|>--- conflicted
+++ resolved
@@ -43,11 +43,7 @@
     if(!float_equal(*(static_cast<const float*>(alpha)), 1.0) ||
        !float_equal(*(static_cast<const float*>(beta)), 0))
     {
-<<<<<<< HEAD
-        MIOPEN_THROW("Only alpha=1 and beta=0 is supported");
-=======
         MIOPEN_THROW(miopenStatusNotImplemented, "Only alpha=1 and beta=0 is supported");
->>>>>>> 6690f7d9
     }
     miopenStatus_t status = miopenStatusSuccess;
     mlo_construct_norm construct_params(1); // forward
@@ -151,11 +147,7 @@
     if(!float_equal(*(static_cast<const float*>(alpha)), 1.0) ||
        !float_equal(*(static_cast<const float*>(beta)), 0))
     {
-<<<<<<< HEAD
-        MIOPEN_THROW("Only alpha=1 and beta=0 is supported");
-=======
         MIOPEN_THROW(miopenStatusNotImplemented, "Only alpha=1 and beta=0 is supported");
->>>>>>> 6690f7d9
     }
 
     miopenStatus_t status = miopenStatusSuccess;
