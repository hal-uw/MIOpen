--- conflicted
+++ resolved
@@ -37,13 +37,8 @@
                                              const void* beta,
                                              const TensorDescriptor& yDesc,
                                              Data_t y,
-<<<<<<< HEAD
-                                             const size_t xOffset,
-                                             const size_t yOffset)
-=======
                                              size_t xOffset,
                                              size_t yOffset)
->>>>>>> 885690b5
 {
 
     if(!float_equal(*(static_cast<const float*>(alpha)), 1.0) ||
@@ -155,17 +150,10 @@
                                               const void* beta,
                                               const TensorDescriptor& dxDesc,
                                               Data_t dx,
-<<<<<<< HEAD
-                                              const size_t yOffset,
-                                              const size_t dyOffset,
-                                              const size_t xOffset,
-                                              const size_t dxOffset)
-=======
                                               size_t yOffset,
                                               size_t dyOffset,
                                               size_t xOffset,
                                               size_t dxOffset)
->>>>>>> 885690b5
 {
 
     if(!float_equal(*(static_cast<const float*>(alpha)), 1.0) ||
@@ -312,11 +300,7 @@
                                        long(dxOffset),
                                        long(dyOffset),
                                        long(xOffset),
-<<<<<<< HEAD
-						               long(yOffset));
-=======
                                        long(yOffset));
->>>>>>> 885690b5
 
     return (status);
 }
