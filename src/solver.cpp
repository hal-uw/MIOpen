/*******************************************************************************
 *
 * MIT License
 *
 * Copyright (c) 2017 Advanced Micro Devices, Inc.
 *
 * Permission is hereby granted, free of charge, to any person obtaining a copy
 * of this software and associated documentation files (the "Software"), to deal
 * in the Software without restriction, including without limitation the rights
 * to use, copy, modify, merge, publish, distribute, sublicense, and/or sell
 * copies of the Software, and to permit persons to whom the Software is
 * furnished to do so, subject to the following conditions:
 *
 * The above copyright notice and this permission notice shall be included in all
 * copies or substantial portions of the Software.
 *
 * THE SOFTWARE IS PROVIDED "AS IS", WITHOUT WARRANTY OF ANY KIND, EXPRESS OR
 * IMPLIED, INCLUDING BUT NOT LIMITED TO THE WARRANTIES OF MERCHANTABILITY,
 * FITNESS FOR A PARTICULAR PURPOSE AND NONINFRINGEMENT. IN NO EVENT SHALL THE
 * AUTHORS OR COPYRIGHT HOLDERS BE LIABLE FOR ANY CLAIM, DAMAGES OR OTHER
 * LIABILITY, WHETHER IN AN ACTION OF CONTRACT, TORT OR OTHERWISE, ARISING FROM,
 * OUT OF OR IN CONNECTION WITH THE SOFTWARE OR THE USE OR OTHER DEALINGS IN THE
 * SOFTWARE.
 *
 *******************************************************************************/

<<<<<<< HEAD
#include "miopen/solver.hpp"
#include "miopen/logger.hpp"
#include "miopen/env.hpp"
=======
#include <miopen/db_record.hpp>
#include <miopen/solver.hpp>
#include <miopen/logger.hpp>
>>>>>>> 0eb83c6b

#include <ostream>
#include <cctype>

MIOPEN_DECLARE_ENV_VAR(MIOPEN_FIND_ENFORCE)

namespace miopen {

namespace {

enum class FindEnforce
{
    Begin = 0,
    None  = Begin,
    DbUpdate,
    Search,
    SearchDbUpdate,
    Clean,
    End,
    Default = None,
};

FindEnforce GetFindEnforce();
std::ostream& operator<<(std::ostream&, FindEnforce);

} // namespace

namespace solver {

std::ostream& operator<<(std::ostream& os, const KernelInfo& k)
{
    os << k.kernel_file << ", " << k.kernel_name << " g_wk={ ";
    for(const auto& size : k.g_wk)
        os << size << ' ';
    os << "}, l_wk={ ";
    for(const auto& size : k.l_wk)
        os << size << ' ';
    return os << "} '" << k.comp_options << '\'';
}

<<<<<<< HEAD
ConvSolution Solver::FindSolution(const ConvolutionContext& context, DbRecord& dbRecord) const
{
    std::unique_ptr<PerformanceConfig> config = PerformanceConfigImpl();
    const FindEnforce enforce                 = GetFindEnforce();
    MIOPEN_LOG_I("Finding solution: " << SolverId());
    do
    {
        if(!IsSearchable())
        {
            MIOPEN_LOG_I("Not searchable: " << SolverId());
            break;
        }

        if(enforce == FindEnforce::Clean)
        {
            if(dbRecord.Remove(SolverId()))
                MIOPEN_LOG_I("Perf Db: record removed: " << SolverId() << ", enforce: " << enforce);
            break;
        }
        else if((context.do_search && enforce == FindEnforce::DbUpdate) ||
                enforce == FindEnforce::SearchDbUpdate)
        {
            MIOPEN_LOG_I("Perf Db: load skipped: " << SolverId() << ", enforce: " << enforce);
        }
        else
        {
            if(dbRecord.Load(SolverId(), *config))
            {
                MIOPEN_LOG_I("Perf Db: record loaded: " << SolverId());
                if(IsValidPerformanceConfigImpl(context, *config))
                {
                    return GetSolution(context, *config);
                }
                MIOPEN_LOG_E("Invalid config loaded from Perf Db: " << SolverId() << ": "
                                                                    << *config);
                break;
            }
            MIOPEN_LOG_I("Perf Db: record NOT found: " << SolverId());
        }

        if(context.do_search || enforce == FindEnforce::Search ||
           enforce == FindEnforce::SearchDbUpdate)
        {
            MIOPEN_LOG_I("Starting search: " << SolverId() << ", enforce: " << enforce);
            if(Search(context, *config))
            {
                dbRecord.Store(SolverId(), *config);
                return GetSolution(context, *config);
            }
            MIOPEN_LOG_E("Search failed: " << SolverId());
        }
        break;
    } while(false);

    InitPerformanceConfigImpl(context, *config);
    return GetSolution(context, *config);
}

=======
>>>>>>> 0eb83c6b
} // namespace solver

namespace {

inline bool operator<=(const FindEnforce& lhs, const int& rhs)
{
    return static_cast<int>(lhs) <= rhs;
}

inline bool operator<(const int& lhs, const FindEnforce& rhs)
{
    return lhs < static_cast<int>(rhs);
}

const char* FindEnforce2CString(const FindEnforce mode)
{
    switch(mode)
    {
    case FindEnforce::None: return "NONE";
    case FindEnforce::DbUpdate: return "DB_UPDATE";
    case FindEnforce::Search: return "SEARCH";
    case FindEnforce::SearchDbUpdate: return "SEARCH_DB_UPDATE";
    case FindEnforce::Clean: return "CLEAN";
    default: return "<Unknown>";
    }
}

FindEnforce GetFindEnforceImpl()
{
    const char* const p_asciz = miopen::GetStringEnv(MIOPEN_FIND_ENFORCE{});
    if(!p_asciz)
        return FindEnforce::Default;
    std::string str = p_asciz;
    for(auto& c : str)
        c = toupper(static_cast<unsigned char>(c));
    if(str == "NONE")
        return FindEnforce::None;
    else if(str == "DB_UPDATE")
        return FindEnforce::DbUpdate;
    else if(str == "SEARCH")
        return FindEnforce::Search;
    else if(str == "SEARCH_DB_UPDATE")
        return FindEnforce::SearchDbUpdate;
    else if(str == "CLEAN")
        return FindEnforce::Clean;
    else
    { // Nop. Fall down & try numerics.
    }
    const int val = miopen::Value(MIOPEN_FIND_ENFORCE{});
    if(FindEnforce::Begin <= val && val < FindEnforce::End)
        return static_cast<FindEnforce>(val);
    MIOPEN_LOG_E("Wrong MIOPEN_FIND_ENFORCE, using default.");
    return FindEnforce::Default;
}

FindEnforce GetFindEnforce()
{
    static const FindEnforce val = GetFindEnforceImpl();
    return val;
}

std::ostream& operator<<(std::ostream& os, const FindEnforce sm)
{
    return os << FindEnforce2CString(sm);
}

} // namespace

} // namespace miopen<|MERGE_RESOLUTION|>--- conflicted
+++ resolved
@@ -24,20 +24,18 @@
  *
  *******************************************************************************/
 
-<<<<<<< HEAD
-#include "miopen/solver.hpp"
-#include "miopen/logger.hpp"
-#include "miopen/env.hpp"
-=======
 #include <miopen/db_record.hpp>
 #include <miopen/solver.hpp>
 #include <miopen/logger.hpp>
->>>>>>> 0eb83c6b
+#include <miopen/env.hpp>
 
 #include <ostream>
 #include <cctype>
 
 MIOPEN_DECLARE_ENV_VAR(MIOPEN_FIND_ENFORCE)
+
+#define MIOPEN_LOG_E(...) MIOPEN_LOG(miopen::LoggingLevel::Error, __VA_ARGS__)
+#define MIOPEN_LOG_I(...) MIOPEN_LOG(miopen::LoggingLevel::Info, __VA_ARGS__)
 
 namespace miopen {
 
@@ -73,67 +71,6 @@
     return os << "} '" << k.comp_options << '\'';
 }
 
-<<<<<<< HEAD
-ConvSolution Solver::FindSolution(const ConvolutionContext& context, DbRecord& dbRecord) const
-{
-    std::unique_ptr<PerformanceConfig> config = PerformanceConfigImpl();
-    const FindEnforce enforce                 = GetFindEnforce();
-    MIOPEN_LOG_I("Finding solution: " << SolverId());
-    do
-    {
-        if(!IsSearchable())
-        {
-            MIOPEN_LOG_I("Not searchable: " << SolverId());
-            break;
-        }
-
-        if(enforce == FindEnforce::Clean)
-        {
-            if(dbRecord.Remove(SolverId()))
-                MIOPEN_LOG_I("Perf Db: record removed: " << SolverId() << ", enforce: " << enforce);
-            break;
-        }
-        else if((context.do_search && enforce == FindEnforce::DbUpdate) ||
-                enforce == FindEnforce::SearchDbUpdate)
-        {
-            MIOPEN_LOG_I("Perf Db: load skipped: " << SolverId() << ", enforce: " << enforce);
-        }
-        else
-        {
-            if(dbRecord.Load(SolverId(), *config))
-            {
-                MIOPEN_LOG_I("Perf Db: record loaded: " << SolverId());
-                if(IsValidPerformanceConfigImpl(context, *config))
-                {
-                    return GetSolution(context, *config);
-                }
-                MIOPEN_LOG_E("Invalid config loaded from Perf Db: " << SolverId() << ": "
-                                                                    << *config);
-                break;
-            }
-            MIOPEN_LOG_I("Perf Db: record NOT found: " << SolverId());
-        }
-
-        if(context.do_search || enforce == FindEnforce::Search ||
-           enforce == FindEnforce::SearchDbUpdate)
-        {
-            MIOPEN_LOG_I("Starting search: " << SolverId() << ", enforce: " << enforce);
-            if(Search(context, *config))
-            {
-                dbRecord.Store(SolverId(), *config);
-                return GetSolution(context, *config);
-            }
-            MIOPEN_LOG_E("Search failed: " << SolverId());
-        }
-        break;
-    } while(false);
-
-    InitPerformanceConfigImpl(context, *config);
-    return GetSolution(context, *config);
-}
-
-=======
->>>>>>> 0eb83c6b
 } // namespace solver
 
 namespace {
