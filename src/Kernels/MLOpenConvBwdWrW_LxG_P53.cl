/*
 * Copyright (c) 2016 AMD Inc.
 *
 * Permission is hereby granted, free of charge, to any person obtaining a
 * copy of this software and/or associated documentation files (the
 * "Materials"), to deal in the Materials without restriction, including
 * without limitation the rights to use, copy, modify, merge, publish,
 * distribute, sublicense, and/or sell copies of the Materials, and to
 * permit persons to whom the Materials are furnished to do so, subject to
 * the following conditions:
 *
 * The above copyright notice and this permission notice shall be included
 * in all copies or substantial portions of the Materials.
 *
 * THE MATERIALS ARE PROVIDED "AS IS", WITHOUT WARRANTY OF ANY KIND,
 * EXPRESS OR IMPLIED, INCLUDING BUT NOT LIMITED TO THE WARRANTIES OF
 * MERCHANTABILITY, FITNESS FOR A PARTICULAR PURPOSE AND NONINFRINGEMENT.
 * IN NO EVENT SHALL THE AUTHORS OR COPYRIGHT HOLDERS BE LIABLE FOR ANY
 * CLAIM, DAMAGES OR OTHER LIABILITY, WHETHER IN AN ACTION OF CONTRACT,
 * TORT OR OTHERWISE, ARISING FROM, OUT OF OR IN CONNECTION WITH THE
 * MATERIALS OR THE USE OR OTHER DEALINGS IN THE MATERIALS.
 */


#define _FLOAT					float
#define _FLOAT2					float2
#define _FLOAT4					float4
#define _FLOAT8					float8

#ifndef FLT_MAX
#define FLT_MAX         3.402823466e+38F        /* max value */
#endif



#define MLO_N_OUT_HORIZ_READS ((MLO_OUT_WIDTH + MLO_IN_TILE0 - 1) / MLO_IN_TILE0)
#define MLO_N_SPANS_PER_SCAN (MLO_N_OUT_HORIZ_READS)
#define MLO_N_OUT_HORIZ_PIX_READS (MLO_N_OUT_HORIZ_READS * MLO_IN_TILE0)
#define MLO_OUT_N_PIXS_OFF (MLO_OUT_WIDTH - ((MLO_OUT_WIDTH / MLO_IN_TILE0)*MLO_IN_TILE0))
#define MLO_N_OUT_VERTICAL_READS (MLO_FILTER_SIZE1)
// won't run non-border blocks if  MLO_IN_N_VERT_LOOPS < 2
#if MLO_FILTER_PAD1 > 0 

#if  MLO_IN_N_VERT_LOOPS >= 2
#define MLO_N_GENERIC_LOOPS ((int)(MLO_IN_N_VERT_LOOPS - 2))
#define MLO_IN_VERT_READS (MLO_IN_EXTENT1 + MLO_FILTER_PAD1)
#else
#define MLO_N_GENERIC_LOOPS 0
#define MLO_IN_VERT_READS MLO_IN_EXTENT1
#endif

#else
#define MLO_N_GENERIC_LOOPS (MLO_IN_N_VERT_LOOPS)
#define MLO_IN_VERT_READS MLO_IN_EXTENT1
#endif



// there is an assumption that the scanline fits into LDS
#define MLO_N_IN_HORIZ_PIX_READS (MLO_IN_WIDTH) 
#define MLO_N_IN_HORIZ_READS ((MLO_N_IN_HORIZ_PIX_READS + MLO_READ_UNIT - 1) / MLO_READ_UNIT)
#define MLO_IN_N_PIXS_OFF  (MLO_N_IN_HORIZ_PIX_READS - (MLO_N_IN_HORIZ_PIX_READS/MLO_READ_UNIT)*MLO_READ_UNIT)
#define MLO_IN_LCL_WIDTH (MLO_N_IN_HORIZ_READS * MLO_READ_UNIT + 2* MLO_FILTER_PAD0)
#define MLO_IN_LCL_HEIGHT MLO_IN_VERT_READS
#define MLO_IN_LCL_SZ (MLO_IN_LCL_WIDTH * MLO_IN_LCL_HEIGHT)
#define MLO_TOTAL_IN_LCL_SZ (MLO_N_LCL_BATCHS*MLO_N_LCL_IN_MAPS*MLO_IN_LCL_SZ)

#define MLO_WEI_LCL_SZ (MLO_GRP_SZ * MLO_FILTER_SIZE0)
#if MLO_TOTAL_IN_LCL_SZ > MLO_WEI_LCL_SZ
#define MLO_LCL_SZ (MLO_TOTAL_IN_LCL_SZ)
#else
#define MLO_LCL_SZ (MLO_WEI_LCL_SZ)
#endif


#define MLO_HW_WAVE_ID_SETTING 0

#if MLO_HW_WAVE_ID_SETTING
extern __attribute__((const)) uint __hsail_get_dynwave_id(void);
static inline int getWaveId()
{
	int wave_id = 0;

	wave_id = __hsail_get_dynwave_id();
	wave_id = wave_id & MLO_N_PHYS_WAVES_MASK;
	return(wave_id);
}
#else
static inline int getWaveId()
{
	int wave_id = 0;

	wave_id = (get_local_id(0) >> MLO_LG2_PHYS_WAVE_SZ);

	return(wave_id);
}
#endif

static inline int gePhysLocalId()
{
	int lcl_wave_id = get_local_id(0) - ((get_local_id(0) >> MLO_LG2_PHYS_WAVE_SZ) << MLO_LG2_PHYS_WAVE_SZ);
	return(lcl_wave_id);
}

static inline int iDiv(int v, int d)
{
	int r = (int)((float)v / d + 0.00001f);
	return(r);
}

static inline int iMod(int v, int u, int d)
{
	int r = v - mul24((int)u, (int)d);
	return(r);
}


static inline void ReduceKernel(__local _FLOAT * lcl_blob, __private _FLOAT *weights_accum, int lcl_id, int scan_lcl, int sum_stride, int unit_len, bool debug)
{
// read first half
	if (scan_lcl < (sum_stride >> 1))
	{
		for (int i = 0; i < unit_len; ++i)
		{
			weights_accum[i] = lcl_blob[(lcl_id + scan_lcl) * unit_len + i];

		}

	}
// add second half
// appload accumulated value so far
	for (int j = (sum_stride >> 1); j > 0; j >>= 1)
	{
		barrier(CLK_LOCAL_MEM_FENCE);
		if (scan_lcl < j)
		{
			for (int i = 0; i < unit_len; ++i)
			{
				weights_accum[i] += lcl_blob[(lcl_id + j) * unit_len + i];

				lcl_blob[lcl_id * unit_len + i] = weights_accum[i];
			}

		}
	}
}




static inline void  Kahan_summation(__private _FLOAT *sum, __private _FLOAT * c, _FLOAT v)
{
	_FLOAT y = v - *c;    //So far, so good: c is zero.
	_FLOAT t = *sum + y;         //Alas, sum is big, y small, so low-order digits of y are lost.
	*c = (t - *sum) - y;   //(t - sum) recovers the high-order part of y; subtracting y recovers -(low part of y)
	*sum = t;             //Algebraically, c should always be zero. Beware eagerly optimising compilers!
}

/*
	group cooperative read
	read by MLO_READ_UNIT
	handle out of range both horizontally and vertically (by fixed number of veryical reads)

	no guard against number of inputs
*/

static inline void readInput(int lcl_id, int gbl_in_scan_off, int n_v_reads, const __global _FLOAT * bot, __local _FLOAT *lcl_bot)
{
	for (int p4 = lcl_id; p4 < MLO_N_LCL_IN_MAPS * MLO_N_IN_HORIZ_READS * n_v_reads;
		p4 += MLO_GRP_SZ)
	{
		__private _FLOAT in_rd_data[MLO_READ_UNIT];
// TODO : more than 1 input
		int c = 0;
		int t_p4 = p4;
#if MLO_N_LCL_IN_MAPS > 1
		c = iDiv(p4, (MLO_N_IN_HORIZ_READS * n_v_reads));
		t_p4 = iMod(p4, c, (MLO_N_IN_HORIZ_READS * n_v_reads));
#endif

		int c_scan = iDiv(t_p4, (MLO_N_IN_HORIZ_READS));

		int c_pix4 = iMod(t_p4, c_scan, (MLO_N_IN_HORIZ_READS));

//		if (c < MLO_N_INPUTS)

		{

#if MLO_IN_N_PIXS_OFF > 0

			if (c_pix4 == MLO_N_IN_HORIZ_READS - 1)
			{
				for (int i = 0; i < MLO_IN_N_PIXS_OFF; ++i)
				{

					in_rd_data[i] = bot[gbl_in_scan_off + c*MLO_IN_CHANNEL_STRIDE + c_scan* MLO_IN_STRIDE + c_pix4*MLO_READ_UNIT + i];
				}

				for (int i = MLO_IN_N_PIXS_OFF; i < MLO_READ_UNIT; ++i)
				{
					in_rd_data[i] = 0;
				}

			}
			else
#endif
			{
				*(MLO_READ_TYPE*)in_rd_data = *(__global MLO_READ_TYPE*)&bot[gbl_in_scan_off + c*MLO_IN_CHANNEL_STRIDE + c_scan* MLO_IN_STRIDE + c_pix4*MLO_READ_UNIT];
			}

// MLO_N_LCL_IN_MAPS inputs
			for (int i = 0; i < MLO_READ_UNIT; ++i)
			{
				int lcl_in_off = c*MLO_IN_LCL_SZ + c_scan* MLO_IN_LCL_WIDTH + MLO_FILTER_PAD0 + c_pix4*MLO_READ_UNIT + i;
				lcl_bot[lcl_in_off] = in_rd_data[i];
			}
		}

	} // for (int p4 = lcl_id; p4 < MLO_N_LCL_IN_MAPS * MLO_N_IN_HORIZ_READS * MLO_IN_VERT_READS;

	barrier(CLK_LOCAL_MEM_FENCE);


}


/*
	core processing loop
	bot - input, from local (1 span)
	top - output diff, from global (array of spans, filters vertical size)

	loop over filter vertical size

*/
static inline void Processing(int sc, int sc_lcl_off, int top_lim, int bot_lim, __private _FLOAT * pvt_accum, __local _FLOAT * lcl_bot, __private _FLOAT * top_dat)
{
	for (int l = top_lim; l >= bot_lim; --l)
	{
		for (int m = 0; m < MLO_IN_TILE0; ++m)
		{
			for (int n = 0; n < MLO_FILTER_SIZE0; ++n)
			{
<<<<<<< HEAD
				_FLOAT bot_val = lcl_bot[sc_lcl_off + n + m];
				for(int k = 0; k < MLO_N_LCL_OUT_MAPS; ++k)
				{
					int pvt_top_off =  k*MLO_IN_TILE0 * MLO_FILTER_SIZE1 + (top_lim - l) * MLO_IN_TILE0 + m;
					int pvt_accum_off = k*MLO_FILTER_SIZE1*MLO_FILTER_SIZE0 + l*MLO_FILTER_SIZE0 + n;

					_FLOAT top_val = top_dat[pvt_top_off];

					pvt_accum[pvt_accum_off]
						// each wk-it process an input
						+= bot_val*top_val;
#if 0
					if (bot_val * top_val != 0 && get_global_id(1) == 0 && get_global_id(2) == 0 /*&& get_local_id(0) == 0*/ && k == 0 && l == 2 && n == 2)
=======
				for(int c = 0; c < MLO_N_LCL_IN_MAPS; ++c)
				{
					_FLOAT bot_val = lcl_bot[sc_lcl_off + c*MLO_IN_LCL_SZ + n + m];
					for(int k = 0; k < MLO_N_LCL_OUT_MAPS; ++k)
					{
						int pvt_top_off =  k*MLO_IN_TILE0 * MLO_FILTER_SIZE1 + (top_lim - l) * MLO_IN_TILE0 + m;
						int pvt_accum_off = (k*MLO_N_LCL_IN_MAPS + c) *MLO_FILTER_SIZE1*MLO_FILTER_SIZE0 + l*MLO_FILTER_SIZE0 + n;

						_FLOAT top_val = top_dat[pvt_top_off];

						pvt_accum[pvt_accum_off]
						// each wk-it process an input
							+= bot_val*top_val;
#if 0
					if (bot_val * top_val != 0 && get_global_id(1) == 0 && get_global_id(2) == 0 && (get_local_id(0) == 0  || get_local_id(0) == 1 || get_local_id(0) == 2)&& k == 0 && l == 0 && n == 0)
>>>>>>> 67ad2137
					{
						printf("G: %d %d %d %d  %f %f %f %f\n",
							get_local_id(0),
							sc,
<<<<<<< HEAD
							sc_lcl_off + n + m,
=======
							sc_lcl_off + c*MLO_IN_LCL_SZ + n + m,
>>>>>>> 67ad2137
							pvt_top_off,
							pvt_accum[pvt_accum_off],
							bot_val * top_val,
							bot_val,
							top_val
						);
					}
#endif
<<<<<<< HEAD
=======
					}
>>>>>>> 67ad2137
				}
			}

		}

	}

}

static inline void moveOutputUp(__private _FLOAT * top_dat)
{
	// move up output to reduce overfetch
	for (int k = 0; k < MLO_N_LCL_OUT_MAPS; ++k)
	{
		for (int j = 0; j < MLO_FILTER_SIZE1 - 1; ++j)
		{
			for (int i = 0; i < MLO_IN_TILE0; ++i)
			{
				int pvt_off_n = k*MLO_IN_TILE0 * MLO_FILTER_SIZE1 + j *MLO_IN_TILE0 + i;
				int pvt_off_o = k*MLO_IN_TILE0 * MLO_FILTER_SIZE1 + (j + 1) *MLO_IN_TILE0 + i;
				top_dat[pvt_off_n] = top_dat[pvt_off_o];
			}
		}
	}
}

static inline void spanRightSiding5x5(int k, int top_df_off, int j, _FLOAT mask, __private _FLOAT * top_dat, __global const _FLOAT * top_df)
{
	int i = 0;
	int pvt_off = k*MLO_IN_TILE0 * MLO_FILTER_SIZE1 + j *MLO_IN_TILE0;
	for (; i < MLO_OUT_N_PIXS_OFF; ++i)
	{
		top_dat[pvt_off + i] = top_df[top_df_off + i] * mask;
	}
	for (; i < MLO_IN_TILE0; ++i)
	{
		top_dat[pvt_off + i] = 0;
	}


}
#if 1
#if (MLO_IN_TILE0 - MLO_OUT_N_PIXS_OFF <= MLO_FILTER_PAD0)
#define MLO_OUT_MASK_SZ (MLO_IN_TILE0 - MLO_OUT_N_PIXS_OFF)
#else
#define MLO_OUT_MASK_SZ (MLO_FILTER_PAD0)
#endif
#endif

//#define MLO_OUT_MASK_SZ (1)
static inline void spanReadingOutput3x3(int k, int j, int top_df_off, _FLOAT mask,
#if MLO_OUT_N_PIXS_OFF > 0  && (MLO_FILTER_SIZE1*MLO_FILTER_SIZE0) <= 16
	__private _FLOAT * out_mask, 
#endif
	__private _FLOAT * top_dat, const __global _FLOAT * top_df)
{
	int pvt_off = k*MLO_IN_TILE0 * MLO_FILTER_SIZE1 + j *MLO_IN_TILE0;
	for (int i = 0; i < MLO_IN_TILE0; ++i)
	{
		top_dat[pvt_off + i] = top_df[top_df_off + i] * mask
			;
	}
#if MLO_OUT_N_PIXS_OFF > 0  && (MLO_FILTER_SIZE1*MLO_FILTER_SIZE0) <= 16

	for (int i = MLO_OUT_N_PIXS_OFF; i < MLO_OUT_N_PIXS_OFF + MLO_OUT_MASK_SZ; ++i)
	{
		top_dat[pvt_off + i] *= out_mask[i - MLO_OUT_N_PIXS_OFF];

	}
#endif
}


/*********************************************************************************************************
// wrw algorithm for large filters
// idea:
// split output scan-line on number of spans by the  MLO_IN_TILE0 (2 for example)
// 1 scan-line has ((MLO_OUT_WIDTH + MLO_IN_TILE0 - 1/MLO_IN_TILE0) spans
// group will process MLO_GRP_SZ/((MLO_OUT_WIDTH + MLO_IN_TILE0 - 1/MLO_IN_TILE0) output maps

// alg
// load a block of input map (or full map) into LDS
// loop
// read MLO_FILTER_SIZE1 number of spans from output map into VGPRs (for example 5 *2 = 10)
// read 1 input line for  maps into LDS
// accumulate

// accumulate all spans at the end
// start new loop for the next batch (if defined)
// write out 

// kerenl handles 5x5, 3x3 with padding
// small images in 1 short- MLO_N_GENERIC_LOOPS == 0
// big images  in 2 blocks - MLO_IN_N_VERT_LOOPS == 2 or multiple blocks - MLO_IN_N_VERT_LOOPS > 2
// there are prolog and apilog that deal with top/bottom padding.
// left/right padding handles as a LDS border pixels zeroed at the beginning.

**********************************************************************************************************/

__attribute__((reqd_work_group_size(MLO_GRP_SZ0, MLO_GRP_SZ1, MLO_GRP_SZ2)))
__kernel void MLOpenCvBwdWrW(
	const __global _FLOAT * top_df,
	const __global _FLOAT * bot,
	__global _FLOAT * weights_df,
#if MLO_CONV_BIAS
	__global _FLOAT * bias_df,
#endif
	_FLOAT padding_val
)
{


	// input/output tiles + reduce buffer

	__local _FLOAT lcl[(MLO_LCL_SZ)];
	__local _FLOAT * lcl_bot = lcl;


	// guarnteeing an uniformity over a wave
	int wave_id = getWaveId();
	int lcl_id = get_local_id(0);
	int lcl_wv_id = gePhysLocalId();



	int c_idx_base = get_group_id(1); // input map index base

	int o_idx_base = iDiv(get_group_id(2), (MLO_BATCH_SZ / (MLO_N_BATCH_LOOPS*MLO_N_LCL_BATCHS))); // output map index base
	int ib_base = iMod(get_group_id(2), o_idx_base, (MLO_BATCH_SZ / (MLO_N_BATCH_LOOPS*MLO_N_LCL_BATCHS)));

	int ib = ib_base*MLO_N_LCL_BATCHS;

	int c_idx = c_idx_base * MLO_N_LCL_IN_MAPS; // input map index

	int o_idx = o_idx_base * (MLO_N_LCL_OUT_MAPS * MLO_OUT_STACKS); // output map index

	int gbl_in_off = c_idx * MLO_IN_CHANNEL_STRIDE + ib * MLO_IN_BATCH_STRIDE;
	int gbl_out_off = o_idx * MLO_OUT_CHANNEL_STRIDE + ib * MLO_OUT_BATCH_STRIDE;
	// 1 span per wk_item, total scanline with MLO_N_SPANS_PER_SCAN spans 
	// TODO: more than 1 input
	int o = iDiv(lcl_id, MLO_N_SPANS_PER_SCAN);
	//	bool scan_lead = (o*MLO_N_SPANS_PER_SCAN == lcl_id);
	int spn = iMod(lcl_id, o, MLO_N_SPANS_PER_SCAN);


	int lcl_bot_off = spn * MLO_IN_TILE0;
	int out_wk_item_off = o * MLO_OUT_CHANNEL_STRIDE + lcl_bot_off;
	gbl_out_off += out_wk_item_off;


#define MLO_TOP_DAT_SZ (MLO_N_LCL_OUT_MAPS * MLO_IN_TILE0 * MLO_FILTER_SIZE1)

	__private _FLOAT top_dat[MLO_TOP_DAT_SZ];

	for (int i = 0; i < MLO_TOP_DAT_SZ; ++i)
	{
		top_dat[i] = 0;
	}

<<<<<<< HEAD
#define MLO_ACCUM_SZ (MLO_N_LCL_OUT_MAPS * MLO_FILTER_SIZE1*MLO_FILTER_SIZE0)
=======
#define MLO_ACCUM_SZ (MLO_N_LCL_OUT_MAPS * MLO_N_LCL_IN_MAPS * MLO_FILTER_SIZE1*MLO_FILTER_SIZE0)
>>>>>>> 67ad2137

	__private _FLOAT pvt_accum[MLO_ACCUM_SZ];

	for (int i = 0; i < MLO_ACCUM_SZ; ++i)
	{
		pvt_accum[i] = 0;
	}


	// zero out LDS
	for (int i = lcl_id; i < (MLO_LCL_SZ); i += MLO_GRP_SZ)
	{
		lcl[i] = 0;
	}

<<<<<<< HEAD

// 3x3 out mask
#if MLO_OUT_N_PIXS_OFF > 0  && (MLO_FILTER_SIZE1*MLO_FILTER_SIZE0) <= 16
	_FLOAT out_mask[MLO_IN_TILE0];
	for (int i = 0; i < MLO_IN_TILE0; ++i)
	{
		out_mask[i] = 1;
	}
	if (spn == MLO_N_SPANS_PER_SCAN - 1)
	{
		for (int i = MLO_OUT_N_PIXS_OFF; i < MLO_IN_TILE0; ++i)
=======

// 3x3 out mask
#if MLO_OUT_N_PIXS_OFF > 0  && (MLO_FILTER_SIZE1*MLO_FILTER_SIZE0) <= 16

	_FLOAT out_mask[MLO_OUT_MASK_SZ];
	if (spn == MLO_N_SPANS_PER_SCAN - 1)
	{
		for (int i = 0; i < MLO_OUT_MASK_SZ; ++i)
>>>>>>> 67ad2137
		{
			out_mask[i] = 0;
		}
	}
<<<<<<< HEAD
=======
	else
	{
		for (int i = 0; i < MLO_OUT_MASK_SZ; ++i)
		{
			out_mask[i] = 1;
		}
	}
>>>>>>> 67ad2137

#endif

	// over all batches
	for (int b = 0;
		b < MLO_N_BATCH_LOOPS;
		++b,
		gbl_in_off += MLO_N_LCL_BATCHS*MLO_IN_BATCH_STRIDE,
		gbl_out_off += MLO_N_LCL_BATCHS*MLO_OUT_BATCH_STRIDE
		)
	{
		barrier(CLK_LOCAL_MEM_FENCE);
		// top border input block
		int gbl_in_scan_off = gbl_in_off;
		int gbl_out_scan_off = gbl_out_off;


		// read input map
		readInput(lcl_id, gbl_in_scan_off, MLO_IN_VERT_READS, bot, lcl_bot);
		// move input pointer
		gbl_in_scan_off += MLO_IN_STRIDE * MLO_IN_EXTENT1;

<<<<<<< HEAD
=======
		for (int i = 0; i < MLO_TOP_DAT_SZ; ++i)
		{
			top_dat[i] = 0;
		}

>>>>>>> 67ad2137
		// prefetch output

		int gbl_out_scan_off1 = gbl_out_scan_off;
		for (int k = 0; k < MLO_N_LCL_OUT_MAPS; ++k, gbl_out_scan_off1 += MLO_OUT_STACKS * MLO_OUT_CHANNEL_STRIDE)
		{
			for (int j = 0; j < MLO_FILTER_SIZE1 - 1; ++j)
			{
				// loop around all output maps
				int top_df_off = gbl_out_scan_off1 + j*MLO_OUT_STRIDE;
				_FLOAT mask = 1;
#if MLO_FILTER_SIZE1 - 1 > MLO_OUT_HEIGHT
				top_df_off = (j < MLO_OUT_HEIGHT) ? top_df_off : 0;
				mask = (j < MLO_OUT_HEIGHT) ? 1 : 0;
#endif

// 5x5 out of range
#if MLO_OUT_N_PIXS_OFF > 0 && (MLO_FILTER_SIZE1*MLO_FILTER_SIZE0) > 16
				if (spn == MLO_N_SPANS_PER_SCAN - 1)
				{
<<<<<<< HEAD
					int i = 0;
					int pvt_off = k*MLO_IN_TILE0 * MLO_FILTER_SIZE1 + j *MLO_IN_TILE0;
					for (; i < MLO_OUT_N_PIXS_OFF; ++i)
					{
						top_dat[pvt_off + i] = top_df[top_df_off + i] * mask;
					}
					for (; i < MLO_IN_TILE0; ++i)
					{
						top_dat[pvt_off + i] = 0;
					}
=======

					spanRightSiding5x5(k, top_df_off, j, mask, top_dat, top_df);

>>>>>>> 67ad2137
				}
				else
#endif
				{
<<<<<<< HEAD
					int pvt_off = k*MLO_IN_TILE0 * MLO_FILTER_SIZE1 + j *MLO_IN_TILE0;
					for (int i = 0; i < MLO_IN_TILE0; ++i)
					{
						top_dat[pvt_off + i] = top_df[top_df_off + i] * mask
// 3x3 out of range
#if MLO_OUT_N_PIXS_OFF > 0  && (MLO_FILTER_SIZE1*MLO_FILTER_SIZE0) <= 16
							* out_mask[i]
#endif
							;
					}
				}

			}
		}

		gbl_out_scan_off += (MLO_FILTER_SIZE1 - 1) * MLO_OUT_STRIDE;

=======
					spanReadingOutput3x3(k, j, top_df_off, mask,
#if MLO_OUT_N_PIXS_OFF > 0  && (MLO_FILTER_SIZE1*MLO_FILTER_SIZE0) <= 16
						out_mask,
#endif
						top_dat, top_df);
				}

			}
		}

>>>>>>> 67ad2137
		barrier(CLK_LOCAL_MEM_FENCE);

		gbl_out_scan_off += (MLO_FILTER_SIZE1 - 1) * MLO_OUT_STRIDE;

		int sc = 0;
		int sc_lcl_off = lcl_bot_off;
<<<<<<< HEAD
		// pad0
		for (; sc < MLO_FILTER_PAD1; ++sc, sc_lcl_off += MLO_IN_LCL_WIDTH)
		{
			Processing(sc, sc_lcl_off, sc + MLO_FILTER_PAD1, 0, pvt_accum, lcl_bot, top_dat);
		}
		// generic loop

		for (; sc < MLO_OUT_HEIGHT - MLO_FILTER_PAD1
// 3x3 out of range
#if MLO_OUT_N_PIXS_OFF > 0 && (MLO_FILTER_SIZE1*MLO_FILTER_SIZE0) <= 16
			- 1
#endif
			; ++sc, gbl_out_scan_off += MLO_OUT_STRIDE, sc_lcl_off += MLO_IN_LCL_WIDTH)
		{
			for (int k = 0; k < MLO_N_LCL_OUT_MAPS; ++k)
			{
				int top_df_off = gbl_out_scan_off + k*MLO_OUT_STACKS * MLO_OUT_CHANNEL_STRIDE;
				_FLOAT mask = 1;

#if MLO_FILTER_SIZE1 > MLO_OUT_HEIGHT
				top_df_off = ((sc + MLO_FILTER_PAD1) < MLO_OUT_HEIGHT) ? top_df_off : 0;
				mask = ((sc + MLO_FILTER_PAD1) < MLO_OUT_HEIGHT) ? 1 : 0;
#endif
				// move in the last output scans
// 5x5 out of range
#if MLO_OUT_N_PIXS_OFF > 0 && (MLO_FILTER_SIZE1*MLO_FILTER_SIZE0) > 16
				if (spn == MLO_N_SPANS_PER_SCAN - 1)
				{
					int i = 0;
					int pvt_off = k*MLO_IN_TILE0 * MLO_FILTER_SIZE1 + (MLO_FILTER_SIZE1 - 1) *MLO_IN_TILE0;
					for (; i < MLO_OUT_N_PIXS_OFF; ++i)
					{
						top_dat[pvt_off + i] = top_df[top_df_off + i] * mask;
					}
					for (; i < MLO_IN_TILE0; ++i)
					{
						top_dat[pvt_off + i] = 0;
					}
				}
				else
#endif
				{
					int pvt_off = k*MLO_IN_TILE0 * MLO_FILTER_SIZE1 + (MLO_FILTER_SIZE1 - 1) *MLO_IN_TILE0;
					for (int i = 0; i < MLO_IN_TILE0; ++i)
					{
						top_dat[pvt_off + i] = top_df[top_df_off + i] * mask
// 3x3 out of range
#if MLO_OUT_N_PIXS_OFF > 0  && (MLO_FILTER_SIZE1*MLO_FILTER_SIZE0) <= 16
							* out_mask[i]
#endif
						;
=======
		

		// prolog
		// handling padding

		// pad0
		for (; sc < MLO_FILTER_PAD1; ++sc, sc_lcl_off += MLO_IN_LCL_WIDTH)
		{
			Processing(sc, sc_lcl_off, sc + MLO_FILTER_PAD1, 0, pvt_accum, lcl_bot, top_dat);
		}

		for (; sc < MLO_IN_EXTENT1
#if MLO_IN_N_VERT_LOOPS == 1
			- MLO_FILTER_PAD1
			// 3x3 out of range
#if MLO_OUT_N_PIXS_OFF > 0 && (MLO_FILTER_SIZE1*MLO_FILTER_SIZE0) <= 16
			- 1
#endif
#endif
			; ++sc, gbl_out_scan_off += MLO_OUT_STRIDE, sc_lcl_off += MLO_IN_LCL_WIDTH)
		{
			for (int k = 0; k < MLO_N_LCL_OUT_MAPS; ++k)
			{
				int top_df_off = gbl_out_scan_off + k*MLO_OUT_STACKS * MLO_OUT_CHANNEL_STRIDE;
				_FLOAT mask = 1;

#if MLO_FILTER_SIZE1 > MLO_OUT_HEIGHT
				top_df_off = ((sc + MLO_FILTER_PAD1) < MLO_OUT_HEIGHT) ? top_df_off : 0;
				mask = ((sc + MLO_FILTER_PAD1) < MLO_OUT_HEIGHT) ? 1 : 0;
#endif
				// move in the last output scans
// 5x5 out of range
#if MLO_OUT_N_PIXS_OFF > 0 && (MLO_FILTER_SIZE1*MLO_FILTER_SIZE0) > 16
				if (spn == MLO_N_SPANS_PER_SCAN - 1)
				{
					spanRightSiding5x5(k, top_df_off, (MLO_FILTER_SIZE1 - 1), mask, top_dat, top_df);
				}
				else
#endif
				{
					spanReadingOutput3x3(k, (MLO_FILTER_SIZE1 - 1), top_df_off, mask,
#if MLO_OUT_N_PIXS_OFF > 0  && (MLO_FILTER_SIZE1*MLO_FILTER_SIZE0) <= 16
						out_mask,
#endif
						top_dat, top_df);
				}

			}

			// processing
			Processing(sc, sc_lcl_off, MLO_FILTER_SIZE1 - 1, 0, pvt_accum, lcl_bot, top_dat);

			// move up output to reduce overfetch
			moveOutputUp(top_dat);
		}




// non-border input blocks
		for (int i_loop = 0;i_loop < MLO_N_GENERIC_LOOPS; ++i_loop, gbl_in_scan_off += MLO_IN_STRIDE * MLO_IN_EXTENT1)
		{
			barrier(CLK_LOCAL_MEM_FENCE);

			readInput(lcl_id, gbl_in_scan_off, MLO_IN_VERT_READS, bot, lcl_bot);

// point to the start of the local buffer

			sc_lcl_off = lcl_bot_off;

			barrier(CLK_LOCAL_MEM_FENCE);

			for (; sc < (i_loop + 2) * MLO_IN_EXTENT1
				// 3x3 out of range
				; ++sc, gbl_out_scan_off += MLO_OUT_STRIDE, sc_lcl_off += MLO_IN_LCL_WIDTH)
			{

				for (int k = 0; k < MLO_N_LCL_OUT_MAPS; ++k)
				{
					int top_df_off = gbl_out_scan_off + k*MLO_OUT_STACKS * MLO_OUT_CHANNEL_STRIDE;
					_FLOAT mask = 1;

#if MLO_FILTER_SIZE1 > MLO_OUT_HEIGHT
					top_df_off = ((sc + MLO_FILTER_PAD1) < MLO_OUT_HEIGHT) ? top_df_off : 0;
					mask = ((sc + MLO_FILTER_PAD1) < MLO_OUT_HEIGHT) ? 1 : 0;
#endif
					// move in the last output scans
					// 5x5 out of range
#if MLO_OUT_N_PIXS_OFF > 0 && (MLO_FILTER_SIZE1*MLO_FILTER_SIZE0) > 16
					if (spn == MLO_N_SPANS_PER_SCAN - 1)
					{
						spanRightSiding5x5(k, top_df_off, (MLO_FILTER_SIZE1 - 1), mask, top_dat, top_df);
					}
					else
#endif
					{
						spanReadingOutput3x3(k, (MLO_FILTER_SIZE1 - 1), top_df_off, mask,
#if MLO_OUT_N_PIXS_OFF > 0  && (MLO_FILTER_SIZE1*MLO_FILTER_SIZE0) <= 16
							out_mask,
#endif
							top_dat, top_df);

>>>>>>> 67ad2137
					}

				}

<<<<<<< HEAD
			}

			// processing
			Processing(sc, sc_lcl_off, MLO_FILTER_SIZE1 - 1, 0, pvt_accum, lcl_bot, top_dat);

			// move up output to reduce overfetch
			for (int k = 0; k < MLO_N_LCL_OUT_MAPS; ++k)
			{
				for (int j = 0; j < MLO_FILTER_SIZE1 - 1; ++j)
				{
					for (int i = 0; i < MLO_IN_TILE0; ++i)
					{
						int pvt_off_n = k*MLO_IN_TILE0 * MLO_FILTER_SIZE1 + j *MLO_IN_TILE0 + i;
						int pvt_off_o = k*MLO_IN_TILE0 * MLO_FILTER_SIZE1 + (j + 1) *MLO_IN_TILE0 + i;
						top_dat[pvt_off_n] = top_dat[pvt_off_o];
					}
=======
				// processing
				Processing(sc, sc_lcl_off, MLO_FILTER_SIZE1 - 1, 0, pvt_accum, lcl_bot, top_dat);

				// move up output to reduce overfetch
				moveOutputUp(top_dat);

			}
		}



// bottom border block

		for (int i_loop = 0; i_loop < (MLO_IN_N_VERT_LOOPS - MLO_N_GENERIC_LOOPS - 1); ++i_loop, gbl_in_scan_off += MLO_IN_STRIDE * MLO_IN_EXTENT1)
		{
			barrier(CLK_LOCAL_MEM_FENCE);
// read 1 scan line less
// padding processing takes care of the bottom border.
// TO DD: verify it with 5x5 
            // do need sync with the real read: non intersecting areas.
#define MLO_LAST_VERT_READS (MLO_IN_HEIGHT - MLO_IN_EXTENT1 * (MLO_IN_N_VERT_LOOPS - 1))

            readInput(lcl_id, gbl_in_scan_off, MLO_LAST_VERT_READS, bot, lcl_bot);

			// point to the start of the local buffer

			sc_lcl_off = lcl_bot_off;

			barrier(CLK_LOCAL_MEM_FENCE);

			for (; sc < MLO_OUT_HEIGHT - MLO_FILTER_PAD1
				// 3x3 out of range
#if MLO_OUT_N_PIXS_OFF > 0 && (MLO_FILTER_SIZE1*MLO_FILTER_SIZE0) <= 16
				- 1
#endif
				; ++sc, gbl_out_scan_off += MLO_OUT_STRIDE, sc_lcl_off += MLO_IN_LCL_WIDTH)
			{

				for (int k = 0; k < MLO_N_LCL_OUT_MAPS; ++k)
				{
					int top_df_off = gbl_out_scan_off + k*MLO_OUT_STACKS * MLO_OUT_CHANNEL_STRIDE;
					_FLOAT mask = 1;

#if MLO_FILTER_SIZE1 > MLO_OUT_HEIGHT
					top_df_off = ((sc + MLO_FILTER_PAD1) < MLO_OUT_HEIGHT) ? top_df_off : 0;
					mask = ((sc + MLO_FILTER_PAD1) < MLO_OUT_HEIGHT) ? 1 : 0;
#endif
					// move in the last output scans
					// 5x5 out of range
#if MLO_OUT_N_PIXS_OFF > 0 && (MLO_FILTER_SIZE1*MLO_FILTER_SIZE0) > 16
					if (spn == MLO_N_SPANS_PER_SCAN - 1)
					{
						spanRightSiding5x5(k, top_df_off, (MLO_FILTER_SIZE1 - 1), mask, top_dat, top_df);
					}
					else
#endif
					{
						spanReadingOutput3x3(k, (MLO_FILTER_SIZE1 - 1), top_df_off, mask,
#if MLO_OUT_N_PIXS_OFF > 0  && (MLO_FILTER_SIZE1*MLO_FILTER_SIZE0) <= 16
							out_mask,
#endif
							top_dat, top_df);
					}

>>>>>>> 67ad2137
				}

<<<<<<< HEAD
		}

// handling 3x3 out of range
#if MLO_OUT_N_PIXS_OFF > 0  && (MLO_FILTER_SIZE1*MLO_FILTER_SIZE0) <= 16
		{
			for (int k = 0; k < MLO_N_LCL_OUT_MAPS; ++k)
			{
				int top_df_off = gbl_out_scan_off + k*MLO_OUT_STACKS * MLO_OUT_CHANNEL_STRIDE;
				_FLOAT mask = 1;
=======
				// processing
				Processing(sc, sc_lcl_off, MLO_FILTER_SIZE1 - 1, 0, pvt_accum, lcl_bot, top_dat);

				// move up output to reduce overfetch
				moveOutputUp(top_dat);

			}
		}

>>>>>>> 67ad2137

#if MLO_FILTER_SIZE1 > MLO_OUT_HEIGHT
				top_df_off = ((sc + MLO_FILTER_PAD1) < MLO_OUT_HEIGHT) ? top_df_off : 0;
				mask = ((sc + MLO_FILTER_PAD1) < MLO_OUT_HEIGHT) ? 1 : 0;
#endif
				// move in the last output scans

<<<<<<< HEAD
				if (spn == MLO_N_SPANS_PER_SCAN - 1)
				{
					int i = 0;
					int pvt_off = k*MLO_IN_TILE0 * MLO_FILTER_SIZE1 + (MLO_FILTER_SIZE1 - 1) *MLO_IN_TILE0;
					for (; i < MLO_OUT_N_PIXS_OFF; ++i)
					{
						top_dat[pvt_off + i] = top_df[top_df_off + i] * mask;
					}
					for (; i < MLO_IN_TILE0; ++i)
					{
						top_dat[pvt_off + i] = 0;
					}
				}
				else
				{
					int pvt_off = k*MLO_IN_TILE0 * MLO_FILTER_SIZE1 + (MLO_FILTER_SIZE1 - 1) *MLO_IN_TILE0;
					for (int i = 0; i < MLO_IN_TILE0; ++i)
					{
						top_dat[pvt_off + i] = top_df[top_df_off + i] * mask;
					}
				}

			}

			// processing
			Processing(sc, sc_lcl_off, MLO_FILTER_SIZE1 - 1, 0, pvt_accum, lcl_bot, top_dat);

			// move up output to reduce overfetch
			for (int k = 0; k < MLO_N_LCL_OUT_MAPS; ++k)
			{
				for (int j = 0; j < MLO_FILTER_SIZE1 - 1; ++j)
				{
					for (int i = 0; i < MLO_IN_TILE0; ++i)
					{
						int pvt_off_n = k*MLO_IN_TILE0 * MLO_FILTER_SIZE1 + j *MLO_IN_TILE0 + i;
						int pvt_off_o = k*MLO_IN_TILE0 * MLO_FILTER_SIZE1 + (j + 1) *MLO_IN_TILE0 + i;
						top_dat[pvt_off_n] = top_dat[pvt_off_o];
=======

// handling 3x3 out of range
#if MLO_OUT_N_PIXS_OFF > 0  && (MLO_FILTER_SIZE1*MLO_FILTER_SIZE0) <= 16
		{
			for (int k = 0; k < MLO_N_LCL_OUT_MAPS; ++k)
			{
				int top_df_off = gbl_out_scan_off + k*MLO_OUT_STACKS * MLO_OUT_CHANNEL_STRIDE;
				_FLOAT mask = 1;

#if MLO_FILTER_SIZE1 > MLO_OUT_HEIGHT
				top_df_off = ((sc + MLO_FILTER_PAD1) < MLO_OUT_HEIGHT) ? top_df_off : 0;
				mask = ((sc + MLO_FILTER_PAD1) < MLO_OUT_HEIGHT) ? 1 : 0;
#endif
				// move in the last output scans
			
				if (spn == MLO_N_SPANS_PER_SCAN - 1 )
				{
					spanRightSiding5x5(k, top_df_off, (MLO_FILTER_SIZE1 - 1), mask, top_dat, top_df);
				}
				else
				{
					int pvt_off = k*MLO_IN_TILE0 * MLO_FILTER_SIZE1 + (MLO_FILTER_SIZE1 - 1) *MLO_IN_TILE0;
					for (int i = 0; i < MLO_IN_TILE0; ++i)
					{
						top_dat[pvt_off + i] = top_df[top_df_off + i] * mask;
>>>>>>> 67ad2137
					}
				}

			}

			// processing
			Processing(sc, sc_lcl_off, MLO_FILTER_SIZE1 - 1, 0, pvt_accum, lcl_bot, top_dat);

<<<<<<< HEAD
		}

		++sc; gbl_out_scan_off += MLO_OUT_STRIDE; sc_lcl_off += MLO_IN_LCL_WIDTH;
#endif

=======
			// move up output to reduce overfetch
			moveOutputUp(top_dat);

		}

		++sc; gbl_out_scan_off += MLO_OUT_STRIDE; sc_lcl_off += MLO_IN_LCL_WIDTH;
#endif

>>>>>>> 67ad2137
		// epilog 
		// handling padding
		// pad0/1

		for (; sc < MLO_OUT_HEIGHT; ++sc, sc_lcl_off += MLO_IN_LCL_WIDTH)
		{
			// processing
			Processing(sc, sc_lcl_off, MLO_FILTER_SIZE1 - 1, (MLO_FILTER_PAD1 + 1 - (MLO_OUT_HEIGHT - sc)), pvt_accum, lcl_bot, top_dat);
<<<<<<< HEAD
			for (int k = 0; k < MLO_N_LCL_OUT_MAPS; ++k)
			{
				for (int j = 0; j < MLO_FILTER_SIZE1 - 1; ++j)
				{
					for (int i = 0; i < MLO_IN_TILE0; ++i)
					{
						int pvt_off_n = k*MLO_IN_TILE0 * MLO_FILTER_SIZE1 + j *MLO_IN_TILE0 + i;
						int pvt_off_o = k*MLO_IN_TILE0 * MLO_FILTER_SIZE1 + (j + 1) *MLO_IN_TILE0 + i;
						top_dat[pvt_off_n] = top_dat[pvt_off_o];
					}
				}
			}
=======
			// move up output to reduce overfetch
			moveOutputUp(top_dat);


>>>>>>> 67ad2137
		} // for (; sc < MLO_OUT_HEIGHT - MLO_FILTER_PAD1 + 2; ++sc, gbl_out_scan_off += MLO_OUT_CHANNEL_STRIDE, gbl_in_scan_off += MLO_IN_CHANNEL_STRIDE)


	} // 	for (int b = 0;




<<<<<<< HEAD
	// final summation over all output maps and each filter row
	for (int k = 0; k < MLO_N_LCL_OUT_MAPS; ++k)
	{
		for (int l = 0; l < MLO_FILTER_SIZE1; ++l)
		{
			for (int n = 0; n < MLO_FILTER_SIZE0; ++n)
			{
				int pvt_off = k*MLO_FILTER_SIZE0 * MLO_FILTER_SIZE1 + l*MLO_FILTER_SIZE0 + n;
				lcl[lcl_id * MLO_FILTER_SIZE0 + n] =
					pvt_accum[pvt_off];

			}

			barrier(CLK_LOCAL_MEM_FENCE);

			if (spn == 0)
			{
				for (int s = 0; s < MLO_N_SPANS_PER_SCAN - 1; ++s)
				{

					for (int n = 0; n < MLO_FILTER_SIZE0; ++n)
					{
						int pvt_off = k*MLO_FILTER_SIZE0 * MLO_FILTER_SIZE1 + l*MLO_FILTER_SIZE0 + n;
						pvt_accum[pvt_off]
							+= lcl[(lcl_id + s + 1) * MLO_FILTER_SIZE0 + n];
#if 0
						if (/*fabs(pvt_accum[pvt_off] - 0.020364f) < 0.0001f*/ pvt_off == 12 && get_global_id(1) == 0 && get_global_id(2) == 0 && get_local_id(0) == 0 && k == 0/* && l == 2 && n == 2*/)
						{
							printf("G:s: %d %d %d  %f %f\n",
								get_local_id(0),
								(lcl_id + s + 1) * MLO_FILTER_SIZE0 + n,
								pvt_off,
								pvt_accum[pvt_off],
								lcl[(lcl_id + s + 1) * MLO_FILTER_SIZE0 + n]
							);
						}
#endif

					}

				}
			}

			barrier(CLK_LOCAL_MEM_FENCE);
=======

	// final summation over all output maps and each filter row
	// this coudl be done with log but it negligeble anyway
	for (int k = 0; k < MLO_N_LCL_OUT_MAPS; ++k)
	{
		for(int c = 0; c < MLO_N_LCL_IN_MAPS; ++c)
		{

			for (int l = 0; l < MLO_FILTER_SIZE1; ++l)
			{

				barrier(CLK_LOCAL_MEM_FENCE);
				for (int n = 0; n < MLO_FILTER_SIZE0; ++n)
				{
					int pvt_off = (k*MLO_N_LCL_IN_MAPS + c) *MLO_FILTER_SIZE1*MLO_FILTER_SIZE0 + l*MLO_FILTER_SIZE0 + n;
					lcl[lcl_id * MLO_FILTER_SIZE0 + n] =
						pvt_accum[pvt_off];

				}

				barrier(CLK_LOCAL_MEM_FENCE);

				if (spn == 0)
				{
					for (int s = 0; s < MLO_N_SPANS_PER_SCAN - 1; ++s)
					{
						
						for (int n = 0; n < MLO_FILTER_SIZE0; ++n)
						{
							int pvt_off = (k*MLO_N_LCL_IN_MAPS + c) *MLO_FILTER_SIZE1*MLO_FILTER_SIZE0 + l*MLO_FILTER_SIZE0 + n;
							pvt_accum[pvt_off]
								+= lcl[(lcl_id + s + 1) * MLO_FILTER_SIZE0 + n];
#if 0
						if (/*fabs(pvt_accum[pvt_off] - 0.020364f) < 0.0001f*/ pvt_off == 12 && get_global_id(1) == 0 && get_global_id(2) == 0 && get_local_id(0) == 0 && k == 0/* && l == 2 && n == 2*/)
						{
							printf("G:s: %d %d %d  %f %f\n",
								get_local_id(0),
								(lcl_id + s + 1) * MLO_FILTER_SIZE0 + n,
								pvt_off,
								pvt_accum[pvt_off],
								lcl[(lcl_id + s + 1) * MLO_FILTER_SIZE0 + n]
							);
						}
#endif

						}

					}
				}

//				barrier(CLK_LOCAL_MEM_FENCE);
			}
>>>>>>> 67ad2137
		}
	}



// output 
// inputs are outputs
// TODO : for more than 1 input

	int wei_df_off = ((ib * MLO_N_OUTPUTS + o_idx + o) * (int)MLO_WEI_BATCH_STRIDE)
		// this input channel
<<<<<<< HEAD
		+ mul24((c_idx + c), (int)MLO_WEI_CHANNEL_STRIDE);
	for (int k = 0; k < MLO_N_LCL_OUT_MAPS; ++k)
	{
		if (spn == 0 && o_idx + o + k*MLO_OUT_STACKS < MLO_N_OUTPUTS && o < MLO_OUT_STACKS)
=======
		+ mul24(c_idx, (int)MLO_WEI_CHANNEL_STRIDE);
	for (int k = 0; k < MLO_N_LCL_OUT_MAPS && spn == 0 && o_idx + o + k*MLO_OUT_STACKS < MLO_N_OUTPUTS && o < MLO_OUT_STACKS; ++k)
	{
		for (int c = 0; c < MLO_N_LCL_IN_MAPS; ++c)
>>>>>>> 67ad2137
		{

			for (int i = 0; i < (MLO_FILTER_SIZE1 * MLO_FILTER_SIZE0); ++i)
			{
<<<<<<< HEAD
				weights_df[wei_df_off + k*MLO_OUT_STACKS*MLO_WEI_BATCH_STRIDE + i] = pvt_accum[k*MLO_FILTER_SIZE0 * MLO_FILTER_SIZE1 + i];
=======
				weights_df[wei_df_off + k*MLO_OUT_STACKS*MLO_WEI_BATCH_STRIDE + c*MLO_WEI_CHANNEL_STRIDE + i] = pvt_accum[(k*MLO_N_LCL_IN_MAPS + c) *MLO_FILTER_SIZE1*MLO_FILTER_SIZE0 + i];
>>>>>>> 67ad2137
#if 0
				if (wei_df_off + k*MLO_OUT_STACKS*MLO_WEI_BATCH_STRIDE + i == 12)
				{
					printf("G:o: %d %d  %f\n",
						get_local_id(0),
						k*MLO_IN_TILE0 * MLO_FILTER_SIZE1 + i,
						pvt_accum[k*MLO_IN_TILE0 * MLO_FILTER_SIZE1 + i]
					);
				}
#endif
			}

		}
	}


}


// final reduction kernel
// add filters over batches
__attribute__((reqd_work_group_size(MLO_UT_GRP_SZ0, 1, 1)))
__kernel void MLOpenCvBwdWrW_rdc(
	const __global _FLOAT * weight_df_tmp,
	__global _FLOAT * weights_df
)
{
	int gbl_id = get_global_id(0);
	int wei_idx0 = gbl_id * MLO_UT_READ_UNIT;

	int wei_blk_idx = iDiv(wei_idx0, MLO_WEI_CHANNEL_STRIDE);
	int wei_idx = iMod(wei_idx0, wei_blk_idx, MLO_WEI_CHANNEL_STRIDE);

	_FLOAT pvt_accum_wei[MLO_UT_READ_UNIT];
	for (int i = 0; i < MLO_UT_READ_UNIT; ++i)
	{
		pvt_accum_wei[i] = 0;
	}

	int batch_loop = (MLO_BATCH_SZ + (MLO_N_BATCH_LOOPS*MLO_N_LCL_BATCHS) - 1) / (MLO_N_BATCH_LOOPS*MLO_N_LCL_BATCHS);
	for (int i = 0; i < batch_loop; ++i)
	{
		*(MLO_UT_READ_TYPE*)pvt_accum_wei
			+= *(__global MLO_UT_READ_TYPE*)&weight_df_tmp[(wei_blk_idx * MLO_WEI_CHANNEL_STRIDE + i* MLO_N_OUTPUTS*MLO_WEI_BATCH_STRIDE)  + wei_idx];
	}

	*(__global MLO_UT_READ_TYPE*)&weights_df[wei_idx0] = *(MLO_UT_READ_TYPE*)pvt_accum_wei;

}<|MERGE_RESOLUTION|>--- conflicted
+++ resolved
@@ -240,21 +240,6 @@
 		{
 			for (int n = 0; n < MLO_FILTER_SIZE0; ++n)
 			{
-<<<<<<< HEAD
-				_FLOAT bot_val = lcl_bot[sc_lcl_off + n + m];
-				for(int k = 0; k < MLO_N_LCL_OUT_MAPS; ++k)
-				{
-					int pvt_top_off =  k*MLO_IN_TILE0 * MLO_FILTER_SIZE1 + (top_lim - l) * MLO_IN_TILE0 + m;
-					int pvt_accum_off = k*MLO_FILTER_SIZE1*MLO_FILTER_SIZE0 + l*MLO_FILTER_SIZE0 + n;
-
-					_FLOAT top_val = top_dat[pvt_top_off];
-
-					pvt_accum[pvt_accum_off]
-						// each wk-it process an input
-						+= bot_val*top_val;
-#if 0
-					if (bot_val * top_val != 0 && get_global_id(1) == 0 && get_global_id(2) == 0 /*&& get_local_id(0) == 0*/ && k == 0 && l == 2 && n == 2)
-=======
 				for(int c = 0; c < MLO_N_LCL_IN_MAPS; ++c)
 				{
 					_FLOAT bot_val = lcl_bot[sc_lcl_off + c*MLO_IN_LCL_SZ + n + m];
@@ -270,16 +255,11 @@
 							+= bot_val*top_val;
 #if 0
 					if (bot_val * top_val != 0 && get_global_id(1) == 0 && get_global_id(2) == 0 && (get_local_id(0) == 0  || get_local_id(0) == 1 || get_local_id(0) == 2)&& k == 0 && l == 0 && n == 0)
->>>>>>> 67ad2137
 					{
 						printf("G: %d %d %d %d  %f %f %f %f\n",
 							get_local_id(0),
 							sc,
-<<<<<<< HEAD
-							sc_lcl_off + n + m,
-=======
 							sc_lcl_off + c*MLO_IN_LCL_SZ + n + m,
->>>>>>> 67ad2137
 							pvt_top_off,
 							pvt_accum[pvt_accum_off],
 							bot_val * top_val,
@@ -288,10 +268,7 @@
 						);
 					}
 #endif
-<<<<<<< HEAD
-=======
 					}
->>>>>>> 67ad2137
 				}
 			}
 
@@ -451,11 +428,7 @@
 		top_dat[i] = 0;
 	}
 
-<<<<<<< HEAD
-#define MLO_ACCUM_SZ (MLO_N_LCL_OUT_MAPS * MLO_FILTER_SIZE1*MLO_FILTER_SIZE0)
-=======
 #define MLO_ACCUM_SZ (MLO_N_LCL_OUT_MAPS * MLO_N_LCL_IN_MAPS * MLO_FILTER_SIZE1*MLO_FILTER_SIZE0)
->>>>>>> 67ad2137
 
 	__private _FLOAT pvt_accum[MLO_ACCUM_SZ];
 
@@ -471,34 +444,18 @@
 		lcl[i] = 0;
 	}
 
-<<<<<<< HEAD
 
 // 3x3 out mask
 #if MLO_OUT_N_PIXS_OFF > 0  && (MLO_FILTER_SIZE1*MLO_FILTER_SIZE0) <= 16
-	_FLOAT out_mask[MLO_IN_TILE0];
-	for (int i = 0; i < MLO_IN_TILE0; ++i)
-	{
-		out_mask[i] = 1;
-	}
-	if (spn == MLO_N_SPANS_PER_SCAN - 1)
-	{
-		for (int i = MLO_OUT_N_PIXS_OFF; i < MLO_IN_TILE0; ++i)
-=======
-
-// 3x3 out mask
-#if MLO_OUT_N_PIXS_OFF > 0  && (MLO_FILTER_SIZE1*MLO_FILTER_SIZE0) <= 16
 
 	_FLOAT out_mask[MLO_OUT_MASK_SZ];
 	if (spn == MLO_N_SPANS_PER_SCAN - 1)
 	{
 		for (int i = 0; i < MLO_OUT_MASK_SZ; ++i)
->>>>>>> 67ad2137
 		{
 			out_mask[i] = 0;
 		}
 	}
-<<<<<<< HEAD
-=======
 	else
 	{
 		for (int i = 0; i < MLO_OUT_MASK_SZ; ++i)
@@ -506,7 +463,6 @@
 			out_mask[i] = 1;
 		}
 	}
->>>>>>> 67ad2137
 
 #endif
 
@@ -529,14 +485,11 @@
 		// move input pointer
 		gbl_in_scan_off += MLO_IN_STRIDE * MLO_IN_EXTENT1;
 
-<<<<<<< HEAD
-=======
 		for (int i = 0; i < MLO_TOP_DAT_SZ; ++i)
 		{
 			top_dat[i] = 0;
 		}
 
->>>>>>> 67ad2137
 		// prefetch output
 
 		int gbl_out_scan_off1 = gbl_out_scan_off;
@@ -556,45 +509,13 @@
 #if MLO_OUT_N_PIXS_OFF > 0 && (MLO_FILTER_SIZE1*MLO_FILTER_SIZE0) > 16
 				if (spn == MLO_N_SPANS_PER_SCAN - 1)
 				{
-<<<<<<< HEAD
-					int i = 0;
-					int pvt_off = k*MLO_IN_TILE0 * MLO_FILTER_SIZE1 + j *MLO_IN_TILE0;
-					for (; i < MLO_OUT_N_PIXS_OFF; ++i)
-					{
-						top_dat[pvt_off + i] = top_df[top_df_off + i] * mask;
-					}
-					for (; i < MLO_IN_TILE0; ++i)
-					{
-						top_dat[pvt_off + i] = 0;
-					}
-=======
 
 					spanRightSiding5x5(k, top_df_off, j, mask, top_dat, top_df);
 
->>>>>>> 67ad2137
 				}
 				else
 #endif
 				{
-<<<<<<< HEAD
-					int pvt_off = k*MLO_IN_TILE0 * MLO_FILTER_SIZE1 + j *MLO_IN_TILE0;
-					for (int i = 0; i < MLO_IN_TILE0; ++i)
-					{
-						top_dat[pvt_off + i] = top_df[top_df_off + i] * mask
-// 3x3 out of range
-#if MLO_OUT_N_PIXS_OFF > 0  && (MLO_FILTER_SIZE1*MLO_FILTER_SIZE0) <= 16
-							* out_mask[i]
-#endif
-							;
-					}
-				}
-
-			}
-		}
-
-		gbl_out_scan_off += (MLO_FILTER_SIZE1 - 1) * MLO_OUT_STRIDE;
-
-=======
 					spanReadingOutput3x3(k, j, top_df_off, mask,
 #if MLO_OUT_N_PIXS_OFF > 0  && (MLO_FILTER_SIZE1*MLO_FILTER_SIZE0) <= 16
 						out_mask,
@@ -605,66 +526,12 @@
 			}
 		}
 
->>>>>>> 67ad2137
 		barrier(CLK_LOCAL_MEM_FENCE);
 
 		gbl_out_scan_off += (MLO_FILTER_SIZE1 - 1) * MLO_OUT_STRIDE;
 
 		int sc = 0;
 		int sc_lcl_off = lcl_bot_off;
-<<<<<<< HEAD
-		// pad0
-		for (; sc < MLO_FILTER_PAD1; ++sc, sc_lcl_off += MLO_IN_LCL_WIDTH)
-		{
-			Processing(sc, sc_lcl_off, sc + MLO_FILTER_PAD1, 0, pvt_accum, lcl_bot, top_dat);
-		}
-		// generic loop
-
-		for (; sc < MLO_OUT_HEIGHT - MLO_FILTER_PAD1
-// 3x3 out of range
-#if MLO_OUT_N_PIXS_OFF > 0 && (MLO_FILTER_SIZE1*MLO_FILTER_SIZE0) <= 16
-			- 1
-#endif
-			; ++sc, gbl_out_scan_off += MLO_OUT_STRIDE, sc_lcl_off += MLO_IN_LCL_WIDTH)
-		{
-			for (int k = 0; k < MLO_N_LCL_OUT_MAPS; ++k)
-			{
-				int top_df_off = gbl_out_scan_off + k*MLO_OUT_STACKS * MLO_OUT_CHANNEL_STRIDE;
-				_FLOAT mask = 1;
-
-#if MLO_FILTER_SIZE1 > MLO_OUT_HEIGHT
-				top_df_off = ((sc + MLO_FILTER_PAD1) < MLO_OUT_HEIGHT) ? top_df_off : 0;
-				mask = ((sc + MLO_FILTER_PAD1) < MLO_OUT_HEIGHT) ? 1 : 0;
-#endif
-				// move in the last output scans
-// 5x5 out of range
-#if MLO_OUT_N_PIXS_OFF > 0 && (MLO_FILTER_SIZE1*MLO_FILTER_SIZE0) > 16
-				if (spn == MLO_N_SPANS_PER_SCAN - 1)
-				{
-					int i = 0;
-					int pvt_off = k*MLO_IN_TILE0 * MLO_FILTER_SIZE1 + (MLO_FILTER_SIZE1 - 1) *MLO_IN_TILE0;
-					for (; i < MLO_OUT_N_PIXS_OFF; ++i)
-					{
-						top_dat[pvt_off + i] = top_df[top_df_off + i] * mask;
-					}
-					for (; i < MLO_IN_TILE0; ++i)
-					{
-						top_dat[pvt_off + i] = 0;
-					}
-				}
-				else
-#endif
-				{
-					int pvt_off = k*MLO_IN_TILE0 * MLO_FILTER_SIZE1 + (MLO_FILTER_SIZE1 - 1) *MLO_IN_TILE0;
-					for (int i = 0; i < MLO_IN_TILE0; ++i)
-					{
-						top_dat[pvt_off + i] = top_df[top_df_off + i] * mask
-// 3x3 out of range
-#if MLO_OUT_N_PIXS_OFF > 0  && (MLO_FILTER_SIZE1*MLO_FILTER_SIZE0) <= 16
-							* out_mask[i]
-#endif
-						;
-=======
 		
 
 		// prolog
@@ -767,29 +634,10 @@
 #endif
 							top_dat, top_df);
 
->>>>>>> 67ad2137
 					}
 
 				}
 
-<<<<<<< HEAD
-			}
-
-			// processing
-			Processing(sc, sc_lcl_off, MLO_FILTER_SIZE1 - 1, 0, pvt_accum, lcl_bot, top_dat);
-
-			// move up output to reduce overfetch
-			for (int k = 0; k < MLO_N_LCL_OUT_MAPS; ++k)
-			{
-				for (int j = 0; j < MLO_FILTER_SIZE1 - 1; ++j)
-				{
-					for (int i = 0; i < MLO_IN_TILE0; ++i)
-					{
-						int pvt_off_n = k*MLO_IN_TILE0 * MLO_FILTER_SIZE1 + j *MLO_IN_TILE0 + i;
-						int pvt_off_o = k*MLO_IN_TILE0 * MLO_FILTER_SIZE1 + (j + 1) *MLO_IN_TILE0 + i;
-						top_dat[pvt_off_n] = top_dat[pvt_off_o];
-					}
-=======
 				// processing
 				Processing(sc, sc_lcl_off, MLO_FILTER_SIZE1 - 1, 0, pvt_accum, lcl_bot, top_dat);
 
@@ -854,11 +702,19 @@
 							top_dat, top_df);
 					}
 
->>>>>>> 67ad2137
-				}
-
-<<<<<<< HEAD
-		}
+				}
+
+				// processing
+				Processing(sc, sc_lcl_off, MLO_FILTER_SIZE1 - 1, 0, pvt_accum, lcl_bot, top_dat);
+
+				// move up output to reduce overfetch
+				moveOutputUp(top_dat);
+
+			}
+		}
+
+
+
 
 // handling 3x3 out of range
 #if MLO_OUT_N_PIXS_OFF > 0  && (MLO_FILTER_SIZE1*MLO_FILTER_SIZE0) <= 16
@@ -867,37 +723,16 @@
 			{
 				int top_df_off = gbl_out_scan_off + k*MLO_OUT_STACKS * MLO_OUT_CHANNEL_STRIDE;
 				_FLOAT mask = 1;
-=======
-				// processing
-				Processing(sc, sc_lcl_off, MLO_FILTER_SIZE1 - 1, 0, pvt_accum, lcl_bot, top_dat);
-
-				// move up output to reduce overfetch
-				moveOutputUp(top_dat);
-
-			}
-		}
-
->>>>>>> 67ad2137
 
 #if MLO_FILTER_SIZE1 > MLO_OUT_HEIGHT
 				top_df_off = ((sc + MLO_FILTER_PAD1) < MLO_OUT_HEIGHT) ? top_df_off : 0;
 				mask = ((sc + MLO_FILTER_PAD1) < MLO_OUT_HEIGHT) ? 1 : 0;
 #endif
 				// move in the last output scans
-
-<<<<<<< HEAD
-				if (spn == MLO_N_SPANS_PER_SCAN - 1)
-				{
-					int i = 0;
-					int pvt_off = k*MLO_IN_TILE0 * MLO_FILTER_SIZE1 + (MLO_FILTER_SIZE1 - 1) *MLO_IN_TILE0;
-					for (; i < MLO_OUT_N_PIXS_OFF; ++i)
-					{
-						top_dat[pvt_off + i] = top_df[top_df_off + i] * mask;
-					}
-					for (; i < MLO_IN_TILE0; ++i)
-					{
-						top_dat[pvt_off + i] = 0;
-					}
+			
+				if (spn == MLO_N_SPANS_PER_SCAN - 1 )
+				{
+					spanRightSiding5x5(k, top_df_off, (MLO_FILTER_SIZE1 - 1), mask, top_dat, top_df);
 				}
 				else
 				{
@@ -914,66 +749,13 @@
 			Processing(sc, sc_lcl_off, MLO_FILTER_SIZE1 - 1, 0, pvt_accum, lcl_bot, top_dat);
 
 			// move up output to reduce overfetch
-			for (int k = 0; k < MLO_N_LCL_OUT_MAPS; ++k)
-			{
-				for (int j = 0; j < MLO_FILTER_SIZE1 - 1; ++j)
-				{
-					for (int i = 0; i < MLO_IN_TILE0; ++i)
-					{
-						int pvt_off_n = k*MLO_IN_TILE0 * MLO_FILTER_SIZE1 + j *MLO_IN_TILE0 + i;
-						int pvt_off_o = k*MLO_IN_TILE0 * MLO_FILTER_SIZE1 + (j + 1) *MLO_IN_TILE0 + i;
-						top_dat[pvt_off_n] = top_dat[pvt_off_o];
-=======
-
-// handling 3x3 out of range
-#if MLO_OUT_N_PIXS_OFF > 0  && (MLO_FILTER_SIZE1*MLO_FILTER_SIZE0) <= 16
-		{
-			for (int k = 0; k < MLO_N_LCL_OUT_MAPS; ++k)
-			{
-				int top_df_off = gbl_out_scan_off + k*MLO_OUT_STACKS * MLO_OUT_CHANNEL_STRIDE;
-				_FLOAT mask = 1;
-
-#if MLO_FILTER_SIZE1 > MLO_OUT_HEIGHT
-				top_df_off = ((sc + MLO_FILTER_PAD1) < MLO_OUT_HEIGHT) ? top_df_off : 0;
-				mask = ((sc + MLO_FILTER_PAD1) < MLO_OUT_HEIGHT) ? 1 : 0;
-#endif
-				// move in the last output scans
-			
-				if (spn == MLO_N_SPANS_PER_SCAN - 1 )
-				{
-					spanRightSiding5x5(k, top_df_off, (MLO_FILTER_SIZE1 - 1), mask, top_dat, top_df);
-				}
-				else
-				{
-					int pvt_off = k*MLO_IN_TILE0 * MLO_FILTER_SIZE1 + (MLO_FILTER_SIZE1 - 1) *MLO_IN_TILE0;
-					for (int i = 0; i < MLO_IN_TILE0; ++i)
-					{
-						top_dat[pvt_off + i] = top_df[top_df_off + i] * mask;
->>>>>>> 67ad2137
-					}
-				}
-
-			}
-
-			// processing
-			Processing(sc, sc_lcl_off, MLO_FILTER_SIZE1 - 1, 0, pvt_accum, lcl_bot, top_dat);
-
-<<<<<<< HEAD
+			moveOutputUp(top_dat);
+
 		}
 
 		++sc; gbl_out_scan_off += MLO_OUT_STRIDE; sc_lcl_off += MLO_IN_LCL_WIDTH;
 #endif
 
-=======
-			// move up output to reduce overfetch
-			moveOutputUp(top_dat);
-
-		}
-
-		++sc; gbl_out_scan_off += MLO_OUT_STRIDE; sc_lcl_off += MLO_IN_LCL_WIDTH;
-#endif
-
->>>>>>> 67ad2137
 		// epilog 
 		// handling padding
 		// pad0/1
@@ -982,25 +764,10 @@
 		{
 			// processing
 			Processing(sc, sc_lcl_off, MLO_FILTER_SIZE1 - 1, (MLO_FILTER_PAD1 + 1 - (MLO_OUT_HEIGHT - sc)), pvt_accum, lcl_bot, top_dat);
-<<<<<<< HEAD
-			for (int k = 0; k < MLO_N_LCL_OUT_MAPS; ++k)
-			{
-				for (int j = 0; j < MLO_FILTER_SIZE1 - 1; ++j)
-				{
-					for (int i = 0; i < MLO_IN_TILE0; ++i)
-					{
-						int pvt_off_n = k*MLO_IN_TILE0 * MLO_FILTER_SIZE1 + j *MLO_IN_TILE0 + i;
-						int pvt_off_o = k*MLO_IN_TILE0 * MLO_FILTER_SIZE1 + (j + 1) *MLO_IN_TILE0 + i;
-						top_dat[pvt_off_n] = top_dat[pvt_off_o];
-					}
-				}
-			}
-=======
 			// move up output to reduce overfetch
 			moveOutputUp(top_dat);
 
 
->>>>>>> 67ad2137
 		} // for (; sc < MLO_OUT_HEIGHT - MLO_FILTER_PAD1 + 2; ++sc, gbl_out_scan_off += MLO_OUT_CHANNEL_STRIDE, gbl_in_scan_off += MLO_IN_CHANNEL_STRIDE)
 
 
@@ -1009,52 +776,6 @@
 
 
 
-<<<<<<< HEAD
-	// final summation over all output maps and each filter row
-	for (int k = 0; k < MLO_N_LCL_OUT_MAPS; ++k)
-	{
-		for (int l = 0; l < MLO_FILTER_SIZE1; ++l)
-		{
-			for (int n = 0; n < MLO_FILTER_SIZE0; ++n)
-			{
-				int pvt_off = k*MLO_FILTER_SIZE0 * MLO_FILTER_SIZE1 + l*MLO_FILTER_SIZE0 + n;
-				lcl[lcl_id * MLO_FILTER_SIZE0 + n] =
-					pvt_accum[pvt_off];
-
-			}
-
-			barrier(CLK_LOCAL_MEM_FENCE);
-
-			if (spn == 0)
-			{
-				for (int s = 0; s < MLO_N_SPANS_PER_SCAN - 1; ++s)
-				{
-
-					for (int n = 0; n < MLO_FILTER_SIZE0; ++n)
-					{
-						int pvt_off = k*MLO_FILTER_SIZE0 * MLO_FILTER_SIZE1 + l*MLO_FILTER_SIZE0 + n;
-						pvt_accum[pvt_off]
-							+= lcl[(lcl_id + s + 1) * MLO_FILTER_SIZE0 + n];
-#if 0
-						if (/*fabs(pvt_accum[pvt_off] - 0.020364f) < 0.0001f*/ pvt_off == 12 && get_global_id(1) == 0 && get_global_id(2) == 0 && get_local_id(0) == 0 && k == 0/* && l == 2 && n == 2*/)
-						{
-							printf("G:s: %d %d %d  %f %f\n",
-								get_local_id(0),
-								(lcl_id + s + 1) * MLO_FILTER_SIZE0 + n,
-								pvt_off,
-								pvt_accum[pvt_off],
-								lcl[(lcl_id + s + 1) * MLO_FILTER_SIZE0 + n]
-							);
-						}
-#endif
-
-					}
-
-				}
-			}
-
-			barrier(CLK_LOCAL_MEM_FENCE);
-=======
 
 	// final summation over all output maps and each filter row
 	// this coudl be done with log but it negligeble anyway
@@ -1107,7 +828,6 @@
 
 //				barrier(CLK_LOCAL_MEM_FENCE);
 			}
->>>>>>> 67ad2137
 		}
 	}
 
@@ -1119,26 +839,15 @@
 
 	int wei_df_off = ((ib * MLO_N_OUTPUTS + o_idx + o) * (int)MLO_WEI_BATCH_STRIDE)
 		// this input channel
-<<<<<<< HEAD
-		+ mul24((c_idx + c), (int)MLO_WEI_CHANNEL_STRIDE);
-	for (int k = 0; k < MLO_N_LCL_OUT_MAPS; ++k)
-	{
-		if (spn == 0 && o_idx + o + k*MLO_OUT_STACKS < MLO_N_OUTPUTS && o < MLO_OUT_STACKS)
-=======
 		+ mul24(c_idx, (int)MLO_WEI_CHANNEL_STRIDE);
 	for (int k = 0; k < MLO_N_LCL_OUT_MAPS && spn == 0 && o_idx + o + k*MLO_OUT_STACKS < MLO_N_OUTPUTS && o < MLO_OUT_STACKS; ++k)
 	{
 		for (int c = 0; c < MLO_N_LCL_IN_MAPS; ++c)
->>>>>>> 67ad2137
 		{
 
 			for (int i = 0; i < (MLO_FILTER_SIZE1 * MLO_FILTER_SIZE0); ++i)
 			{
-<<<<<<< HEAD
-				weights_df[wei_df_off + k*MLO_OUT_STACKS*MLO_WEI_BATCH_STRIDE + i] = pvt_accum[k*MLO_FILTER_SIZE0 * MLO_FILTER_SIZE1 + i];
-=======
 				weights_df[wei_df_off + k*MLO_OUT_STACKS*MLO_WEI_BATCH_STRIDE + c*MLO_WEI_CHANNEL_STRIDE + i] = pvt_accum[(k*MLO_N_LCL_IN_MAPS + c) *MLO_FILTER_SIZE1*MLO_FILTER_SIZE0 + i];
->>>>>>> 67ad2137
 #if 0
 				if (wei_df_off + k*MLO_OUT_STACKS*MLO_WEI_BATCH_STRIDE + i == 12)
 				{
