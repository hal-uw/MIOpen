#include "Convolution.hpp"
#include "mlo_internal.hpp"

mlopenStatus_t mlopenConvolutionDescriptor::FindConvFwdAlgorithm(mlopenHandle_t handle,
		const mlopenTensorDescriptor_t	xDesc,
		const cl_mem					x,
		const mlopenTensorDescriptor_t	wDesc,
		const cl_mem					w,
		const mlopenTensorDescriptor_t	yDesc,
		const cl_mem					y,
		const int						requestAlgoCount,
		int								*returnedAlgoCount,
		mlopenConvAlgoPerf_t			*perfResults,
		mlopenConvPreference_t			preference,
		void							*workSpace,
		size_t							workSpaceSize) {
	
	if(handle == nullptr) {
		return mlopenStatusBadParm;
	}
	if(xDesc == nullptr || wDesc == nullptr || yDesc == nullptr) {
		return mlopenStatusBadParm;
	}
	if(x == nullptr || w == nullptr || y == nullptr) {
		return mlopenStatusBadParm;
	}
#if 0
	if(returnedAlgoCount == nullptr || perfResults == nullptr) {
		return mlopenStatusBadParm;
	}
	if(requestAlgoCount < 1) {
		return mlopenStatusBadParm;
	}
#endif 

	// Generate kernels if OpenCL
	// Compile, cache kernels, etc.
	// Launch all kernels and store the perf, workspace limits, etc.
	size_t input_sz = 0;
	size_t output_sz = 0;
	size_t weights_sz = 0;

	mlo_construct_direct2D construct_params(1); // forward
	{
		construct_params.setTimerIter(100);
// HOW TO DEFINE???
		construct_params.doSearch(true); // false);
//
		construct_params.saveSearchRequest(true);


// TO DO WHERE IS THE PATH ?
		std::string kernel_path = "../src/Kernels/";

		construct_params.setKernelPath(kernel_path);

		std::string generic_comp_otions = std::string(" -I ") + kernel_path + " ";
//		if (debug)
		{
<<<<<<< HEAD
			 generic_comp_otions += std::string(" -cl-std=CL2.0 ");

=======
			generic_comp_otions += std::string(" -cl-std=CL2.0 ");
>>>>>>> 94546df9
		}

		construct_params.setGeneralCompOptions(generic_comp_otions);

		mlopenStream_t queue;
		handle->GetStream(&queue);

		construct_params.setStream(queue);

		output_sz = construct_params.setOutputDescFromMLDesc(yDesc);
		input_sz = construct_params.setInputDescFromMLDesc(xDesc);
		weights_sz = construct_params.setWeightDescFromMLDesc(wDesc);

		construct_params.setConvDescr(_pad_h, _pad_w, _u, _v, _upscalex, _upscaley);

		construct_params.mloConstructDirect2D();
	}

	std::string program_name = std::string("../src/Kernels/") +  construct_params.getKernelFile();  //"../src/Hello.cl"; // CL kernel filename
	std::string kernel_name = construct_params.getKernelName(); // "hello_world_kernel"; // kernel name
	std::string parms = construct_params.getCompilerOptions(); // kernel parameters

	std::string network_config;
	construct_params.mloBuildConf_Key(network_config);
	// Get the queue associated with this handle
	mlopenStream_t queue;
	handle->GetStream(&queue);

	const std::vector<size_t> & vld = construct_params.getLocalWkSize();
	const std::vector<size_t> & vgd = construct_params.getGlobalWkSize();

	// Compile the kernel if not aleady compiled
	OCLKernel obj = KernelCache::get(queue, 
			"mlopenConvolutionFwdAlgoDirect",
			network_config,
			program_name, 
			kernel_name,
			vld,
			vgd,
			parms);

	cl_int status;

	std::string kernName;
	obj.GetKernelName(kernName);

	printf("kname: %s\n", kernName.c_str());

	// Set kernel arguments
	// Use proper arguments
	float padding_val = 0;
	obj.SetArgs(0, x, w, y, padding_val);

	int dim = (int)vld.size();
	
	// Run the kernel
	obj.run(queue, dim, 0, vgd.data(), vld.data(), NULL);
	
	clFinish(queue);

	std::cout << "Conv's finished." << std::endl;

	return mlopenStatusSuccess;

}

mlopenStatus_t mlopenConvolutionDescriptor::ConvolutionForward(mlopenHandle_t handle,
		const void							*alpha,
		const mlopenTensorDescriptor_t		xDesc,
		const cl_mem						x,
		const mlopenTensorDescriptor_t		wDesc,
		const cl_mem						w,
		mlopenConvFwdAlgorithm_t			algo,
		const void							*beta,
		const mlopenTensorDescriptor_t		yDesc,
		cl_mem								y, 
		void								*workSpace,
		size_t								workSpaceSize) {

	if(handle == nullptr) {
		return mlopenStatusBadParm;
	}
	if(xDesc == nullptr || wDesc == nullptr || yDesc == nullptr) {
		return mlopenStatusBadParm;
	}
	if(x == nullptr || w == nullptr || y == nullptr) {
		return mlopenStatusBadParm;
	}
	if(xDesc->GetSize() != yDesc->GetSize() || xDesc->GetSize() != wDesc->GetSize()) {
		return mlopenStatusBadParm;
	}
	if(xDesc->GetType() != yDesc->GetType() || xDesc->GetType() != wDesc->GetType()) {
		return mlopenStatusBadParm;
	}
	if(xDesc->GetLengths()[1] != wDesc->GetLengths()[1]) {
		return mlopenStatusBadParm;
	}
	if(xDesc->GetSize() < 3) {
		return mlopenStatusBadParm;
	}
	
	// TODO: Replicating code for now.
	size_t input_sz = 0;
	size_t output_sz = 0;
	size_t weights_sz = 0;
	
	mlo_construct_direct2D construct_params(1); // forward
	{
		output_sz = construct_params.setOutputDescFromMLDesc(yDesc);
		input_sz = construct_params.setInputDescFromMLDesc(xDesc);
		weights_sz = construct_params.setWeightDescFromMLDesc(wDesc);
	}

	std::string network_config;
	construct_params.mloBuildConf_Key(network_config);
	// Get the queue associated with this handle
	mlopenStream_t queue;
	handle->GetStream(&queue);

	OCLKernel kernel;
	switch(algo) {
		case mlopenConvolutionFwdAlgoDirect:
			 // Compile the kernel if not aleady compiled
			 kernel = KernelCache::get( "mlopenConvolutionFwdAlgoDirect",
					 network_config);
		break;

	}
	cl_int status;

	std::string kernName;
	kernel.GetKernelName(kernName);

	printf("kname: %s\n", kernName.c_str());

	// Set kernel arguments
	// Use proper arguments
	float padding_val = 0;
	//kernel.SetArgs(0, in_dev, wei_dev, out_dev, padding_val);
	kernel.SetArgs(0, x, w, y, padding_val);

	const std::vector<size_t> & vld = kernel.GetLocalDims();
	const std::vector<size_t> & vgd = kernel.GetGlobalDims();

	int dim = (int)vld.size();
	// Run the kernel
	kernel.run(queue, dim, 0, vgd.data(), vld.data(), NULL);
	
	clFinish(queue);

	std::cout << "Conv's (forward) finished." << std::endl;

	return mlopenStatusSuccess;

}

// FindBackwardDataAlgorithm()
//
mlopenStatus_t mlopenConvolutionDescriptor::FindConvBwdDataAlgorithm(mlopenHandle_t handle,
		const mlopenTensorDescriptor_t	dyDesc,
		const cl_mem					dy,
		const mlopenTensorDescriptor_t	wDesc,
		const cl_mem					w,
		const mlopenTensorDescriptor_t	dxDesc,
		const cl_mem					dx,
		const int						requestAlgoCount,
		int								*returnedAlgoCount,
		mlopenConvAlgoPerf_t			*perfResults,
		mlopenConvPreference_t			preference,
		void							*workSpace,
		size_t							workSpaceSize) {
	
	if(handle == nullptr) {
		return mlopenStatusBadParm;
	}
	if(dxDesc == nullptr || wDesc == nullptr || dyDesc == nullptr) {
		return mlopenStatusBadParm;
	}
	if(dx == nullptr || w == nullptr || dy == nullptr) {
		return mlopenStatusBadParm;
	}
#if 0
	if(returnedAlgoCount == nullptr || perfResults == nullptr) {
		return mlopenStatusBadParm;
	}
	if(requestAlgoCount < 1) {
		return mlopenStatusBadParm;
	}
#endif 

	// Generate kernels if OpenCL
	// Compile, cache kernels, etc.
	// Launch all kernels and store the perf, workspace limits, etc.
	size_t input_sz = 0;
	size_t output_sz = 0;
	size_t weights_sz = 0;

	mlo_construct_direct2D construct_params(0); // backward
	{
		construct_params.setTimerIter(100);
// HOW TO DEFINE???
		construct_params.doSearch(true); // false);
//
		construct_params.saveSearchRequest(true);


// TO DO WHERE IS THE PATH ?
		std::string kernel_path = "../src/Kernels/";

		construct_params.setKernelPath(kernel_path);

		std::string generic_comp_otions = std::string(" -I ") + kernel_path + " ";
//		if (debug)
		{
			generic_comp_otions += std::string(" -cl-std=CL2.0 ");

		}

		construct_params.setGeneralCompOptions(generic_comp_otions);

		mlopenStream_t queue;
		handle->GetStream(&queue);

		construct_params.setStream(queue);

		output_sz = construct_params.setOutputDescFromMLDesc(dxDesc);
		input_sz = construct_params.setInputDescFromMLDesc(dyDesc);
		weights_sz = construct_params.setWeightDescFromMLDesc(wDesc);

		construct_params.setConvDescr(_pad_h, _pad_w, _u, _v, _upscalex, _upscaley);

		construct_params.mloConstructDirect2D();
	}

	std::string program_name = std::string("../src/Kernels/") +  construct_params.getKernelFile();  
	std::string kernel_name = construct_params.getKernelName(); // kernel name
	std::string parms = construct_params.getCompilerOptions(); // kernel parameters

	std::string network_config;
	construct_params.mloBuildConf_Key(network_config);
	// Get the queue associated with this handle
	mlopenStream_t queue;
	handle->GetStream(&queue);

	const std::vector<size_t> & vld = construct_params.getLocalWkSize();
	const std::vector<size_t> & vgd = construct_params.getGlobalWkSize();

	// Compile the kernel if not aleady compiled
	OCLKernel obj = KernelCache::get(queue, 
			"mlopenConvolutionBwdDataAlgo_0",
			network_config,
			program_name, 
			kernel_name,
			vld,
			vgd,
			parms);

	cl_int status;

	std::string kernName;
	obj.GetKernelName(kernName);

	printf("kname: %s\n", kernName.c_str());

	// Set kernel arguments
	// Use proper arguments
	float padding_val = 0;
	obj.SetArgs(0, dy, w, dx, padding_val);

	int dim = (int)vld.size();
	
	// Run the kernel
	obj.run(queue, dim, 0, vgd.data(), vld.data(), NULL);
	
	clFinish(queue);

	std::cout << "Backward Conv's finished." << std::endl;

	return mlopenStatusSuccess;

}

// BackwardDataAlgorithm()
mlopenStatus_t mlopenConvolutionDescriptor::ConvolutionBackwardData(mlopenHandle_t handle,
		const void							*alpha,
		const mlopenTensorDescriptor_t		dyDesc,
		const cl_mem						dy,
		const mlopenTensorDescriptor_t		wDesc,
		const cl_mem						w,
		mlopenConvBwdDataAlgorithm_t		algo,
		const void							*beta,
		const mlopenTensorDescriptor_t		dxDesc,
		cl_mem								dx, 
		void								*workSpace,
		size_t								workSpaceSize) {

	if(handle == nullptr) {
		return mlopenStatusBadParm;
	}
	if(dxDesc == nullptr || wDesc == nullptr || dyDesc == nullptr) {
		return mlopenStatusBadParm;
	}
	if(dx == nullptr || w == nullptr || dy == nullptr) {
		return mlopenStatusBadParm;
	}
	if(dyDesc->GetSize() != dxDesc->GetSize() || dyDesc->GetSize() != wDesc->GetSize()) {
		return mlopenStatusBadParm;
	}
	if(dyDesc->GetType() != dxDesc->GetType() || dyDesc->GetType() != wDesc->GetType()) {
		return mlopenStatusBadParm;
	}
	if(dyDesc->GetLengths()[1] != wDesc->GetLengths()[1]) {
		return mlopenStatusBadParm;
	}
	if(dyDesc->GetSize() < 3) {
		return mlopenStatusBadParm;
	}

	// TODO: Replicating code for now.
	size_t input_sz = 0;
	size_t output_sz = 0;
	size_t weights_sz = 0;
	
	mlo_construct_direct2D construct_params(0); // backward
	{
		output_sz = construct_params.setOutputDescFromMLDesc(dxDesc);
		input_sz = construct_params.setInputDescFromMLDesc(dyDesc);
		weights_sz = construct_params.setWeightDescFromMLDesc(wDesc);
	}

	std::string network_config;
	construct_params.mloBuildConf_Key(network_config);
	// Get the queue associated with this handle
	mlopenStream_t queue;
	handle->GetStream(&queue);

	OCLKernel kernel;
	switch(algo) {
		case mlopenConvolutionBwdDataAlgo_0:
			 // Compile the kernel if not aleady compiled
			 kernel = KernelCache::get( "mlopenConvolutionBwdDataAlgo_0",
					 network_config);
//			 if(!kernel) {printf("kenrel not found in hash table\n");
		break;
		default:
			printf("Algorithm not found\n");
		break;

	}
	cl_int status;

	std::string kernName;
	kernel.GetKernelName(kernName);

	printf("kname: %s\n", kernName.c_str());

	// Set kernel arguments
	// Use proper arguments
	float padding_val = 0;
	kernel.SetArgs(0, dy, w, dx, padding_val);

	const std::vector<size_t> & vld = kernel.GetLocalDims();
	const std::vector<size_t> & vgd = kernel.GetGlobalDims();

	int dim = (int)vld.size();
	// Run the kernel
	kernel.run(queue, dim, 0, vgd.data(), vld.data(), NULL);
	
	clFinish(queue);

	std::cout << "Conv's (backward) finished." << std::endl;

	return mlopenStatusSuccess;

}<|MERGE_RESOLUTION|>--- conflicted
+++ resolved
@@ -57,12 +57,7 @@
 		std::string generic_comp_otions = std::string(" -I ") + kernel_path + " ";
 //		if (debug)
 		{
-<<<<<<< HEAD
-			 generic_comp_otions += std::string(" -cl-std=CL2.0 ");
-
-=======
 			generic_comp_otions += std::string(" -cl-std=CL2.0 ");
->>>>>>> 94546df9
 		}
 
 		construct_params.setGeneralCompOptions(generic_comp_otions);
