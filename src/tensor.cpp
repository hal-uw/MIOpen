/*******************************************************************************
 *
 * MIT License
 *
 * Copyright (c) 2017 Advanced Micro Devices, Inc.
 *
 * Permission is hereby granted, free of charge, to any person obtaining a copy
 * of this software and associated documentation files (the "Software"), to deal
 * in the Software without restriction, including without limitation the rights
 * to use, copy, modify, merge, publish, distribute, sublicense, and/or sell
 * copies of the Software, and to permit persons to whom the Software is
 * furnished to do so, subject to the following conditions:
 *
 * The above copyright notice and this permission notice shall be included in all
 * copies or substantial portions of the Software.
 *
 * THE SOFTWARE IS PROVIDED "AS IS", WITHOUT WARRANTY OF ANY KIND, EXPRESS OR
 * IMPLIED, INCLUDING BUT NOT LIMITED TO THE WARRANTIES OF MERCHANTABILITY,
 * FITNESS FOR A PARTICULAR PURPOSE AND NONINFRINGEMENT. IN NO EVENT SHALL THE
 * AUTHORS OR COPYRIGHT HOLDERS BE LIABLE FOR ANY CLAIM, DAMAGES OR OTHER
 * LIABILITY, WHETHER IN AN ACTION OF CONTRACT, TORT OR OTHERWISE, ARISING FROM,
 * OUT OF OR IN CONNECTION WITH THE SOFTWARE OR THE USE OR OTHER DEALINGS IN THE
 * SOFTWARE.
 *
 *******************************************************************************/
#include <algorithm>
#include <cassert>
#include <miopen/errors.hpp>
#include <miopen/logger.hpp>
#include <miopen/tensor.hpp>
#include <numeric>
#include <string>

namespace miopen {

TensorDescriptor::TensorDescriptor() {}

TensorDescriptor::TensorDescriptor(miopenDataType_t t, std::initializer_list<std::size_t> plens)
    : lens(plens), type(t)
{
<<<<<<< HEAD
    
=======
>>>>>>> 6690f7d9
    if(t != miopenFloat)
    {
        MIOPEN_THROW(miopenStatusNotImplemented, "Only float datatype is supported");
    }
<<<<<<< HEAD

=======
>>>>>>> 6690f7d9
    this->CalculateStrides();
}

TensorDescriptor::TensorDescriptor(miopenDataType_t t,
                                   std::initializer_list<std::size_t> plens,
                                   std::initializer_list<std::size_t> pstrides)
    : lens(plens), strides(pstrides), type(t)
{
    if(t != miopenFloat)
    {
        MIOPEN_THROW(miopenStatusNotImplemented, "Only float datatype is supported");
    }
<<<<<<< HEAD

=======
>>>>>>> 6690f7d9
}

TensorDescriptor::TensorDescriptor(miopenDataType_t t, const int* plens, int size)
    : lens(plens, plens + size), type(t)
{
    if(t != miopenFloat)
    {
        MIOPEN_THROW(miopenStatusNotImplemented, "Only float datatype is supported");
    }
    this->CalculateStrides();
}
TensorDescriptor::TensorDescriptor(miopenDataType_t t,
                                   const int* plens,
                                   const int* pstrides,
                                   int size)
    : lens(plens, plens + size), strides(pstrides, pstrides + size), type(t)
{
    if(t != miopenFloat)
    {
        MIOPEN_THROW(miopenStatusNotImplemented, "Only float datatype is supported");
    }
<<<<<<< HEAD

=======
>>>>>>> 6690f7d9
}

void TensorDescriptor::CalculateStrides()
{
    strides.clear();
    strides.resize(lens.size(), 0);
    strides.back() = 1;https://arxiv.org/pdf/1412.3555
    std::partial_sum(lens.rbegin(), lens.rend() - 1, strides.rbegin() + 1, std::multiplies<int>());
}

const std::vector<std::size_t>& TensorDescriptor::GetLengths() const { return lens; }
const std::vector<std::size_t>& TensorDescriptor::GetStrides() const { return strides; }
int TensorDescriptor::GetSize() const
{
    assert(lens.size() == strides.size());
    return lens.size();
}
std::size_t TensorDescriptor::GetElementSize() const
{
    assert(lens.size() == strides.size());
    return std::accumulate(
        lens.begin(), lens.end(), std::size_t{1}, std::multiplies<std::size_t>());
}
miopenDataType_t TensorDescriptor::GetType() const { return this->type; }

std::size_t TensorDescriptor::GetIndex(std::initializer_list<int> l) const
{
    assert(l.size() <= this->GetSize());
    return std::inner_product(l.begin(), l.end(), strides.begin(), std::size_t{0});
}

bool TensorDescriptor::operator==(const TensorDescriptor& rhs) const
{
    assert(this->lens.size() == rhs.strides.size());
    return this->type == rhs.type && this->lens == rhs.lens && this->strides == rhs.strides;
}

bool TensorDescriptor::operator!=(const TensorDescriptor& rhs) const { return !(*this == rhs); }

std::string TensorDescriptor::ToString() const
{
    std::string result;
    for(auto i : this->lens)
    {
        result += std::to_string(i) + ", ";
    }
    return result.substr(0, result.length() - 2);
}

std::ostream& operator<<(std::ostream& stream, const TensorDescriptor& t)
{
    return LogRange(stream, t.lens, ", ");
}

} // namespace miopen

// TODO(paul): Remove
MIOPEN_EXPORT
int miopenGetTensorIndex(miopenTensorDescriptor_t tensorDesc, std::initializer_list<int> indices)
{
    return miopen::deref(tensorDesc).GetIndex(indices);
}<|MERGE_RESOLUTION|>--- conflicted
+++ resolved
@@ -38,18 +38,10 @@
 TensorDescriptor::TensorDescriptor(miopenDataType_t t, std::initializer_list<std::size_t> plens)
     : lens(plens), type(t)
 {
-<<<<<<< HEAD
-    
-=======
->>>>>>> 6690f7d9
     if(t != miopenFloat)
     {
         MIOPEN_THROW(miopenStatusNotImplemented, "Only float datatype is supported");
     }
-<<<<<<< HEAD
-
-=======
->>>>>>> 6690f7d9
     this->CalculateStrides();
 }
 
@@ -62,10 +54,7 @@
     {
         MIOPEN_THROW(miopenStatusNotImplemented, "Only float datatype is supported");
     }
-<<<<<<< HEAD
 
-=======
->>>>>>> 6690f7d9
 }
 
 TensorDescriptor::TensorDescriptor(miopenDataType_t t, const int* plens, int size)
@@ -87,10 +76,6 @@
     {
         MIOPEN_THROW(miopenStatusNotImplemented, "Only float datatype is supported");
     }
-<<<<<<< HEAD
-
-=======
->>>>>>> 6690f7d9
 }
 
 void TensorDescriptor::CalculateStrides()
