#include <mlopen/handle.hpp>
#include <mlopen/errors.hpp>
#include <mlopen/device_name.hpp>
#if MLOPEN_BACKEND_HIPOC
#include <mlopen/kernel_cache.hpp>
#endif
#include <algorithm>

#ifndef _WIN32
#include <unistd.h>
#endif

#include <chrono>
#include <thread>

namespace mlopen {

hipDevice_t get_device(int id)
{
    hipDevice_t device;
    auto status = hipDeviceGet(&device, id);
    if (status != hipSuccess) MLOPEN_THROW("No device");
    return device;
}

int get_device_id() // Get random device
{
    int device;
    auto status = hipGetDevice(&device);
    if (status != hipSuccess) MLOPEN_THROW("No device");
    return device;
}

void set_device(int id)
{
    auto status = hipSetDevice(id);
    if (status != hipSuccess) MLOPEN_THROW("Error setting device");
}

void set_default_device()
{
    int n;
    auto status = hipGetDeviceCount(&n);
    if (status != hipSuccess) MLOPEN_THROW("Error getting device count");
    // Pick device based on process id
    auto pid = ::getpid();
    assert(pid > 0);
    set_device(pid % n);
}

struct HandleImpl
{
    // typedef MLOPEN_MANAGE_PTR(hipStream_t, hipStreamDestroy) StreamPtr;
    using StreamPtr = std::shared_ptr<typename std::remove_pointer<hipStream_t>::type>;

    HandleImpl()
    {}

    StreamPtr create_stream()
    {
        hipStream_t result;
        auto status = hipStreamCreate(&result);
        if (status != hipSuccess) MLOPEN_THROW_HIP_STATUS(status, "Failed to allocate stream");
        return StreamPtr{result, &hipStreamDestroy};
    }

    static StreamPtr reference_stream(hipStream_t s)
    {
        return StreamPtr{s, null_deleter{}};
    }

    void elapsed_time(hipEvent_t start, hipEvent_t stop)
    {
        hipEventElapsedTime(&this->profiling_result, start, stop);
    }

    std::function<void(hipEvent_t, hipEvent_t)> elapsed_time_handler()
    {
        return std::bind(&HandleImpl::elapsed_time, this, std::placeholders::_1, std::placeholders::_2);
    }

    bool enable_profiling = false;
    StreamPtr stream;
    float profiling_result = 0.0;
#if MLOPEN_BACKEND_HIPOC
    KernelCache cache;
#endif
};

<<<<<<< HEAD
Handle::Handle (mlopenAcceleratorQueue_t *stream) 
: impl(new HandleImpl())
{
    this->impl->stream = HandleImpl::reference_stream(x);
=======
Handle::Handle (int numStreams, mlopenAcceleratorQueue_t *streams)
: impl(new HandleImpl())
{
    std::transform(streams, streams+numStreams, std::back_inserter(this->impl->streams), [](hipStream_t x) {
        return HandleImpl::reference_stream(x);
    });
>>>>>>> 5044eb72
}

Handle::Handle ()
: impl(new HandleImpl())
{
    set_default_device();
    // this->impl->stream = impl->create_stream();
    this->impl->stream = HandleImpl::reference_stream(nullptr);
}

Handle::~Handle() {}

mlopenAcceleratorQueue_t Handle::GetStream() const
{
    return impl->stream.get();
}

void Handle::EnableProfiling(bool enable)
{
    this->impl->enable_profiling = enable;
}

float Handle::GetKernelTime() const
{
    return this->impl->profiling_result;
}

ManageDataPtr Handle::Create(int sz)
{
    this->Finish();
    void * result;
    // int tries = 10;
    auto status = hipMalloc(&result, sz);
    if (status != hipSuccess)
    {
        status = hipHostMalloc(&result, sz);
        if (status != hipSuccess) MLOPEN_THROW_HIP_STATUS(status, "Hip error creating buffer " + std::to_string(sz) + ": ");
    }
    return ManageDataPtr{result};
}
ManageDataPtr& Handle::WriteTo(const void* data, ManageDataPtr& ddata, int sz)
{
    this->Finish();
    auto status = hipMemcpy(ddata.get(), data, sz, hipMemcpyHostToDevice);
    if (status != hipSuccess) MLOPEN_THROW_HIP_STATUS(status, "Hip error writing to buffer: ");
    return ddata;
}
void Handle::ReadTo(void* data, const ManageDataPtr& ddata, int sz)
{
    this->Finish();
    auto status = hipMemcpy(data, ddata.get(), sz, hipMemcpyDeviceToHost);
    if (status != hipSuccess) MLOPEN_THROW_HIP_STATUS(status, "Hip error reading from buffer: ");
}

void Handle::Copy(ConstData_t src, Data_t dest, int size)
{
    auto status = hipMemcpy(dest, src, size, hipMemcpyDeviceToDevice);
    if (status != hipSuccess) MLOPEN_THROW_HIP_STATUS(status, "Hip error copying buffer: ");
}

#if MLOPEN_BACKEND_HIPOC
KernelInvoke Handle::GetKernel(
        const std::string& algorithm,
        const std::string& network_config,
        const std::string& program_name,
        const std::string& kernel_name,
        const std::vector<size_t>& vld,
        const std::vector<size_t>& vgd,
        const std::string& params)
{
    auto k = this->impl->cache.GetKernel(*this,
            algorithm,
            network_config,
            program_name,
            kernel_name,
            vld,
            vgd,
            params);
    if (this->impl->enable_profiling) return k.Invoke(this->GetStream(), this->impl->elapsed_time_handler());
    else return k.Invoke(this->GetStream());
}

KernelInvoke Handle::GetKernel(
    const std::string& algorithm,
    const std::string& network_config)
{
    auto k = this->impl->cache.GetKernel(
            algorithm,
            network_config);
    if (this->impl->enable_profiling) return k.Invoke(this->GetStream(), this->impl->elapsed_time_handler());
    else return k.Invoke(this->GetStream());
}

Program Handle::LoadProgram(const std::string &program_name, std::string params, bool is_kernel_str)
{
    return HIPOCProgram{program_name, params, is_kernel_str};
}

void Handle::Finish() const
{
    auto status = hipStreamSynchronize(this->GetStream());
    if (status != hipSuccess) MLOPEN_THROW_HIP_STATUS(status, "Failed hip sychronization");
}
void Handle::Flush() const
{

}

bool Handle::IsProfilingEnabled() const
{
	return this->impl->enable_profiling;
}

void Handle::ResetKernelTime(void)
{
    this->impl->profiling_result = 0.0;
}
void Handle::AccumKernelTime(float x)
{
    this->impl->profiling_result += x;
}

std::size_t Handle::GetLocalMemorySize()
{
    int result;
    auto status = hipDeviceGetAttribute(&result, hipDeviceAttributeMaxSharedMemoryPerBlock, get_device_id());
    if (status != hipSuccess) MLOPEN_THROW_HIP_STATUS(status);

    return result;
}

std::size_t Handle::GetMaxComputeUnits()
{
    int result;
    auto status = hipDeviceGetAttribute(&result, hipDeviceAttributeMultiprocessorCount, get_device_id());
    if (status != hipSuccess) MLOPEN_THROW_HIP_STATUS(status);

    return result;
}

std::string Handle::GetDeviceName()
{
    hipDeviceProp_t props;
    hipGetDeviceProperties(&props, get_device_id());
    std::string n("gfx"+std::to_string(props.gcnArch));
	return GetDeviceNameFromMap(n);
}
#endif
}<|MERGE_RESOLUTION|>--- conflicted
+++ resolved
@@ -87,19 +87,10 @@
 #endif
 };
 
-<<<<<<< HEAD
 Handle::Handle (mlopenAcceleratorQueue_t *stream) 
 : impl(new HandleImpl())
 {
     this->impl->stream = HandleImpl::reference_stream(x);
-=======
-Handle::Handle (int numStreams, mlopenAcceleratorQueue_t *streams)
-: impl(new HandleImpl())
-{
-    std::transform(streams, streams+numStreams, std::back_inserter(this->impl->streams), [](hipStream_t x) {
-        return HandleImpl::reference_stream(x);
-    });
->>>>>>> 5044eb72
 }
 
 Handle::Handle ()
