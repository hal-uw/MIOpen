/*******************************************************************************
 *
 * MIT License
 *
 * Copyright (c) 2017 Advanced Micro Devices, Inc.
 *
 * Permission is hereby granted, free of charge, to any person obtaining a copy
 * of this software and associated documentation files (the "Software"), to deal
 * in the Software without restriction, including without limitation the rights
 * to use, copy, modify, merge, publish, distribute, sublicense, and/or sell
 * copies of the Software, and to permit persons to whom the Software is
 * furnished to do so, subject to the following conditions:
 *
 * The above copyright notice and this permission notice shall be included in all
 * copies or substantial portions of the Software.
 *
 * THE SOFTWARE IS PROVIDED "AS IS", WITHOUT WARRANTY OF ANY KIND, EXPRESS OR
 * IMPLIED, INCLUDING BUT NOT LIMITED TO THE WARRANTIES OF MERCHANTABILITY,
 * FITNESS FOR A PARTICULAR PURPOSE AND NONINFRINGEMENT. IN NO EVENT SHALL THE
 * AUTHORS OR COPYRIGHT HOLDERS BE LIABLE FOR ANY CLAIM, DAMAGES OR OTHER
 * LIABILITY, WHETHER IN AN ACTION OF CONTRACT, TORT OR OTHERWISE, ARISING FROM,
 * OUT OF OR IN CONNECTION WITH THE SOFTWARE OR THE USE OR OTHER DEALINGS IN THE
 * SOFTWARE.
 *
 *******************************************************************************/

#include <sstream>
#include <limits>
#include <cassert>

#include <miopen/gcn_asm_utils.hpp>
#include <miopen/env.hpp>
#include <miopen/logger.hpp>
#include <miopen/handle.hpp>
#include <miopen/solver.hpp>
#include <miopen/generic_search.hpp>

MIOPEN_DECLARE_ENV_VAR(MIOPEN_DEBUG_GCN_ASM_DIRECT_1X1U_PERF_VALS)
MIOPEN_DECLARE_ENV_VAR(MIOPEN_DEBUG_GCN_ASM_DIRECT_1X1U_SEARCH_OPTIMIZED)

namespace miopen {
namespace solver {

static inline bool UseSubsample(const ConvolutionContext& c)
{
    return (c.kernel_stride0 > 1 || c.kernel_stride1 > 1) && c.direction.IsForward();
}

static inline bool UseUpsample(const ConvolutionContext& c)
{
    return (c.kernel_stride0 > 1 || c.kernel_stride1 > 1) && c.direction.IsBackwardData();
}

/// After 2x subsampling kernel, image size on asm kernel input becomes 4x (2*2) smaller.
/// As padding = 0, we can simply re-use output image size (no computations required).
/// \note For backward convolutions input image size is held in
/// out_height/out_width and vice versa.
static inline int AsmImgHeight(const ConvolutionContext& c)
{
    return UseSubsample(c) ? c.out_height : c.in_height;
}

static inline int AsmImgWidth(const ConvolutionContext& c)
{
    return UseSubsample(c) ? c.out_width : c.in_width;
}

/// \todo move to separate header and use in other solvers.
template <int L, int H>
inline static bool IsTwoPower(const int v)
{
    static_assert(L <= H, "L <= H");
    if(((v - 1) & v) != 0)
        return false;
    return L <= v && v <= H;
}

template <int L, int H>
inline static bool NextTwoPower(int& v)
{
    static_assert((((L - 1) & L) == 0), "L is not power of 2");
    static_assert((((H - 1) & H) == 0), "H is not power of 2");
    assert((IsTwoPower<L, H>(v)));
    if(v == H)
    {
        v = L;
        return true;
    }
    v *= 2;
    return false;
}

template <int L, int H>
inline static bool IsLinear(const int v)
{
    static_assert(L <= H, "L <= H");
    return L <= v && v <= H;
}

template <int L, int H>
inline static bool NextLinear(int& v)
{
    assert((IsLinear<L, H>(v)));
    if(H == v)
    {
        v = L;
        return true;
    }
    ++v;
    return false;
}

// This range is like regular range [0,4,8...32], but 1 is used instead of 0.
inline static bool Is_1_4_8_12__32(const int& v)
{
    return v == 1 || (v % 4 == 0 && IsLinear<1, 8>(v / 4));
}

inline static bool Next_1_4_8_12__32(int& v)
{
    assert(Is_1_4_8_12__32(v));
    int tmp        = v / 4;
    const bool ret = NextLinear<0, 8>(tmp);
    v              = ret ? 1 : tmp * 4;
    return ret;
}

inline static bool Is_1_4(const int& v) { return v == 1 || v == 4; }

static int ConvAsmRunAndMeasureSolution(miopen::Handle& profile_h,
                                        Data_t bot_ocl_buf,
                                        Data_t top_ocl_buf,
                                        Data_t wei_ocl_buf,
                                        Data_t bias_ocl_buf,
                                        const ConvolutionContext& params,
                                        const ConvSolution& solution,
                                        float& elapsed_time)
{
<<<<<<< HEAD
    assert(bias_ocl_buf == nullptr);
    (void)bias_ocl_buf;
=======
    if(bias_ocl_buf != nullptr)
    {
        MIOPEN_THROW("Invalid value for bias_ocl_buf");
    }
>>>>>>> df4896d1
    KernelInfo k_info;

    if(UseSubsample(params))
        k_info = solution.construction_params[1];
    else if(UseUpsample(params))
        k_info = solution.construction_params[0];
    else
        k_info = solution.construction_params[0];

#ifdef NDEBUG
    try
#endif
    {
        elapsed_time = std::numeric_limits<float>::max();
        // ConvolutionContext::general_compile_options is for OpenCL kernels
        // and thus not applicable for assembly.
        auto kernel = profile_h.AddKernel("",
                                          "",
                                          k_info.kernel_file,
                                          k_info.kernel_name,
                                          k_info.l_wk,
                                          k_info.g_wk,
                                          k_info.comp_options);

        int unused       = 0;
        int* return_addr = nullptr;
        auto n_groups =
            static_cast<int>(params.GetStream().GetMaxComputeUnits()); // kernel needs int32

        kernel(params.batch_sz,      // N
               params.n_inputs,      // C
               AsmImgHeight(params), // H
               AsmImgWidth(params),  // W
               params.n_outputs,     // K
               n_groups,             // n_groups
               unused,
               unused,
               bot_ocl_buf,
               wei_ocl_buf,
               top_ocl_buf,
               return_addr);

        elapsed_time = profile_h.GetKernelTime();
    }
#ifdef NDEBUG
    catch(miopen::Exception&)
    {
        return -1;
    }
#endif
    return 0;
}

#if 0
template<typename T>
static T ConvAsmSearch(const ConvolutionContext& context)
{
    if(UseSubsample(context) || UseUpsample(context))
        return GenericSearch(*this, context, SearchTweak::OverrideXBufferSizeByWorkspaceSize);
    else
        return GenericSearch(*this, context);
}
#endif

static void
GetSubSupSampleKernel(const ConvolutionContext& params, KernelInfo& kernel, int& workspce_sz)
{
    // subsampled input, in_height equals to image size after downsampling
    int in_batch_stride = AsmImgWidth(params) * AsmImgHeight(params) *
                          (UseSubsample(params) ? params.n_inputs : params.n_outputs);
    int write_unit =
        (AsmImgWidth(params) % 4 == 0) ? 4 : (AsmImgWidth(params) % 3 == 0)
                                                 ? 3
                                                 : (AsmImgWidth(params) % 2 == 0) ? 2 : 1;

    int n_grp0_size0 = 256;

    const auto subsample_kernel_compilation_options =
        " -DUPSAMPLE" + std::string(" -DMLO_GRP0_SZ0=") + std::to_string(n_grp0_size0) +
        std::string(" -DMLO_GRP0_SZ1=1 ") + std::string(" -DMLO_GRP0_SZ2=1 ") +
        std::string(" -DMLO_FILTER0_STRIDE0=") + std::to_string(params.kernel_stride0) +
        std::string(" -DMLO_FILTER0_STRIDE1=") + std::to_string(params.kernel_stride1) +
        std::string(" -DMLO_WRITE_UNIT=") + std::to_string(write_unit) +
        std::string(" -DMLO_OUT_CHANNEL_STRIDE=") + std::to_string(params.out_channel_stride) +
        std::string(" -DMLO_OUT_STRIDE=") + std::to_string(params.out_stride) +
        std::string(" -DMLO_IN_BATCH_STRIDE=") + std::to_string(in_batch_stride) +
        std::string(" -DMLO_IN0_BATCH_STRIDE=") + std::to_string(params.in_batch_stride) +
        std::string(" -DMLO_OUT_BATCH_STRIDE=") + std::to_string(params.out_batch_stride) +
        std::string(" -DMLO_IN0_CHANNEL_STRIDE=") + std::to_string(params.in_channel_stride) +
        std::string(" -DMLO_IN0_STRIDE=") + std::to_string(params.in_stride) +
        params.general_compile_options;

    kernel.l_wk.push_back(n_grp0_size0);
    kernel.l_wk.push_back(1);
    kernel.l_wk.push_back(1);
    // output is number of subsampled input maps
    size_t gbl_wk0 = (in_batch_stride / write_unit);
    size_t gbl_wk1 = params.batch_sz;
    size_t gbl_wk2 = 1;

    kernel.g_wk.push_back(gbl_wk0);
    kernel.g_wk.push_back(gbl_wk1);
    kernel.g_wk.push_back(gbl_wk2);

    kernel.kernel_file = "MIOpenUtilKernels3.cl";

    if(UseSubsample(params))
        kernel.kernel_name = "SubSample";
    else
        kernel.kernel_name = "UpSample";

    kernel.comp_options = subsample_kernel_compilation_options;

    assert(params.out_data_type == "FP16" || params.out_data_type == "FP32" ||
           params.out_data_type == "FP64");
    int data_len = (params.out_data_type == "FP16" ? 2 : (params.out_data_type == "FP32" ? 4 : 8));
    workspce_sz  = in_batch_stride * params.batch_sz * data_len;
}

static bool IsConvAsmApplicable(const ConvolutionContext& params)
{
    if(!params.use_asm_kernels)
    {
        return false;
    }
    if(!(params.rmv == rocm_meta_version::V3 || params.rmv == rocm_meta_version::AMDHSA_1_0))
    {
        return false;
    }
    const std::string name = params.GetStream().GetDeviceName();
    if(name.find("gfx8") == std::string::npos && name.find("gfx9") == std::string::npos)
    {
        return false;
    }
    assert(params.weights_layout.length() == 0); // _weights_layout is not supported yet
    // clang-format off
    bool ok = (params.pad0 == 0         // -q  pad_w
        && params.pad1 == 0             // -p  pad_h
        && params.kernel_stride0 <= 2   // -u  stride_w
        && params.kernel_stride0 == params.kernel_stride1
        && params.kernel_size0 == 1     // -x  S wei_w
        && params.kernel_size1 == 1     // -y  R wei_h
        && params.kernel_dilation0 == 1
        && params.kernel_dilation1 == 1
        && params.bias == 0
        && params.float_size == 32
        && params.in_layout == "NCHW");
    if(!ok)
    {
        return false; // Early exit to speed up the check.
    }
    if (miopen::IsEnabled(MIOPEN_DEBUG_FIND_FIRST_CONV{})
        && params.kernel_stride0 > 1)
    {
        /// Disabled asm_1x1u for stride=2 due to the overhead of
        /// Up/Subsampler and SetTensor for UpSampler. (Refer to issue #940).
        return false;
    }
    /// \todo Ilya: The checks below look adequate but needs to be double-checked.
    {
        const long input_line_size = 4 * params.in_width;
        const long input_feature_map_size = input_line_size * params.in_height;
        const long input_stack_size = input_feature_map_size * params.n_inputs;
        if (! (input_stack_size < (1U << 24)))
            return false;
    }
    {
        const long output_line_size = 4 * params.out_width;
        const long output_feature_map_size = output_line_size * params.out_height;
        const long output_stack_size = output_feature_map_size * params.n_outputs;
        if (! (output_stack_size < (1U << 24)))
            return false;
    }
    // Check limits:
    auto h_w = static_cast<long>(AsmImgHeight(params)) * AsmImgWidth(params);
    const auto r_s     = static_cast<long>(params.kernel_size1) * params.kernel_size0;
    const auto c_h_w   = static_cast<long>(params.n_inputs) * h_w;    // C*H*W
    const auto k_h_w   = static_cast<long>(params.n_outputs) * h_w;   // K*H*W
    const auto n_c_h_w = static_cast<long>(params.batch_sz) * c_h_w;  // N*C*H*W
    const auto n_k_h_w = static_cast<long>(params.batch_sz) * k_h_w;  // N*K*H*W
    const auto c_k_r_s = static_cast<long>(params.n_inputs) * params.n_outputs * r_s; // C*K*R*S
    ok = params.batch_sz < std::pow(2, 16)      // -n   N batch_size
         && params.n_inputs < std::pow(2, 16)   // -c   C input_channels
         && params.n_outputs < std::pow(2, 16)  // -k   K output_channels
         && c_h_w < std::pow(2, 24)
         && k_h_w < std::pow(2, 24)
         && n_c_h_w < std::pow(2, 29)
         && n_k_h_w < std::pow(2, 29)
         && c_k_r_s < std::pow(2, 29); // clang-format on
    return ok;
}

template <typename T>
static bool GetEnvPerfCfg(T& fromEnv)
{
    bool is_valid = false;
    std::string s;
    const auto p_asciz = miopen::GetStringEnv(MIOPEN_DEBUG_GCN_ASM_DIRECT_1X1U_PERF_VALS{});
    if(p_asciz != nullptr)
    {
        s = std::string(p_asciz);
        if(!s.empty()) // else nothing to parse.
        {
            if(!fromEnv.Deserialize(s) || !fromEnv.IsValidValue())
            {
                MIOPEN_LOG_E("MIOPEN_DEBUG_GCN_ASM_DIRECT_1X1U_PERF_VALS: "
                             "Bad format or invalid for the problem config: "
                             << s);
            }
            else
            {
                MIOPEN_LOG_I("Overridden from env: " << fromEnv.ToString());
                is_valid = true;
            }
        }
    }
    return is_valid;
}

bool PerformanceConfigConvActivAsm1x1U::SetNextValue()
{
    // Increment with wrap-around:
    do
    {
        if(!NextLinear<1, 4>(read_size))
            break;
        if(!Next_1_4_8_12__32(k_mult))
            break;
        if(!NextLinear<1, 16>(chunks_per_wave))
            break;
        if(!NextTwoPower<1, 64>(chunk_size))
            break;
        if(!NextLinear<1, 8>(n_blocks_per_wave))
            break;
        if(!NextLinear<1, 8>(waves_in_group))
            break;
        // All the fields of performance config have wrapped around.
        return false;
    } while(false);
    return true;
}

PerformanceConfigConvActivAsm1x1U::PerformanceConfigConvActivAsm1x1U(int read_size_,
                                                                     int k_mult_,
                                                                     int chunks_per_wave_,
                                                                     int chunk_size_,
                                                                     int n_blocks_per_wave_,
                                                                     int waves_in_group_,
                                                                     bool use_spare_set_)
    : read_size(read_size_),
      k_mult(k_mult_),
      chunks_per_wave(chunks_per_wave_),
      chunk_size(chunk_size_),
      n_blocks_per_wave(n_blocks_per_wave_),
      waves_in_group(waves_in_group_),
      use_spare_set(use_spare_set_)
{
}

inline bool PerformanceConfigConvActivAsm1x1U::
operator==(const PerformanceConfigConvActivAsm1x1U& other) const
{
    // clang-format off
    return read_size == other.read_size
        && k_mult == other.k_mult
        && chunks_per_wave == other.chunks_per_wave
        && chunk_size == other.chunk_size
        && n_blocks_per_wave == other.n_blocks_per_wave
        && waves_in_group == other.waves_in_group
        && use_spare_set == other.use_spare_set; // clang-format on
}

bool PerformanceConfigConvActivAsm1x1U::IsValidValue() const
{
    // clang-format off
    return IsLinear<1,4>(read_size)
        && Is_1_4_8_12__32(k_mult)
        && IsLinear<1,16>(chunks_per_wave)
        && IsTwoPower<1,64>(chunk_size)
        && IsLinear<1,8>(n_blocks_per_wave)
        && IsLinear<1,8>(waves_in_group); // clang-format on
}

bool PerformanceConfigConvActivAsm1x1U::IsValidForProblem(const ConvolutionContext& config) const
{
    if(!IsValidValue())
        return false;
    if(!(read_size <= chunks_per_wave))
        return false;
    if(!(waves_in_group <= config.n_inputs))
        return false;
    if(!(k_mult <= config.n_outputs))
        return false;
    const int in_gprs  = chunks_per_wave * n_blocks_per_wave;
    const int acc_gprs = in_gprs * k_mult;
    const int vgprs    = 4 + 2 * in_gprs + acc_gprs;
    if(!(vgprs < 256))
        return false;
    const int max_waves_per_CU = (256 / vgprs) * 4;
    if(!(max_waves_per_CU >= waves_in_group))
        return false;
    const int sgprs = 24 + 2 * k_mult;
    if(!(sgprs < 102)) /// \todo This is valid for Gfx8 and Gfx9. Check for newer parts.
        return false;
    const int total_n_blocks = (config.batch_sz + GetNPerGpr() - 1) / GetNPerGpr();
    if(!(n_blocks_per_wave <= total_n_blocks))
        return false;
    const int img_hw       = config.out_height * config.out_width;
    const int total_chunks = (img_hw + chunk_size - 1) / chunk_size;
    if(!(chunks_per_wave <= total_chunks))
        return false;
    if(config.direction.IsBackwardData() && !(config.n_outputs % k_mult == 0))
        return false;
    return true;
}

bool PerformanceConfigConvActivAsm1x1U::IsValid(const ConvolutionContext& config) const
{
    if(!IsValidForProblem(config))
        return false;
    if(!miopen::IsDisabled(MIOPEN_DEBUG_GCN_ASM_DIRECT_1X1U_SEARCH_OPTIMIZED{})) // clang-format off
    {
        // Narrow search space in optimized mode.
        if (! ((use_spare_set ? Is_1_4(k_mult) : IsTwoPower<16,32>(k_mult))
            && IsLinear<1,8>(chunks_per_wave)
            && (use_spare_set ? Is_1_4(chunk_size) : IsTwoPower<16,64>(chunk_size))
            && IsLinear<1,4>(n_blocks_per_wave)
            && IsLinear<1,4>(waves_in_group)))
            return false;
    } // clang-format on
    return true;
}

void PerformanceConfigConvActivAsm1x1U::EuristicInit(const ConvolutionContext& config)
{
    read_size         = 4;
    k_mult            = 16;
    chunks_per_wave   = 1;
    chunk_size        = 16;
    n_blocks_per_wave = 1;
    waves_in_group    = 1;

    if(!IsValidForProblem(config))
    {
        MIOPEN_LOG_I("!IsValidForProblem(): " << ToString() << ". Conservative re-init...");
        read_size         = 1;
        k_mult            = 1;
        chunks_per_wave   = 1;
        chunk_size        = 1;
        n_blocks_per_wave = 1;
        waves_in_group    = 1;
        assert(IsValidForProblem(config));
    }
    MIOPEN_LOG_I(ToString());
}

std::string PerformanceConfigConvActivAsm1x1U::ToString() const
{
    std::ostringstream ss;
    Serialize(ss);
    return ss.str();
}

PerformanceConfigConvActivAsm1x1U
ConvActivAsm1x1U::GetPerformanceConfig(const ConvolutionContext& params) const
{
    PerformanceConfigConvActivAsm1x1U pp;
    pp.EuristicInit(params);
    MIOPEN_LOG_I(pp.ToString());
    return pp;
}

bool ConvActivAsm1x1U::IsValidPerformanceConfig(const ConvolutionContext& problem,
                                                const PerformanceConfigConvActivAsm1x1U& c) const
{
    return c.IsValidValue() && c.IsValidForProblem(problem);
}

bool ConvActivAsm1x1U::IsApplicable(const ConvolutionContext& params) const
{
    return IsConvAsmApplicable(params);
}

bool ConvActivAsm1x1U::IsFast(const ConvolutionContext&) const { return true; }

ConvSolution ConvActivAsm1x1U::GetSolution(const ConvolutionContext& params,
                                           const PerformanceConfigConvActivAsm1x1U& config,
                                           const bool disableConfigOverrideFromEnv) const
{
    ConvSolution result;

    std::ostringstream options;

    result.workspce_sz = 0;

    KernelInfo kernel;
    if(UseSubsample(params) || UseUpsample(params))
    {
        int workspce_sz;
        GetSubSupSampleKernel(params, kernel, workspce_sz);
        result.workspce_sz = workspce_sz;
    }

    GenerateClangDefsym(options, "stride_h", 1);
    GenerateClangDefsym(options, "stride_w", 1);
    GenerateClangDefsym(options, "img_h", AsmImgHeight(params)); // H
    GenerateClangDefsym(options, "img_w", AsmImgWidth(params));  // W

    // Note that params.n_outputs and params.n_inputs are swapped for backward convolutions.
    GenerateClangDefsym(options, "batch_size", params.batch_sz);       // N
    GenerateClangDefsym(options, "input_channels", params.n_inputs);   // C
    GenerateClangDefsym(options, "output_channels", params.n_outputs); // K
    GenerateClangDefsym(options, "wei_h", params.kernel_size1);        // R
    GenerateClangDefsym(options, "wei_w", params.kernel_size0);        // S
    GenerateClangDefsym(options, "pad_h", params.pad1);
    GenerateClangDefsym(options, "pad_w", params.pad0);
    GenerateClangDefsym(options, "weights_layout", params.direction.IsForward() ? 0 : 1);
    GenerateClangDefsym(
        options, "ROCM_METADATA_VERSION", (params.rmv == rocm_meta_version::V3) ? 3 : 4);

    const PerformanceConfigConvActivAsm1x1U* pcfg = &config;
    PerformanceConfigConvActivAsm1x1U fromEnv;
    if(!disableConfigOverrideFromEnv && GetEnvPerfCfg(fromEnv))
    {
        pcfg = &fromEnv;
    }

    GenerateClangDefsym(options, "read_size", pcfg->GetReadSize());
    GenerateClangDefsym(options, "k_mult", pcfg->GetKMult());
    GenerateClangDefsym(options, "chunks_per_wave", pcfg->GetChunksPerWave());
    GenerateClangDefsym(options, "chunk_size", pcfg->GetChunkSize());
    GenerateClangDefsym(options, "n_blocks_per_wave", pcfg->GetNBlocksPerWave());
    GenerateClangDefsym(options, "waves_in_group", pcfg->GetWavesInGroup());
<<<<<<< HEAD
    GenerateClangDefsym(options, "fusion_mode", 1);
=======
>>>>>>> df4896d1

    KernelInfo kinfo;
    kinfo.comp_options = options.str();

    kinfo.l_wk.clear(); // workgroupsize
    kinfo.l_wk.push_back(64 * pcfg->GetWavesInGroup());
    kinfo.l_wk.push_back(1);
    kinfo.l_wk.push_back(1);

    kinfo.g_wk.clear(); // gridsize
    const int hw_per_wave = pcfg->GetChunksPerWave() * pcfg->GetChunkSize();

    kinfo.g_wk.push_back(
        kinfo.l_wk[0] *
        divide_round_plus_inf(AsmImgHeight(params) * AsmImgWidth(params), hw_per_wave));

    kinfo.g_wk.push_back(divide_round_plus_inf(params.n_outputs, pcfg->GetKMult()));
    const int n_images_per_wave = pcfg->GetNBlocksPerWave() * pcfg->GetNPerGpr();
    kinfo.g_wk.push_back(divide_round_plus_inf(params.batch_sz, n_images_per_wave));

    kinfo.kernel_file = "conv1x1u.s";
    kinfo.kernel_name = "gcnAsmConv1x1U";

    if(UseSubsample(params))
        result.construction_params.push_back(kernel);

    result.construction_params.push_back(kinfo);

    if(UseUpsample(params))
        result.construction_params.push_back(kernel);
    return result;
}

int ConvActivAsm1x1U::RunAndMeasureSolution(miopen::Handle& profile_h,
                                            Data_t bot_ocl_buf,
                                            Data_t top_ocl_buf,
                                            Data_t wei_ocl_buf,
                                            Data_t bias_ocl_buf,
                                            const ConvolutionContext& params,
                                            const ConvSolution& solution,
                                            float& elapsed_time) const
{
    return ConvAsmRunAndMeasureSolution(profile_h,
                                        bot_ocl_buf,
                                        top_ocl_buf,
                                        wei_ocl_buf,
                                        bias_ocl_buf,
                                        params,
                                        solution,
                                        elapsed_time);
}

PerformanceConfigConvActivAsm1x1U ConvActivAsm1x1U::Search(const ConvolutionContext& context) const
{
    if(UseSubsample(context) || UseUpsample(context))
        return GenericSearch(*this, context, SearchTweak::OverrideXBufferSizeByWorkspaceSize);
    else
        return GenericSearch(*this, context);
}
// End Fused Kernel

bool PerformanceConfigConvAsm1x1U::SetNextValue()
{
    // Increment with wrap-around:
    do
    {
        if(!NextLinear<1, 4>(read_size))
            break;
        if(!Next_1_4_8_12__32(k_mult))
            break;
        if(!NextLinear<1, 16>(chunks_per_wave))
            break;
        if(!NextTwoPower<1, 64>(chunk_size))
            break;
        if(!NextLinear<1, 8>(n_mult))
            break;
        if(!NextTwoPower<1, 32>(c_mult))
            break;
        if(!NextLinear<1, 8>(waves_in_group))
            break;
        // All the fields of performance config have wrapped around.
        return false;
    } while(false);
    return true;
}

PerformanceConfigConvAsm1x1U::PerformanceConfigConvAsm1x1U(int read_size_,
                                                           int k_mult_,
                                                           int chunks_per_wave_,
                                                           int chunk_size_,
                                                           int n_mult_,
                                                           int c_mult_,
                                                           int waves_in_group_,
                                                           bool use_spare_set_)
    : read_size(read_size_),
      k_mult(k_mult_),
      chunks_per_wave(chunks_per_wave_),
      chunk_size(chunk_size_),
      n_mult(n_mult_),
      c_mult(c_mult_),
      waves_in_group(waves_in_group_),
      use_spare_set(use_spare_set_)
{
}

inline bool PerformanceConfigConvAsm1x1U::
operator==(const PerformanceConfigConvAsm1x1U& other) const
{
    // clang-format off
    return read_size == other.read_size
        && k_mult == other.k_mult
        && chunks_per_wave == other.chunks_per_wave
        && chunk_size == other.chunk_size
        && n_mult == other.n_mult
        && c_mult == other.c_mult
        && waves_in_group == other.waves_in_group
        && use_spare_set == other.use_spare_set; // clang-format on
}

bool PerformanceConfigConvAsm1x1U::IsValidValue() const
{
    // clang-format off
    return IsLinear<1,4>(read_size)
        && Is_1_4_8_12__32(k_mult)
        && IsLinear<1,16>(chunks_per_wave)
        && IsTwoPower<1,64>(chunk_size)
        && IsLinear<1,8>(n_mult)
        && IsTwoPower<1,32>(c_mult)
        && IsLinear<1,8>(waves_in_group); // clang-format on
}

bool PerformanceConfigConvAsm1x1U::IsValidForProblem(const ConvolutionContext& config) const
{
    int elements_in_dword = (config.in_data_type == "FP16" ? 2 : 1);

    if(!IsValidValue())
        return false;
    if(!(read_size * elements_in_dword <= chunks_per_wave))
        return false;
    if(!(waves_in_group <= config.n_inputs))
        return false;
    if(!(k_mult <= config.n_outputs))
        return false;
    if((config.n_outputs % elements_in_dword) != 0)
        return false;
    if((config.n_inputs % elements_in_dword) != 0)
        return false;
    if((c_mult % elements_in_dword) != 0)
        return false;
    if((k_mult % elements_in_dword) != 0)
        return false;
    const int in_gprs =
        (chunks_per_wave * n_mult * c_mult + elements_in_dword - 1) / elements_in_dword;
    const int acc_gprs = chunks_per_wave * n_mult * k_mult;
    const int img_hw   = config.out_height * config.out_width;
    // TODO last vgpr only for old card.
    // ADD if(option.machine_version_major == 9)
    // vgprs  = 4 + 2 * in_gprs + acc_gprs + (img_hw % elements_in_dword != 0 ? 1: 0);
    // else
    const int vgprs = 4 + 2 * in_gprs + acc_gprs + (img_hw % elements_in_dword != 0 ? 1 : 0) + 1;
    if(!(vgprs < 256))
        return false;
    const int max_waves_per_CU = (256 / vgprs) * 4;
    if(!(max_waves_per_CU >= waves_in_group))
        return false;
    const int sgprs = 24 + 2 * k_mult * c_mult;
    if(!(sgprs < 102)) /// \todo This is valid for Gfx8 and Gfx9. Check for newer parts.
        return false;
    const int total_n_blocks = (config.batch_sz + GetNPerGpr() - 1) / GetNPerGpr();
    if(!(n_mult <= total_n_blocks))
        return false;

    const int total_chunks = (img_hw + chunk_size - 1) / chunk_size;
    if(!(chunks_per_wave <= total_chunks))
        return false;

    int vec_c_in = 1, vec_k_out = 1, vec_c_filter = 1;

    int rounded_c       = (config.n_inputs + vec_c_in - 1) / vec_c_in;
    int c_per_wave      = (rounded_c + waves_in_group - 1) / waves_in_group;
    int c_per_last_wave = rounded_c - (c_per_wave * (waves_in_group - 1));
    bool res            = (waves_in_group <= rounded_c);

    res = res && (k_mult % vec_k_out == 0);
    res = res && (k_mult % vec_k_out == 0);
    res = res && ((chunks_per_wave % (elements_in_dword / vec_k_out)) == 0);

    if(config.direction.IsBackwardData() && !(config.n_outputs % k_mult == 0) &&
       !(k_mult % (elements_in_dword / vec_c_filter) == 0))
        return false;
    if(!((c_per_wave % c_mult == 0) && (c_per_last_wave % c_mult == 0)))
        return false;
    return res;
}

bool PerformanceConfigConvAsm1x1U::IsValid(const ConvolutionContext& config) const
{
    if(!IsValidForProblem(config))
        return false;
    if(!miopen::IsDisabled(MIOPEN_DEBUG_GCN_ASM_DIRECT_1X1U_SEARCH_OPTIMIZED{})) // clang-format off
    {
        // Narrow search space in optimized mode.
        if (! ((use_spare_set ? Is_1_4(k_mult) : IsTwoPower<8,32>(k_mult))
            && IsLinear<1,8>(chunks_per_wave)
            && (use_spare_set ? Is_1_4(chunk_size) : IsTwoPower<16,64>(chunk_size))
            && IsLinear<1,4>(n_mult)
            && IsTwoPower<1,4>(c_mult)
            && IsLinear<1,4>(waves_in_group)))
            return false;
    } // clang-format on
    return true;
}

void PerformanceConfigConvAsm1x1U::EuristicInit(const ConvolutionContext& config)
{
    read_size       = 4;
    k_mult          = 16;
    chunks_per_wave = 1;
    chunk_size      = 16;
    n_mult          = 1;
    c_mult          = 1;
    waves_in_group  = 1;

    if(!IsValidForProblem(config))
    {
        MIOPEN_LOG_I("!IsValidForProblem(): " << ToString() << ". Conservative re-init...");
        read_size       = 1;
        k_mult          = 1;
        chunks_per_wave = 1;
        chunk_size      = 1;
        n_mult          = 1;
        c_mult          = 1;
        waves_in_group  = 1;
    }
    if(!IsValidForProblem(config))
    {
        MIOPEN_LOG_I("!IsValidForProblem(): " << ToString() << ". Conservative re-init...");
        read_size       = 1;
        k_mult          = 2;
        chunks_per_wave = 1;
        chunk_size      = 1;
        n_mult          = 1;
        c_mult          = 1;
        waves_in_group  = 1;
    }
    if(!IsValidForProblem(config))
    {
        MIOPEN_LOG_I("!IsValidForProblem(): " << ToString() << ". Conservative re-init...");
        read_size       = 1;
        k_mult          = 1;
        chunks_per_wave = 1;
        chunk_size      = 1;
        n_mult          = 1;
        c_mult          = 2;
        waves_in_group  = 1;
    }
    if(!IsValidForProblem(config))
    {
        MIOPEN_LOG_I("!IsValidForProblem(): " << ToString() << ". Conservative re-init...");
        read_size       = 1;
        k_mult          = 2;
        chunks_per_wave = 2;
        chunk_size      = 1;
        n_mult          = 1;
        c_mult          = 1;
        waves_in_group  = 1;
    }
    if(!IsValidForProblem(config))
    {
        MIOPEN_LOG_I("!IsValidForProblem(): " << ToString() << ". Conservative re-init...");
        read_size       = 1;
        k_mult          = 4;
        chunks_per_wave = 2;
        chunk_size      = 1;
        n_mult          = 1;
        c_mult          = 2;
        waves_in_group  = 1;
        assert(IsValidForProblem(config));
    }
    MIOPEN_LOG_I(ToString());
}

std::string PerformanceConfigConvAsm1x1U::ToString() const
{
    std::ostringstream ss;
    Serialize(ss);
    return ss.str();
}

PerformanceConfigConvAsm1x1U
ConvAsm1x1U::GetPerformanceConfig(const ConvolutionContext& params) const
{
    PerformanceConfigConvAsm1x1U pp;
    pp.EuristicInit(params);
    MIOPEN_LOG_I(pp.ToString());
    return pp;
}

bool ConvAsm1x1U::IsValidPerformanceConfig(const ConvolutionContext& problem,
                                           const PerformanceConfigConvAsm1x1U& c) const
{
    return c.IsValidValue() && c.IsValidForProblem(problem);
}

bool ConvAsm1x1U::IsApplicable(const ConvolutionContext& params) const
{
    return IsConvAsmApplicable(params);
}

bool ConvAsm1x1U::IsFast(const ConvolutionContext&) const { return true; }

static int divide_round_plus_inf(const int x, const int y)
{
    assert(x >= 0 && y > 0);
    if(x % y != 0)
        return x / y + 1;
    return x / y;
}

ConvSolution ConvAsm1x1U::GetSolution(const ConvolutionContext& params,
                                      const PerformanceConfigConvAsm1x1U& config,
                                      const bool disableConfigOverrideFromEnv) const
{
    ConvSolution result;

    std::ostringstream options;

    result.workspce_sz = 0;

    KernelInfo kernel;
    int data_len = (params.out_data_type == "FP16" ? 2 : (params.out_data_type == "FP32" ? 4 : 8));
    if(UseSubsample(params) || UseUpsample(params))
    {
        int workspce_sz;
        GetSubSupSampleKernel(params, kernel, workspce_sz);
        result.workspce_sz = workspce_sz;
    }

    GenerateClangDefsym(options, "stride_h", 1);
    GenerateClangDefsym(options, "stride_w", 1);
    GenerateClangDefsym(options, "img_h", AsmImgHeight(params)); // H
    GenerateClangDefsym(options, "img_w", AsmImgWidth(params));  // W

    // Note that params.n_outputs and params.n_inputs are swapped for backward convolutions.
    GenerateClangDefsym(options, "batch_size", params.batch_sz);       // N
    GenerateClangDefsym(options, "input_channels", params.n_inputs);   // C
    GenerateClangDefsym(options, "output_channels", params.n_outputs); // K
    GenerateClangDefsym(options, "wei_h", params.kernel_size1);        // R
    GenerateClangDefsym(options, "wei_w", params.kernel_size0);        // S
    GenerateClangDefsym(options, "pad_h", params.pad1);
    GenerateClangDefsym(options, "pad_w", params.pad0);
    GenerateClangDefsym(options, "weights_layout", params.direction.IsForward() ? 0 : 1);

    GenerateClangDefsym(options, "vec_c_in", 1);
    GenerateClangDefsym(options, "vec_k_out", 1);
    GenerateClangDefsym(options, "vec_c_filter", 1);

    GenerateClangDefsym(options, "acc_type", 1);
    GenerateClangDefsym(options, "buf_type", (data_len == 2 ? 2 : 1));
    enum class MemLayout : int
    {
        NCHW = 0,
        CNHW = 1,
    };

    struct buff_info
    {
        size_t total_byte_size;
        struct
        {
            int nk, c, h, w;
        } stride{}, byte_stride{}, size{};

        buff_info(MemLayout layout, int nk, int c, int h, int w, int vec_c, int data_len_t)
        {
            int c_hi        = (c + vec_c - 1) / vec_c;
            int count       = nk * c_hi * h * w * vec_c;
            total_byte_size = count * data_len_t;
            size.nk         = nk;
            size.c          = c;
            size.h          = h;
            size.w          = w;

            switch(layout)
            {
            case MemLayout::NCHW:
                stride.w  = 1;
                stride.h  = w;
                stride.c  = w * h;
                stride.nk = w * h * c_hi;
                break;
            case MemLayout::CNHW:
                stride.w  = 1;
                stride.h  = w;
                stride.nk = w * h;
                stride.c  = w * h * nk;
                break;
            }
            stride.nk *= vec_c;
            stride.c *= vec_c;
            stride.h *= vec_c;
            stride.w *= vec_c;
            byte_stride.nk = stride.nk * data_len_t;
            byte_stride.c  = stride.c * data_len_t;
            byte_stride.h  = stride.h * data_len_t;
            byte_stride.w  = stride.w * data_len_t;
        }
    };

    buff_info ibuf(MemLayout::NCHW,
                   params.batch_sz,
                   params.n_inputs,
                   AsmImgHeight(params),
                   AsmImgWidth(params),
                   1,
                   data_len);
    buff_info obuf(MemLayout::NCHW,
                   params.batch_sz,
                   params.n_outputs,
                   AsmImgHeight(params),
                   AsmImgWidth(params),
                   1,
                   data_len);
    buff_info fbuf(params.direction.IsForward() ? MemLayout::NCHW : MemLayout::CNHW,
                   params.n_outputs,
                   params.n_inputs,
                   1,
                   1,
                   1,
                   data_len);

    GenerateClangDefsym(options, "input_n_stride", ibuf.byte_stride.nk);
    GenerateClangDefsym(options, "input_c_stride", ibuf.byte_stride.c);
    GenerateClangDefsym(options, "input_h_stride", ibuf.byte_stride.h);
    GenerateClangDefsym(options, "input_w_stride", ibuf.byte_stride.w);

    GenerateClangDefsym(options, "output_n_stride", obuf.byte_stride.nk);
    GenerateClangDefsym(options, "output_k_stride", obuf.byte_stride.c);
    GenerateClangDefsym(options, "output_h_stride", obuf.byte_stride.h);
    GenerateClangDefsym(options, "output_w_stride", obuf.byte_stride.w);

    GenerateClangDefsym(options, "filter_k_stride", fbuf.byte_stride.nk);
    GenerateClangDefsym(options, "filter_c_stride", fbuf.byte_stride.c);
    GenerateClangDefsym(options, "filter_h_stride", fbuf.byte_stride.h);
    GenerateClangDefsym(options, "filter_w_stride", fbuf.byte_stride.w);
    GenerateClangDefsym(options, "input_buffer_size", ibuf.total_byte_size);
    GenerateClangDefsym(options, "filter_buffer_size", fbuf.total_byte_size);
    GenerateClangDefsym(options, "output_buffer_size", obuf.total_byte_size);

    GenerateClangDefsym(
        options, "ROCM_METADATA_VERSION", (params.rmv == rocm_meta_version::V3) ? 3 : 4);

    const PerformanceConfigConvAsm1x1U* pcfg = &config;
    PerformanceConfigConvAsm1x1U fromEnv;
    if(!disableConfigOverrideFromEnv && GetEnvPerfCfg(fromEnv))
    {
        pcfg = &fromEnv;
    }

    GenerateClangDefsym(options, "read_size", pcfg->GetReadSize());
    GenerateClangDefsym(options, "k_mult", pcfg->GetKMult());
    GenerateClangDefsym(options, "chunks_per_wave", pcfg->GetChunksPerWave());
    GenerateClangDefsym(options, "chunk_size", pcfg->GetChunkSize());
    GenerateClangDefsym(options, "n_mult", pcfg->GetNMult());
    GenerateClangDefsym(options, "c_mult", pcfg->GetCMult());
    GenerateClangDefsym(options, "waves_in_group", pcfg->GetWavesInGroup());

    KernelInfo kinfo;
    kinfo.comp_options = options.str();

    kinfo.l_wk.clear(); // workgroupsize
    kinfo.l_wk.push_back(64 * pcfg->GetWavesInGroup());
    kinfo.l_wk.push_back(1);
    kinfo.l_wk.push_back(1);

    kinfo.g_wk.clear(); // gridsize
    const int hw_per_wave = pcfg->GetChunksPerWave() * pcfg->GetChunkSize();

    kinfo.g_wk.push_back(
        kinfo.l_wk[0] *
        divide_round_plus_inf(AsmImgHeight(params) * AsmImgWidth(params), hw_per_wave));

    kinfo.g_wk.push_back(divide_round_plus_inf(params.n_outputs, pcfg->GetKMult()));
    const int n_images_per_wave = pcfg->GetNMult() * pcfg->GetNPerGpr();
    kinfo.g_wk.push_back(divide_round_plus_inf(params.batch_sz, n_images_per_wave));

    kinfo.kernel_file = "conv1x1u.s";
    kinfo.kernel_name = "gcnAsmConv1x1U";

    if(UseSubsample(params))
        result.construction_params.push_back(kernel);

    result.construction_params.push_back(kinfo);

    if(UseUpsample(params))
        result.construction_params.push_back(kernel);
    return result;
}

int ConvAsm1x1U::RunAndMeasureSolution(miopen::Handle& profile_h,
                                       Data_t bot_ocl_buf,
                                       Data_t top_ocl_buf,
                                       Data_t wei_ocl_buf,
                                       Data_t bias_ocl_buf,
                                       const ConvolutionContext& params,
                                       const ConvSolution& solution,
                                       float& elapsed_time) const
{
    return ConvAsmRunAndMeasureSolution(profile_h,
                                        bot_ocl_buf,
                                        top_ocl_buf,
                                        wei_ocl_buf,
                                        bias_ocl_buf,
                                        params,
                                        solution,
                                        elapsed_time);
}

PerformanceConfigConvAsm1x1U ConvAsm1x1U::Search(const ConvolutionContext& context) const
{
    if(UseSubsample(context) || UseUpsample(context))
        return GenericSearch(*this, context, SearchTweak::OverrideXBufferSizeByWorkspaceSize);
    else
        return GenericSearch(*this, context);
}

} // namespace solver
} // namespace miopen<|MERGE_RESOLUTION|>--- conflicted
+++ resolved
@@ -136,15 +136,10 @@
                                         const ConvSolution& solution,
                                         float& elapsed_time)
 {
-<<<<<<< HEAD
-    assert(bias_ocl_buf == nullptr);
-    (void)bias_ocl_buf;
-=======
     if(bias_ocl_buf != nullptr)
     {
         MIOPEN_THROW("Invalid value for bias_ocl_buf");
     }
->>>>>>> df4896d1
     KernelInfo k_info;
 
     if(UseSubsample(params))
@@ -578,10 +573,7 @@
     GenerateClangDefsym(options, "chunk_size", pcfg->GetChunkSize());
     GenerateClangDefsym(options, "n_blocks_per_wave", pcfg->GetNBlocksPerWave());
     GenerateClangDefsym(options, "waves_in_group", pcfg->GetWavesInGroup());
-<<<<<<< HEAD
     GenerateClangDefsym(options, "fusion_mode", 1);
-=======
->>>>>>> df4896d1
 
     KernelInfo kinfo;
     kinfo.comp_options = options.str();
