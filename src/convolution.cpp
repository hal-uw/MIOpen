--- conflicted
+++ resolved
@@ -257,24 +257,7 @@
          (_kernel_size0 == 3 && _kernel_size1 == 3 && (u > 2 || v > 2)) ||
          (_kernel_size0 % 2 == 0 && _kernel_size1 % 2 == 0));
 
-<<<<<<< HEAD
-        ((_kernel_size0 == 1 && _kernel_size1 == 1 &&
-          (/*u != 1 || v != 1 ||*/ ((c & 0xF) > 0) || ((k & 0xF) > 0))) ||
-         // MD: Disabling all stride=2 configs
-         // && ((c & 0xF) > 0 || (k & 0xF) > 0)) ||
-         (_kernel_size0 == 7 && _kernel_size1 == 7 && (pad_h == 0 || pad_w == 0)) ||
-         (_kernel_size0 == 3 && _kernel_size1 == 3 && (pad_h > 1 || pad_w > 1 || u > 2 || v > 2)) ||
-         (_kernel_size0 % 2 == 0 && _kernel_size1 % 2 == 0) || (k < 16 || (k % 2 != 0)));
-
-    bool knowns = (_kernel_size0 == 5 && _kernel_size1 == 5 && c == 1 && u == 2 && v == 2) ||
-                  (_kernel_size0 == 1 && _kernel_size1 == 1 && pad_h == 0 && pad_w == 0 && u == 1 &&
-                   v == 1); // ConvAsmBwdWrW1x1
-
-    /// \todo Remove constraints from here to relevant IsApplicable() methods!!!
-    return knowns || (supported_filters && !workarounds);
-=======
     return (supported_filters && !workarounds);
->>>>>>> d68c22a8
 }
 
 bool ConvolutionDescriptor::IsDirectSupported(const TensorDescriptor& wDesc) const
