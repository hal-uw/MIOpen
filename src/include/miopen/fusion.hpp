--- conflicted
+++ resolved
@@ -163,7 +163,6 @@
 };
 struct ConvForwardOpDescriptor : FusionOpDescriptor
 {
-<<<<<<< HEAD
     ConvForwardOpDescriptor(ConvolutionDescriptor& conv_descriptor,
                             TensorDescriptor& filter_descriptor)
         : base_desc(conv_descriptor),
@@ -184,8 +183,6 @@
     bool isASMApplicable(Handle& handle);
     miopenFusionOp_t kind() const override { return miopenFusionOpConvForward; };
     FusionMDGraph_Edge_Map MDGraphKey() const override;
-=======
->>>>>>> df4896d1
     static FusionMDGraph_Edge_Map MDGraphKey(miopenConvolutionMode_t conv_mode,
                                              miopenPaddingMode_t pad_mode,
                                              size_t pad_h,
@@ -198,7 +195,6 @@
                                              int c,
                                              int x,
                                              int y);
-<<<<<<< HEAD
     std::vector<size_t> GetLocalWGSz(Handle& handle, std::string algorithm_name) override;
     std::vector<size_t> GetGlobalWGSz(Handle& handle, std::string algorithm_name) override;
 
@@ -210,8 +206,6 @@
 
     private:
     mlo_construct_direct2D_fusion ConstructParams(Handle& handle);
-=======
->>>>>>> df4896d1
 };
 
 } // namespace miopen
