/*******************************************************************************
 *
 * MIT License
 *
 * Copyright (c) 2017 Advanced Micro Devices, Inc.
 *
 * Permission is hereby granted, free of charge, to any person obtaining a copy
 * of this software and associated documentation files (the "Software"), to deal
 * in the Software without restriction, including without limitation the rights
 * to use, copy, modify, merge, publish, distribute, sublicense, and/or sell
 * copies of the Software, and to permit persons to whom the Software is
 * furnished to do so, subject to the following conditions:
 *
 * The above copyright notice and this permission notice shall be included in all
 * copies or substantial portions of the Software.
 *
 * THE SOFTWARE IS PROVIDED "AS IS", WITHOUT WARRANTY OF ANY KIND, EXPRESS OR
 * IMPLIED, INCLUDING BUT NOT LIMITED TO THE WARRANTIES OF MERCHANTABILITY,
 * FITNESS FOR A PARTICULAR PURPOSE AND NONINFRINGEMENT. IN NO EVENT SHALL THE
 * AUTHORS OR COPYRIGHT HOLDERS BE LIABLE FOR ANY CLAIM, DAMAGES OR OTHER
 * LIABILITY, WHETHER IN AN ACTION OF CONTRACT, TORT OR OTHERWISE, ARISING FROM,
 * OUT OF OR IN CONNECTION WITH THE SOFTWARE OR THE USE OR OTHER DEALINGS IN THE
 * SOFTWARE.
 *
 *******************************************************************************/
/**********************************************************************
Copyright (c)2017 Advanced Micro Devices, Inc. All rights reserved.

Redistribution and use in source and binary forms, with or without modification, are permitted
provided that the following conditions are met:

Redistributions of source code must retain the above copyright notice, this list of conditions and
the following disclaimer.
Redistributions in binary form must reproduce the above copyright notice, this list of conditions
and the following disclaimer in the documentation and/or
 other materials provided with the distribution.

THIS SOFTWARE IS PROVIDED BY THE COPYRIGHT HOLDERS AND CONTRIBUTORS "AS IS" AND ANY EXPRESS OR
IMPLIED WARRANTIES, INCLUDING, BUT NOT LIMITED TO, THE IMPLIED
 WARRANTIES OF MERCHANTABILITY AND FITNESS FOR A PARTICULAR PURPOSE ARE DISCLAIMED. IN NO EVENT
SHALL THE COPYRIGHT HOLDER OR CONTRIBUTORS BE LIABLE FOR ANY
 DIRECT, INDIRECT, INCIDENTAL, SPECIAL, EXEMPLARY, OR CONSEQUENTIAL DAMAGES (INCLUDING, BUT NOT
LIMITED TO, PROCUREMENT OF SUBSTITUTE GOODS OR SERVICES; LOSS
 OF USE, DATA, OR PROFITS; OR BUSINESS INTERRUPTION) HOWEVER CAUSED AND ON ANY THEORY OF LIABILITY,
WHETHER IN CONTRACT, STRICT LIABILITY, OR TORT (INCLUDING
 NEGLIGENCE OR OTHERWISE) ARISING IN ANY WAY OUT OF THE USE OF THIS SOFTWARE, EVEN IF ADVISED OF THE
POSSIBILITY OF SUCH DAMAGE.
********************************************************************/

#ifndef MLO_INTERNAL_H_
#define MLO_INTERNAL_H_

// Header Files
#ifndef NOMINMAX
#define NOMINMAX // stupid windows.h confused with min() macros in std namespace
#endif

#include <miopen/config.h>

#if MIOPEN_BACKEND_OPENCL
#ifdef __APPLE__
#include <OpenCL/opencl.h>
#else
#include <CL/cl.h>
#endif
#endif

#ifdef __APPLE__
#include <mach/mach_time.h> // for mach_absolute_time() and friends
#endif

#include <iomanip>
#include <cstdio>
#include <cstdlib>
#include <cassert>
#include <cmath>
#include <map>
#include <string>
#include <limits>
#include <algorithm> // std::find  and std::min std::maxx

#include <iostream>
#include <fstream>
#include <iomanip>
#include <sstream>
#include <string>
#include <ctime>
#include <cmath>
#include <ctime>
#include <cstdlib>
#include <cstdio>
#include <cstring>
#include <vector>
#include <numeric>
#include <cstdint>
#include <tuple>

using mlo_kernel_info = std::tuple<const std::string,
                                   const std::string,
                                   const std::string,
                                   const std::vector<size_t>,
                                   const std::vector<size_t>>;

#if MIOPEN_BACKEND_OPENCL
#include <miopen/oclkernel.hpp>
#include <miopen/clhelper.hpp>
#include <miopen/ocldeviceinfo.hpp>
#endif
#include <miopen/tensor.hpp>
#include <miopen/handle.hpp>
#include <miopen/db_path.hpp>
#include <miopen/db.hpp>

inline int mloLg2(int v)
{
    auto ret = static_cast<int>(std::ceil(std::log(v) / std::log(2)));
    return (ret);
}

inline int AlignUp(int val, unsigned step)
{
    assert(step > 0);
    return ((val + step - 1) / step) * step;
}

enum class rocm_meta_version
{
    Unknown,
    V1,
    V2,
    V3,
    AMDHSA_1_0,   // 1.0, see https://llvm.org/docs/AMDGPUUsage.html#code-object-metadata
    Default = V3, // Assumption for HIP backend. To be updated together with ROCm release.
};

namespace miopen {

template <class TInstance>
class StaticContainer
{
    public:
    inline static TInstance& Instance()
    {
        static TInstance data{};
        return data;
    }
};

// Tensor Helper APIs

template <class TTo>
size_t setWeightDescFromMLDesc(TTo& to, const miopen::TensorDescriptor& weight_tensor)
{

    int nWei;
    int cWei;
    int hWei;
    int wWei;
    int nWeiStride;
    int cWeiStride;
    int hWeiStride;
    int wWeiStride;

    std::tie(nWei, cWei, hWei, wWei) = miopen::tien<4>(weight_tensor.GetLengths(), 1);
    std::tie(nWeiStride, cWeiStride, hWeiStride, wWeiStride) =
        miopen::tien<4>(weight_tensor.GetStrides(), 0);

    std::string data_type = weight_tensor.GetType() == miopenFloat ? "FP32" : "FP16";

    to.setWeightsDescr(
        "NCHW", data_type, nWei, cWei, hWei, wWei, nWeiStride, cWeiStride, hWeiStride, wWeiStride);

    return weight_tensor.GetElementSpace();
}

template <class TTo>
size_t setOutputDescFromMLDesc(TTo& to, const miopen::TensorDescriptor& output_tensor)
{

    int nOut;
    int cOut;
    int hOut;
    int wOut;
    int nOutStride;
    int cOutStride;
    int hOutStride;
    int wOutStride;

    std::tie(nOut, cOut, hOut, wOut) = miopen::tien<4>(output_tensor.GetLengths(), 1);
    std::tie(nOutStride, cOutStride, hOutStride, wOutStride) =
        miopen::tien<4>(output_tensor.GetStrides(), 0);

    std::string data_type = output_tensor.GetType() == miopenFloat ? "FP32" : "FP16";

    to.setOutputDescr(
        "NCHW", data_type, nOut, cOut, hOut, wOut, nOutStride, cOutStride, hOutStride, wOutStride);
    return output_tensor.GetElementSpace();
}

template <class TTo>
size_t setInputDescFromMLDesc(TTo& to, const miopen::TensorDescriptor& input_tensor)
{

    int nIn;
    int cIn;
    int hIn;
    int wIn;
    int nInStride;
    int cInStride;
    int hInStride;
    int wInStride;

    std::tie(nIn, cIn, hIn, wIn) = miopen::tien<4>(input_tensor.GetLengths(), 1);
    std::tie(nInStride, cInStride, hInStride, wInStride) =
        miopen::tien<4>(input_tensor.GetStrides(), 0);

    std::string data_type = input_tensor.GetType() == miopenFloat ? "FP32" : "FP16";

    to.setInputDescr(
        "NCHW", data_type, nIn, cIn, hIn, wIn, nInStride, cInStride, hInStride, wInStride);

    return input_tensor.GetElementSpace();
}

template <class TTo>
size_t setTopDescFromMLDesc(TTo& to, const miopen::TensorDescriptor& tensor)
{
    int nIn;
    int cIn;
    int hIn;
    int wIn;
    int nInStride;
    int cInStride;
    int hInStride;
    int wInStride;

    std::tie(nIn, cIn, hIn, wIn)                         = miopen::tien<4>(tensor.GetLengths(), 1);
    std::tie(nInStride, cInStride, hInStride, wInStride) = miopen::tien<4>(tensor.GetStrides(), 0);

    std::string data_type = tensor.GetType() == miopenFloat ? "FP32" : "FP16";

    to.setTopDescr(
        "NCHW", data_type, nIn, cIn, hIn, wIn, nInStride, cInStride, hInStride, wInStride);

    return tensor.GetElementSpace();
}

template <class TTo>
size_t setBotDescFromMLDesc(TTo& to, const miopen::TensorDescriptor& tensor)
{
    int nIn;
    int cIn;
    int hIn;
    int wIn;
    int nInStride;
    int cInStride;
    int hInStride;
    int wInStride;

    std::tie(nIn, cIn, hIn, wIn)                         = miopen::tien<4>(tensor.GetLengths(), 1);
    std::tie(nInStride, cInStride, hInStride, wInStride) = miopen::tien<4>(tensor.GetStrides(), 0);

    std::string data_type = tensor.GetType() == miopenFloat ? "FP32" : "FP16";

    to.setBotDescr(
        "NCHW", data_type, nIn, cIn, hIn, wIn, nInStride, cInStride, hInStride, wInStride);

    return tensor.GetElementSpace();
}

template <class TTo>
size_t setTopDfDescFromMLDesc(TTo& to, const miopen::TensorDescriptor& tensor)
{
    int nIn;
    int cIn;
    int hIn;
    int wIn;
    int nInStride;
    int cInStride;
    int hInStride;
    int wInStride;

    std::tie(nIn, cIn, hIn, wIn)                         = miopen::tien<4>(tensor.GetLengths(), 1);
    std::tie(nInStride, cInStride, hInStride, wInStride) = miopen::tien<4>(tensor.GetStrides(), 0);

    std::string data_type = tensor.GetType() == miopenFloat ? "FP32" : "FP16";

    to.setTopDfDescr(
        "NCHW", data_type, nIn, cIn, hIn, wIn, nInStride, cInStride, hInStride, wInStride);

    return tensor.GetElementSpace();
}

template <class TTo>
size_t setBotDfDescFromMLDesc(TTo& to, const miopen::TensorDescriptor& tensor)
{
    int nIn;
    int cIn;
    int hIn;
    int wIn;
    int nInStride;
    int cInStride;
    int hInStride;
    int wInStride;

    std::tie(nIn, cIn, hIn, wIn)                         = miopen::tien<4>(tensor.GetLengths(), 1);
    std::tie(nInStride, cInStride, hInStride, wInStride) = miopen::tien<4>(tensor.GetStrides(), 0);

    std::string data_type = tensor.GetType() == miopenFloat ? "FP32" : "FP16";

    to.setBotDfDescr(
        "NCHW", data_type, nIn, cIn, hIn, wIn, nInStride, cInStride, hInStride, wInStride);

    return tensor.GetElementSpace();
}

struct ProblemDescription
{
    int n_inputs         = 0;
    int in_height        = 0;
    int in_width         = 0;
    int kernel_size1     = 0;
    int kernel_size0     = 0;
    int n_outputs        = 0;
    int out_height       = 0;
    int out_width        = 0;
    int batch_sz         = 0;
    int pad0             = 0;
    int pad1             = 0;
    int kernel_stride0   = 0;
    int kernel_stride1   = 0;
    int kernel_dilation0 = 0;
    int kernel_dilation1 = 0;
    int bias             = 0;
    std::string in_layout;
    std::string in_data_type;
    std::string weights_layout;
    std::string out_data_type;
    std::string out_layout;
    int float_size         = 32;
    size_t bot_sz          = 0;
    size_t top_sz          = 0;
    size_t weights_sz      = 0;
    size_t bias_sz         = 0;
    int deconvolution      = 0;
    int in_stride          = 0;
    int out_stride         = 0;
    int in_channel_stride  = 0;
    int in_batch_stride    = 0;
    int out_channel_stride = 0;
    int out_batch_stride   = 0;
    struct Direction
    {
        enum class Value
        {
            Unknown,
            Forward,
            Backward,
            BackwardWrW,
        };

        private:
        Value v = Value::Unknown;

        public:
        bool IsKnown() const { return v != Value::Unknown; }
        bool IsForward() const { return v == Value::Forward; }
        bool IsBackwardData() const { return v == Value::Backward; } // Syntax glue.
        bool IsBackwardWrW() const { return v == Value::BackwardWrW; }
        void Set(int forward)
        {
            assert(0 <= forward && forward <= 1);
            v = forward != 0 ? Value::Forward : Value::Backward;
        }
        template <typename T>
        void Set(T) = delete;
        void SetBackwardWrW() { v = Value::BackwardWrW; }
    } direction;
    int GetBackwardPad0() const { return kernel_size0 - pad0 - 1; }
    int GetBackwardPad1() const { return kernel_size1 - pad1 - 1; }

    void Serialize(std::ostream& stream) const
    {
        if(!direction.IsKnown())
            MIOPEN_THROW("!direction.IsKnown()");
        const auto sep = '-';
        // clang-format off
        // 576-4-4-1x1-192-4-4-8-1x1-2x2-3x3-0-NCHW-FP32-F
        stream
            << n_inputs << sep << in_height << sep << in_width
            << sep << kernel_size1 << 'x' << kernel_size0
            << sep << n_outputs << sep << out_height << sep << out_width
            << sep << batch_sz
            << sep << pad1 << 'x' << pad0
            << sep << kernel_stride1 << 'x' << kernel_stride0
            << sep << kernel_dilation1 << 'x' << kernel_dilation1
            << sep << bias
            << sep << in_layout
            << sep << in_data_type
            << sep << (direction.IsForward() ? "F"
                     : direction.IsBackwardData() ? "B" : "W"); // clang-format on
    }

    friend std::ostream& operator<<(std::ostream& os, const ProblemDescription& obj)
    {
        obj.Serialize(os);
        return os;
    }

    /*
     * set convolutional parameters
     */
    void setConvDescr(int u_padding,
                      int v_padding,
                      int u_stride,
                      int v_stride,
                      int /*u_upstride*/,
                      int /*v_upstride*/)
    {
        pad1           = u_padding;
        pad0           = v_padding;
        kernel_stride0 = u_stride;
        kernel_stride1 = v_stride;
    }

    /*
     * set weights tensor
     */
    void setWeightsDescr(const std::string& layout,
                         const std::string& data_type,
                         int batch,
                         int depth,
                         int height,
                         int width,
                         int batch_stride,
                         int channel_stride,
                         int stride,
                         int w_stride)
    {
        kernel_size0 = width;
        kernel_size1 = height;
        int data_len = (data_type == "FP32" ? 4 : 8);
        float_size   = (data_type == "FP32" ? 32 : 16);
        size_t size  = (layout == "NCHW")
                          ? batch * depth * height * width * data_len
                          : batch * batch_stride * channel_stride * stride * w_stride * data_len;
        weights_sz = size;
    }

    /*
     * set output tensor
     */
    void setOutputDescr(const std::string& layout,
                        const std::string& data_type,
                        int batch,
                        int depth,
                        int height,
                        int width,
                        int batch_stride,
                        int channel_stride,
                        int stride,
                        int w_stride)
    {
        batch_sz     = batch;
        int data_len = (data_type == "FP16") ? 2 : (data_type == "FP32") ? 4 : 8;
        float_size   = (data_type == "FP32" ? 32 : 16);
        size_t size  = (layout == "NCHW")
                          ? batch * depth * height * width * data_len
                          : batch * batch_stride * channel_stride * stride * w_stride * data_len;
        if(direction.IsForward())
        {

            out_width          = width;
            out_height         = height;
            n_outputs          = depth;
            out_batch_stride   = batch_stride;
            out_channel_stride = channel_stride;
            out_stride         = stride;
            top_sz             = size;
            out_layout         = layout;
            out_data_type      = data_type;
        }
        else
        {
            in_width          = width;
            in_height         = height;
            n_inputs          = depth;
            in_batch_stride   = batch_stride;
            in_channel_stride = channel_stride;
            in_stride         = stride;
            bot_sz            = size;
            in_layout         = layout;
            in_data_type      = data_type;
            //			_tens_layout = layout;
            //			_tens_data_format = data_type;
        }
    }

    /*
     *  set input tensor
     */

    void setInputDescr(const std::string& layout,
                       const std::string& data_type,
                       int batch,
                       int depth,
                       int height,
                       int width,
                       int batch_stride,
                       int channel_stride,
                       int stride,
                       int w_stride)
    {
        batch_sz     = batch;
        int data_len = (data_type == "FP16") ? 2 : (data_type == "FP32") ? 4 : 8;
        float_size   = (data_type == "FP32" ? 32 : 16);
        size_t size  = (layout == "NCHW")
                          ? batch * depth * height * width * data_len
                          : batch * batch_stride * channel_stride * stride * w_stride * data_len;
        if(direction.IsForward())
        {

            in_width          = width;
            in_height         = height;
            n_inputs          = depth;
            in_batch_stride   = batch_stride;
            in_channel_stride = channel_stride;
            in_stride         = stride;
            bot_sz            = size;
            in_layout         = layout;
            in_data_type      = data_type;
            //			_tens_layout = layout;
            //			_tens_data_format = data_type;
        }
        else
        {
            out_width          = width;
            out_height         = height;
            n_outputs          = depth;
            out_batch_stride   = batch_stride;
            out_channel_stride = channel_stride;
            out_stride         = stride;
            top_sz             = size;
            out_layout         = layout;
            out_data_type      = data_type;
        }

        bias_sz = (bias) != 0 ? n_outputs * data_len : 0;
    }

    /*
     * set top tensor
     */
    void setTopDescr(const std::string& layout,
                     const std::string& data_type,
                     int batch,
                     int depth,
                     int height,
                     int width,
                     int batch_stride,
                     int channel_stride,
                     int stride,
                     int w_stride)
    {
        batch_sz     = batch;
        int data_len = (data_type == "FP16") ? 2 : (data_type == "FP32") ? 4 : 8;
        float_size   = (data_type == "FP32" ? 32 : 16);
        size_t size  = (layout == "NCHW")
                          ? batch * depth * height * width * data_len
                          : batch * batch_stride * channel_stride * stride * w_stride * data_len;

        out_width          = width;
        out_height         = height;
        n_outputs          = depth;
        out_batch_stride   = batch_stride;
        out_channel_stride = channel_stride;
        out_stride         = stride;
        top_sz             = size;
        out_layout         = layout;
        out_data_type      = data_type;
        bias_sz            = (bias != 0) ? (n_outputs * data_len) : 0;
    }

    /*
     *  set bot tensor
     */

    void setBotDescr(const std::string& layout,
                     const std::string& data_type,
                     int batch,
                     int depth,
                     int height,
                     int width,
                     int batch_stride,
                     int channel_stride,
                     int stride,
                     int w_stride)
    {
        batch_sz     = batch;
        int data_len = (data_type == "FP16") ? 2 : (data_type == "FP32") ? 4 : 8;
        float_size   = (data_type == "FP32" ? 32 : 16);
        size_t size  = (layout == "NCHW")
                          ? batch * depth * height * width * data_len
                          : batch * batch_stride * channel_stride * stride * w_stride * data_len;

        in_width          = width;
        in_height         = height;
        n_inputs          = depth;
        in_batch_stride   = batch_stride;
        in_channel_stride = channel_stride;
        in_stride         = stride;
        bot_sz            = size;
        in_layout         = layout;
        in_data_type      = data_type;
        //			_tens_layout = layout;
        //			_tens_data_format = data_type;
    }
    /*
     * set top df tensor
     */
    void setTopDfDescr(const std::string& /*layout*/,
                       const std::string& data_type,
                       int batch,
                       int depth,
                       int /*height*/,
                       int /*width*/,
                       int /*batch_stride*/,
                       int /*channel_stride*/,
                       int /*stride*/,
                       int /*w_stride*/)
    {
        batch_sz   = batch;
        float_size = (data_type == "FP32" ? 32 : 16);
        n_outputs  = depth;
    }

    /*
     *  set bot df tensor
     */

    void setBotDfDescr(const std::string& /*layout*/,
                       const std::string& data_type,
                       int batch,
                       int depth,
                       int /*height*/,
                       int /*width*/,
                       int /*batch_stride*/,
                       int /*channel_stride*/,
                       int /*stride*/,
                       int /*w_stride*/)
    {
        batch_sz   = batch;
        float_size = (data_type == "FP32" ? 32 : 16);
        n_inputs   = depth;
    }

    int mloBuildConf_Key(std::string& conf_key) const;

    size_t setInputDescFromMLDesc(const miopen::TensorDescriptor& input_tensor)
    {
        return miopen::setInputDescFromMLDesc(*this, input_tensor);
    }

    size_t setOutputDescFromMLDesc(const miopen::TensorDescriptor& output_tensor)
    {
        return miopen::setOutputDescFromMLDesc(*this, output_tensor);
    }

    size_t setWeightDescFromMLDesc(const miopen::TensorDescriptor& weight_tensor)
    {
        return miopen::setWeightDescFromMLDesc(*this, weight_tensor);
    }

    size_t setTopDescFromMLDesc(const miopen::TensorDescriptor& tensor)
    {
        return miopen::setTopDescFromMLDesc(*this, tensor);
    }

    size_t setBotDescFromMLDesc(const miopen::TensorDescriptor& tensor)
    {
        return miopen::setBotDescFromMLDesc(*this, tensor);
    }

    size_t setTopDfDescFromMLDesc(const miopen::TensorDescriptor& tensor)
    {
        return miopen::setTopDfDescFromMLDesc(*this, tensor);
    }

    size_t setBotDfDescFromMLDesc(const miopen::TensorDescriptor& tensor)
    {
        return miopen::setBotDfDescFromMLDesc(*this, tensor);
    }
};

/// A leftover of the legacy design, houses problem config,
/// environmental context (e.g. HW/SW platform) and solver-specific state.
///
/// TODO: These three entities should be made separate.
struct ConvolutionContext : ProblemDescription
{
    // Solution-specific
    std::string general_compile_options;
    // Operation modes & environment
    bool do_search                         = false;
    bool save_srch_req                     = false;
    bool use_asm_kernels                   = false;
    bool use_binaries                      = true;
    rocm_meta_version rmv                  = rocm_meta_version::Default;
    bool workaround_disable_search_enforce = false;

    inline Handle& GetStream() const { return *_stream; }
    inline void SetStream(Handle* stream) { _stream = stream; }

    std::string GetPerfDbPath() const
    {
        // clang-format off
        return GetDbPath()
             + "/"
             + GetStream().GetDbPathFilename()
             + ".cd.pdb.txt";
        // clang-format on
    }

    std::string GetUserPerfDbPath() const
    {
        // clang-format off
        return GetUserDbPath()
             + "/"
             + GetStream().GetDbPathFilename()
             + ".cd.updb.txt";
        // clang-format on
    }

    private:
    Handle* _stream = nullptr;
};

namespace solver {
struct ConvSolution;

} // namespace solver

} // namespace miopen

template <class T>
auto mloConstruct(T& x) -> decltype(x.mloConstruct(), void())
{
    x.setupFloats();
    x.mloConstruct();
}

template <class T>
auto FindFirstSolution(T& x) -> decltype(x.FindSolution())
{
    x.setupRocm();
    x.setupFloats();
    return x.FindSolution();
}

template <class T>
auto FindAllSolutions(T& x) -> decltype(x.FindAllSolutions())
{
    x.setupRocm();
    x.setupFloats();
    return x.FindAllSolutions();
}

/// \todo Move this into respective Solution objects. --atamazov
struct mlo_construct_activ_lrn_pooling_common
{
    std::string _comp_options;
    std::string _kernel_file;
    std::string _kernel_name;
    std::vector<size_t> _l_wk;
    std::vector<size_t> _g_wk;

    /*
     * returns kernel file name without location
     */
    inline std::string getKernelFile() const { return (_kernel_file); }
    /*
     * retuns kerner/shader name
     */
    inline std::string getKernelName() const { return (_kernel_name); }
    /*
     * return set of compile options
     */
    inline const std::string& getCompilerOptions() const { return (_comp_options); }
    /*
     *  return a local working configuration
     */
    inline const std::vector<size_t>& getLocalWkSize() const { return (_l_wk); }
    /*
     * return a global working configuration
     */
    inline const std::vector<size_t>& getGlobalWkSize() const { return (_g_wk); }

    int _grp_tile0      = 8; // total number ALUs per group
    int _grp_tile1      = 8; // total number ALUs per group
    int _out_pix_tile0  = 2; // # of generated pixels per output per wk-item  (ALU)
    int _out_pix_tile1  = 4; // # of generated pixels per output per wk-item  (ALU)
    size_t _workspce_sz = 0;

    /*
     * get workspace size
     */
    inline size_t getWorkSpaceSzBytes() const { return (_workspce_sz); }
};

struct mlo_construct_direct2D
{
    mlo_construct_direct2D(int dir, bool do_bias = false)
    {
        _search_params.direction.Set(dir);
        _search_params.bias             = (do_bias) ? 1 : 0;
        _search_params.pad0             = 1;
        _search_params.pad1             = 1;
        _search_params.kernel_size0     = 3;
        _search_params.kernel_size1     = 3;
        _search_params.kernel_stride0   = 1;
        _search_params.kernel_stride1   = 1;
        _search_params.kernel_dilation0 = 1;
        _search_params.kernel_dilation1 = 1;
        _search_params.deconvolution    = 0;
        _search_params.bot_sz           = 0; // bytes
        _search_params.top_sz           = 0; // bytes
        _search_params.weights_sz       = 0; // bytes
        _search_params.bias_sz          = 0; // bytes
    }

    void setupRocm();
    void setupFloats();

    /*
     * major interface
     * it has to be called only after
     * convolutional parmeters, input, output and weight tesnor have been set
     *
     * constructs compiler option
     *
     * selects kernel file and name
     * covers genrinc forward convolution:
     * arbitrary combination of kerenl sizes, strides
     */

    miopen::solver::ConvSolution FindSolution();
    std::vector<miopen::solver::ConvSolution> FindAllSolutions();
    miopen::MultiFileDb GetDb() const;

    /*
     * returns parameter values that are compiled in legacy kernels for kernels using them as
     * arguments.
     */
    inline void getCompiledInParameters(int* const N,
                                        int* const C,
                                        int* const H,
                                        int* const W,
                                        int* const K,
                                        int* const n_groups) const
    {
        assert(N && C && H && W && K && n_groups);
        *N        = _search_params.batch_sz;
        *C        = _search_params.n_inputs;
        *H        = _search_params.in_height;
        *W        = _search_params.in_width;
        *K        = _search_params.n_outputs;
        *n_groups = _search_params.GetStream().GetMaxComputeUnits();
    }

    inline void getCompiledInParameters(int* const N,
                                        int* const C,
                                        int* const H,
                                        int* const W,
                                        int* const K,
                                        int* const n_groups,
                                        int* const out_H,
                                        int* const out_W) const
    {
        getCompiledInParameters(N, C, H, W, K, n_groups);
        assert(out_H && out_W);
        *out_H = _search_params.out_height;
        *out_W = _search_params.out_width;
    }

    inline void getCompiledInParameters(int* const N,
                                        int* const C,
                                        int* const H,
                                        int* const W,
                                        int* const K,
                                        int* const n_groups,
                                        int* const out_H,
                                        int* const out_W,
                                        int* const R,
                                        int* const S,
                                        int* const pad_H,
                                        int* const pad_W) const
    {
        getCompiledInParameters(N, C, H, W, K, n_groups, out_H, out_W);
        assert(R && S && pad_H && pad_W);
        *R     = _search_params.kernel_size1;
        *S     = _search_params.kernel_size0;
        *pad_H = _search_params.direction.IsForward() ? _search_params.pad1
                                                      : _search_params.GetBackwardPad1();
        *pad_W = _search_params.direction.IsForward() ? _search_params.pad0
                                                      : _search_params.GetBackwardPad0();
    }

    /*
     * get common compiler options
     */
    inline const std::string& getGeneralCompOptions() const
    {
        return (_search_params.general_compile_options);
    }

    /*
     * return direction: true - forward, false - backward
     */
    inline bool isForwardDirection() const
    {
        if(!_search_params.direction.IsKnown())
            MIOPEN_THROW("!_search_params.direction.IsKnown()");
        return _search_params.direction.IsForward(); // convolutions: backward data OR wrw otherwise
    }

    /*
     *  is bias incuded
     */
    inline bool doBias() const { return (_search_params.bias == 1); }

    /*
     * set library stream
     */
    inline void setStream(miopen::Handle* stream) { _search_params.SetStream(stream); }

    /*
     * set convolutional parameters
     */
    inline void setConvDescr(
        int u_padding, int v_padding, int u_stride, int v_stride, int u_upstride, int v_upstride)
    {
        _search_params.setConvDescr(
            u_padding, v_padding, u_stride, v_stride, u_upstride, v_upstride);
    }

    /*
     * set weights tensor
     */
    inline void setWeightsDescr(const std::string& layout,
                                const std::string& data_type,
                                int batch,
                                int depth,
                                int height,
                                int width,
                                int batch_stride,
                                int channel_stride,
                                int stride,
                                int w_stride)
    {
<<<<<<< HEAD
        _search_params.setWeightsDescr(layout,
                                       data_type,
                                       batch,
                                       depth,
                                       height,
                                       width,
                                       batch_stride,
                                       channel_stride,
                                       stride,
                                       w_stride);
=======
        _search_params.kernel_size0 = width;
        _search_params.kernel_size1 = height;
        int data_len                = (data_type == "FP16") ? 2 : (data_type == "FP32") ? 4 : 8;
        _search_params.float_size   = (data_type == "FP32" ? 32 : 16);
        size_t size                 = (layout == "NCHW")
                          ? batch * depth * height * width * data_len
                          : batch * batch_stride * channel_stride * stride * w_stride * data_len;
        _search_params.weights_sz = size;
>>>>>>> 2119392e
    }

    /*
     * set output tensor
     */
    inline void setOutputDescr(const std::string& layout,
                               const std::string& data_type,
                               int batch,
                               int depth,
                               int height,
                               int width,
                               int batch_stride,
                               int channel_stride,
                               int stride,
                               int w_stride)
    {
        _search_params.setOutputDescr(layout,
                                      data_type,
                                      batch,
                                      depth,
                                      height,
                                      width,
                                      batch_stride,
                                      channel_stride,
                                      stride,
                                      w_stride);
    }

    /*
     *  set input tensor
     */

    inline void setInputDescr(const std::string& layout,
                              const std::string& data_type,
                              int batch,
                              int depth,
                              int height,
                              int width,
                              int batch_stride,
                              int channel_stride,
                              int stride,
                              int w_stride)
    {
        _search_params.setInputDescr(layout,
                                     data_type,
                                     batch,
                                     depth,
                                     height,
                                     width,
                                     batch_stride,
                                     channel_stride,
                                     stride,
                                     w_stride);
    }

    /*
     * set top tensor
     */
    void setTopDescr(const std::string& layout,
                     const std::string& data_type,
                     int batch,
                     int depth,
                     int height,
                     int width,
                     int batch_stride,
                     int channel_stride,
                     int stride,
                     int w_stride)
    {
        _search_params.setTopDescr(layout,
                                   data_type,
                                   batch,
                                   depth,
                                   height,
                                   width,
                                   batch_stride,
                                   channel_stride,
                                   stride,
                                   w_stride);
    }

    /*
     *  set bot tensor
     */

    void setBotDescr(const std::string& layout,
                     const std::string& data_type,
                     int batch,
                     int depth,
                     int height,
                     int width,
                     int batch_stride,
                     int channel_stride,
                     int stride,
                     int w_stride)
    {
        _search_params.setBotDescr(layout,
                                   data_type,
                                   batch,
                                   depth,
                                   height,
                                   width,
                                   batch_stride,
                                   channel_stride,
                                   stride,
                                   w_stride);
    }
    /*
     * set top df tensor
     */
    void setTopDfDescr(const std::string& layout,
                       const std::string& data_type,
                       int batch,
                       int depth,
                       int height,
                       int width,
                       int batch_stride,
                       int channel_stride,
                       int stride,
                       int w_stride)
    {
        _search_params.setTopDfDescr(layout,
                                     data_type,
                                     batch,
                                     depth,
                                     height,
                                     width,
                                     batch_stride,
                                     channel_stride,
                                     stride,
                                     w_stride);

        int data_len = (data_type == "FP16") ? 2 : (data_type == "FP32") ? 4 : 8;
        size_t size  = (layout == "NCHW")
                          ? batch * depth * height * width * data_len
                          : batch * batch_stride * channel_stride * stride * w_stride * data_len;

        _out_df_width          = width;
        _out_df_height         = height;
        _out_df_batch_stride   = batch_stride;
        _out_df_channel_stride = channel_stride;
        _out_df_stride         = stride;
        _top_df_sz             = size;
        _out_df_layout         = layout;
        _out_df_data_type      = data_type;
    }

    /*
     *  set bot df tensor
     */

    void setBotDfDescr(const std::string& layout,
                       const std::string& data_type,
                       int batch,
                       int depth,
                       int height,
                       int width,
                       int batch_stride,
                       int channel_stride,
                       int stride,
                       int w_stride)
    {
        _search_params.setBotDfDescr(layout,
                                     data_type,
                                     batch,
                                     depth,
                                     height,
                                     width,
                                     batch_stride,
                                     channel_stride,
                                     stride,
                                     w_stride);

        int data_len = (data_type == "FP16") ? 2 : (data_type == "FP32") ? 4 : 8;
        size_t size  = (layout == "NCHW")
                          ? batch * depth * height * width * data_len
                          : batch * batch_stride * channel_stride * stride * w_stride * data_len;

        _in_df_width          = width;
        _in_df_height         = height;
        _in_df_batch_stride   = batch_stride;
        _in_df_channel_stride = channel_stride;
        _in_df_stride         = stride;
        _bot_df_sz            = size;
        _in_df_layout         = layout;
        _in_df_data_type      = data_type;
    }

    /*
     *  indicate the need for backward pass
     */
    inline void doBackward(bool do_bwd) { _do_backward = do_bwd; }
    /*
     * need for backward pass?
     */
    inline bool doBackward() const { return (_do_backward); }

    /*
     *  allow the search for the best possible solution
     */
    inline void setDoSearch(const bool do_search) { _search_params.do_search = do_search; }

    /*
     * allow to save the missing configuraion in the search request file for an offline search
     */
    inline void saveSearchRequest(bool save_req) { _search_params.save_srch_req = save_req; }
    /*
     * set common compiler options
     */
    inline void setGeneralCompOptions(const std::string& options)
    {
        _search_params.general_compile_options += options;
    }

    inline void setWorkaroundDisableSearchEnforce(bool v)
    {
        _search_params.workaround_disable_search_enforce = v;
    }

    // MD: Hack to get the key outside of mlo_internal
    int mloBuildConf_Key(std::string& conf_key) const
    {
        return _search_params.mloBuildConf_Key(conf_key);
    }

    // MD: Where is this being used?
    void getNewInputDescr(std::string& layout,
                          std::string& data_type,
                          int& batch,
                          int& depth,
                          int& height,
                          int& width,
                          int& batch_stride,
                          int& channel_stride,
                          int& stride,
                          int& w_stride);
    // TEMP
    int mloConstructSP2D();

    size_t setInputDescFromMLDesc(const miopen::TensorDescriptor& input_tensor)
    {
        return miopen::setInputDescFromMLDesc(*this, input_tensor);
    }

    size_t setOutputDescFromMLDesc(const miopen::TensorDescriptor& output_tensor)
    {
        return miopen::setOutputDescFromMLDesc(*this, output_tensor);
    }

    size_t setWeightDescFromMLDesc(const miopen::TensorDescriptor& weight_tensor)
    {
        return miopen::setWeightDescFromMLDesc(*this, weight_tensor);
    }

    size_t setTopDescFromMLDesc(const miopen::TensorDescriptor& tensor)
    {
        return miopen::setTopDescFromMLDesc(*this, tensor);
    }

    size_t setBotDescFromMLDesc(const miopen::TensorDescriptor& tensor)
    {
        return miopen::setBotDescFromMLDesc(*this, tensor);
    }

    size_t setTopDfDescFromMLDesc(const miopen::TensorDescriptor& tensor)
    {
        return miopen::setTopDfDescFromMLDesc(*this, tensor);
    }

    size_t setBotDfDescFromMLDesc(const miopen::TensorDescriptor& tensor)
    {
        return miopen::setBotDfDescFromMLDesc(*this, tensor);
    }

    bool mloIsFastBinaryWinograd3x3U() const;

    std::string db_path() const
    {
        return _db_path != nullptr ? _db_path : _search_params.GetPerfDbPath();
    }

    int mloConstructBwd() { return (0); }
    int mloConstructFwd() { return (0); }

    protected:
    miopen::ConvolutionContext _search_params;

    /// \todo <begin> Move these into respective Contexts (norm, pooling, neuron...) --atamazov
    int _in_df_width          = 0;
    int _in_df_height         = 0;
    int _in_df_batch_stride   = 0;
    int _in_df_channel_stride = 0;
    int _in_df_stride         = 0;
    std::string _in_df_layout;
    std::string _in_df_data_type;

    int _out_df_width          = 0;
    int _out_df_height         = 0;
    int _out_df_batch_stride   = 0;
    int _out_df_channel_stride = 0;
    int _out_df_stride         = 0;
    std::string _out_df_layout;
    std::string _out_df_data_type;

    bool _do_backward = false;

    // local memory size per group
    size_t _dev_local_mem_sz = 0; /// \todo Written but not read - remove?
    // wave size
    int _hw_wave_sz = 0;
    // cl_queue
    size_t _bot_df_sz = 0; /// \todo Written but not read - remove?
    size_t _top_df_sz = 0; /// \todo Written but not read - remove?
    /// \todo <end>

    const char* _db_path = nullptr;
};

/*
 * backward with regard to weights construction
 */

struct mlo_construct_BwdWrW2D : mlo_construct_direct2D
{
    mlo_construct_BwdWrW2D(int dir, bool do_bias = false) : mlo_construct_direct2D(dir, do_bias)
    {
        _search_params.direction.SetBackwardWrW();
    }

    std::vector<miopen::solver::ConvSolution> FindAllSolutions();
};

/*
 * winograd algorithm
 */

struct mlo_construct_winograd : mlo_construct_direct2D
{
    mlo_construct_winograd(int dir, bool do_bias = false) : mlo_construct_direct2D(dir, do_bias) {}

    miopen::solver::ConvSolution FindSolution();
};

#define MLO_POOLING_OP_AVE 0
#define MLO_POOLING_OP_MAX 1
#define MLO_POOLING_OP_STC 2

struct mlo_construct_pooling2D : mlo_construct_direct2D, mlo_construct_activ_lrn_pooling_common
{
    mlo_construct_pooling2D(int dir) : mlo_construct_direct2D(dir)
    {
        _pooling_method = MLO_POOLING_OP_MAX;
        _NAN_option     = 0;
    }

    inline void setPoolingDescr(int pooling_method = MLO_POOLING_OP_MAX,
                                int windowHeight   = 3,
                                int windowWidth    = 3,
                                int padding_v      = 0,
                                int padding_h      = 0,
                                int stride_v       = 2,
                                int stride_h       = 2,
                                int NAN_opt        = 0)
    {
        _pooling_method               = pooling_method;
        _search_params.pad1           = padding_v;
        _search_params.pad0           = padding_h;
        _search_params.kernel_size1   = windowHeight;
        _search_params.kernel_size0   = windowWidth;
        _search_params.kernel_stride1 = stride_v;
        _search_params.kernel_stride0 = stride_h;
        _NAN_option                   = NAN_opt;
    }

    inline void getPoolingDescr(int& /*pooling_method*/,
                                int& windowHeight,
                                int& windowWidth,
                                int& padding_v,
                                int& padding_h,
                                int& stride_v,
                                int& stride_h,
                                int& NAN_opt) const
    {
        padding_v    = _search_params.pad1;
        padding_h    = _search_params.pad0;
        windowHeight = _search_params.kernel_size1;
        windowWidth  = _search_params.kernel_size0;
        stride_v     = _search_params.kernel_stride1;
        stride_h     = _search_params.kernel_stride0;
        NAN_opt      = _NAN_option;
    }

    inline int getPoolingMethod() const { return (_pooling_method); }
    int mloConstruct();

    protected:
    int _pooling_method;
    int _NAN_option;
    int mloConstructFwd();
    int mloConstructBwd();
};

#define MLO_LRN_WITHIN_CHANNEL 0
#define MLO_LRN_ACROSS_CHANNELS 1

struct mlo_construct_norm : mlo_construct_direct2D, mlo_construct_activ_lrn_pooling_common
{
    mlo_construct_norm(int dir) : mlo_construct_direct2D(dir) {}

    inline void setNormDescr(
        int norm_region, int norm_area, double normAlpha, double normBeta, double normK = 1.)
    {
        _norm_region = norm_region;
        _norm_area   = norm_area;
        _normAlpha   = normAlpha;
        _normBeta    = normBeta;
        _normK       = normK;
    }

    inline void getNormDescr(int& norm_region,
                             int& norm_area,
                             double& normAlpha,
                             double& normBeta,
                             double& normK,
                             double& alphaoverarea) const
    {
        norm_region   = _norm_region;
        norm_area     = _norm_area;
        normAlpha     = _normAlpha;
        normBeta      = _normBeta;
        normK         = _normK;
        alphaoverarea = (_norm_region == MLO_LRN_ACROSS_CHANNELS)
                            ? _normAlpha / _norm_area
                            : _normAlpha / (_norm_area * _norm_area);
    }

    void mloConstruct();

    protected:
    int mloConstructFwd();
    int mloConstructBwd();
    int _norm_region  = 0;
    int _norm_area    = 0;
    double _normAlpha = 0.0;
    double _normBeta  = 0.0;
    double _normK     = 0.0;
};

struct mlo_construct_neuron : mlo_construct_direct2D, mlo_construct_activ_lrn_pooling_common
{
    mlo_construct_neuron(int dir) : mlo_construct_direct2D(dir)
    {
        _neuron_type = 0;
        _gamma       = 0;
        _beta        = 1;
        _alpha       = 0;
    }

    inline void setNeuronDescr(int neuron_type, double gamma, double beta, double alpha)
    {
        _neuron_type = neuron_type;
        _gamma       = gamma;
        _beta        = beta;
        _alpha       = alpha;
    }

    inline void getNeuronDescr(int& neuron_type, double& gamma, double& beta, double& alpha) const
    {
        neuron_type = _neuron_type;
        gamma       = _gamma;
        beta        = _beta;
        alpha       = _alpha;
    }

    void mloConstruct();

    protected:
    int mloConstructFwd();
    int mloConstructBwd();
    int _neuron_type;
    double _gamma;
    double _beta;
    double _alpha;
};

#endif<|MERGE_RESOLUTION|>--- conflicted
+++ resolved
@@ -439,7 +439,7 @@
     {
         kernel_size0 = width;
         kernel_size1 = height;
-        int data_len = (data_type == "FP32" ? 4 : 8);
+		int data_len = (data_type == "FP16") ? 2 : (data_type == "FP32") ? 4 : 8;
         float_size   = (data_type == "FP32" ? 32 : 16);
         size_t size  = (layout == "NCHW")
                           ? batch * depth * height * width * data_len
@@ -957,7 +957,6 @@
                                 int stride,
                                 int w_stride)
     {
-<<<<<<< HEAD
         _search_params.setWeightsDescr(layout,
                                        data_type,
                                        batch,
@@ -968,16 +967,6 @@
                                        channel_stride,
                                        stride,
                                        w_stride);
-=======
-        _search_params.kernel_size0 = width;
-        _search_params.kernel_size1 = height;
-        int data_len                = (data_type == "FP16") ? 2 : (data_type == "FP32") ? 4 : 8;
-        _search_params.float_size   = (data_type == "FP32" ? 32 : 16);
-        size_t size                 = (layout == "NCHW")
-                          ? batch * depth * height * width * data_len
-                          : batch * batch_stride * channel_stride * stride * w_stride * data_len;
-        _search_params.weights_sz = size;
->>>>>>> 2119392e
     }
 
     /*
