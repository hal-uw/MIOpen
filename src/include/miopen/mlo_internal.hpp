/*******************************************************************************
 *
 * MIT License
 *
 * Copyright (c) 2017 Advanced Micro Devices, Inc.
 *
 * Permission is hereby granted, free of charge, to any person obtaining a copy
 * of this software and associated documentation files (the "Software"), to deal
 * in the Software without restriction, including without limitation the rights
 * to use, copy, modify, merge, publish, distribute, sublicense, and/or sell
 * copies of the Software, and to permit persons to whom the Software is
 * furnished to do so, subject to the following conditions:
 *
 * The above copyright notice and this permission notice shall be included in all
 * copies or substantial portions of the Software.
 *
 * THE SOFTWARE IS PROVIDED "AS IS", WITHOUT WARRANTY OF ANY KIND, EXPRESS OR
 * IMPLIED, INCLUDING BUT NOT LIMITED TO THE WARRANTIES OF MERCHANTABILITY,
 * FITNESS FOR A PARTICULAR PURPOSE AND NONINFRINGEMENT. IN NO EVENT SHALL THE
 * AUTHORS OR COPYRIGHT HOLDERS BE LIABLE FOR ANY CLAIM, DAMAGES OR OTHER
 * LIABILITY, WHETHER IN AN ACTION OF CONTRACT, TORT OR OTHERWISE, ARISING FROM,
 * OUT OF OR IN CONNECTION WITH THE SOFTWARE OR THE USE OR OTHER DEALINGS IN THE
 * SOFTWARE.
 *
 *******************************************************************************/
/**********************************************************************
Copyright (c)2017 Advanced Micro Devices, Inc. All rights reserved.

Redistribution and use in source and binary forms, with or without modification, are permitted
provided that the following conditions are met:

Redistributions of source code must retain the above copyright notice, this list of conditions and
the following disclaimer.
Redistributions in binary form must reproduce the above copyright notice, this list of conditions
and the following disclaimer in the documentation and/or
 other materials provided with the distribution.

THIS SOFTWARE IS PROVIDED BY THE COPYRIGHT HOLDERS AND CONTRIBUTORS "AS IS" AND ANY EXPRESS OR
IMPLIED WARRANTIES, INCLUDING, BUT NOT LIMITED TO, THE IMPLIED
 WARRANTIES OF MERCHANTABILITY AND FITNESS FOR A PARTICULAR PURPOSE ARE DISCLAIMED. IN NO EVENT
SHALL THE COPYRIGHT HOLDER OR CONTRIBUTORS BE LIABLE FOR ANY
 DIRECT, INDIRECT, INCIDENTAL, SPECIAL, EXEMPLARY, OR CONSEQUENTIAL DAMAGES (INCLUDING, BUT NOT
LIMITED TO, PROCUREMENT OF SUBSTITUTE GOODS OR SERVICES; LOSS
 OF USE, DATA, OR PROFITS; OR BUSINESS INTERRUPTION) HOWEVER CAUSED AND ON ANY THEORY OF LIABILITY,
WHETHER IN CONTRACT, STRICT LIABILITY, OR TORT (INCLUDING
 NEGLIGENCE OR OTHERWISE) ARISING IN ANY WAY OUT OF THE USE OF THIS SOFTWARE, EVEN IF ADVISED OF THE
POSSIBILITY OF SUCH DAMAGE.
********************************************************************/

#ifndef MLO_INTERNAL_H_
#define MLO_INTERNAL_H_

// Header Files
#ifndef NOMINMAX
#define NOMINMAX // stupid windows.h confused with min() macros in std namespace
#endif

#include <miopen/config.h>

#if MIOPEN_BACKEND_OPENCL
#ifdef __APPLE__
#include <OpenCL/opencl.h>
#else
#include <CL/cl.h>
#endif
#endif

#ifdef __APPLE__
#include <mach/mach_time.h> // for mach_absolute_time() and friends
#endif

#include <iomanip>
#include <cstdio>
#include <cstdlib>
#include <cassert>
#include <cmath>
#include <map>
#include <string>
#include <limits>
#include <algorithm> // std::find  and std::min std::maxx

#include <iostream>
#include <fstream>
#include <iomanip>
#include <sstream>
#include <string>
#include <ctime>
#include <cmath>
#include <ctime>
#include <cstdlib>
#include <cstdio>
#include <cstring>
#include <vector>
#include <numeric>
#include <cstdint>
#include <tuple>

using mlo_kernel_info = std::tuple<const std::string,
                                   const std::string,
                                   const std::string,
                                   const std::vector<size_t>,
                                   const std::vector<size_t>>;

#if MIOPEN_BACKEND_OPENCL
#include <miopen/oclkernel.hpp>
#include <miopen/clhelper.hpp>
#include <miopen/ocldeviceinfo.hpp>
#endif
#include <miopen/tensor.hpp>
#include <miopen/handle.hpp>
#include <miopen/db.hpp>
#include <miopen/db_record.hpp>

inline int mloLg2(int v)
{
    auto ret = static_cast<int>(std::ceil(std::log(v) / std::log(2)));
    return (ret);
}

inline int AlignUp(int val, unsigned step)
{
    assert(step > 0);
    return ((val + step - 1) / step) * step;
}

enum class rocm_meta_version
{
    Unknown,
    V1,
    V2,
    V3,
    AMDHSA_1_0,   // 1.0, see https://llvm.org/docs/AMDGPUUsage.html#code-object-metadata
    Default = V3, // Assumption for HIP backend. To be updated together with ROCm release.
};

namespace miopen {

template <class TInstance>
class StaticContainer
{
    public:
    inline static TInstance& Instance()
    {
        static TInstance data{};
        return data;
    }
};

struct ProblemDescription
{
    int n_inputs         = 0;
    int in_height        = 0;
    int in_width         = 0;
    int kernel_size1     = 0;
    int kernel_size0     = 0;
    int n_outputs        = 0;
    int out_height       = 0;
    int out_width        = 0;
    int batch_sz         = 0;
    int pad0             = 0;
    int pad1             = 0;
    int kernel_stride0   = 0;
    int kernel_stride1   = 0;
    int kernel_dilation0 = 0;
    int kernel_dilation1 = 0;
    int bias             = 0;
    // TODO: Serialize this field
    int float_size = 32;
    struct Direction
    {
        enum class Value
        {
            Unknown,
            Forward,
            Backward,
            BackwardWrW,
        };

        private:
        Value v = Value::Unknown;

        public:
        bool IsKnown() const { return v != Value::Unknown; }
        bool IsForward() const { return v == Value::Forward; }
        bool IsBackwardData() const { return v == Value::Backward; } // Syntax glue.
        bool IsBackwardWrW() const { return v == Value::BackwardWrW; }
        void Set(int forward)
        {
            assert(0 <= forward && forward <= 1);
            v = forward ? Value::Forward : Value::Backward;
        }
        template <typename T>
        void Set(T) = delete;
        void SetBackwardWrW() { v = Value::BackwardWrW; }
    } direction;
    std::string in_layout;
    std::string in_data_type;
    int GetBackwardPad0() const { return kernel_size0 - pad0 - 1; }
    int GetBackwardPad1() const { return kernel_size1 - pad1 - 1; }

    void Serialize(std::ostream& stream) const
    {
        if(!direction.IsKnown())
            MIOPEN_THROW("!direction.IsKnown()");
        const auto sep = '-';
        // clang-format off
        // 576-4-4-1x1-192-4-4-8-1x1-2x2-3x3-0-NCHW-FP32-F
        stream
            << n_inputs << sep << in_height << sep << in_width
            << sep << kernel_size1 << 'x' << kernel_size0
            << sep << n_outputs << sep << out_height << sep << out_width
            << sep << batch_sz
            << sep << pad1 << 'x' << pad0
            << sep << kernel_stride1 << 'x' << kernel_stride0
            << sep << kernel_dilation1 << 'x' << kernel_dilation1
            << sep << bias
            << sep << in_layout
            << sep << in_data_type
            << sep << (direction.IsForward() ? "F"
                     : direction.IsBackwardData() ? "B" : "W"); // clang-format on
    }

#if MIOPEN_PERFDB_CONV_LEGACY_SUPPORT
    void LegacySerialize(std::ostream& stream) const
    {
        if(!direction.IsKnown())
            MIOPEN_THROW("!direction.IsKnown()");
        if(!(direction.IsForward() || direction.IsBackwardData()))
        {
            stream << "<NOT_SUPPORTED>";
            return;
        }
        const auto sep = 'x';
        // clang-format off
        // 576x4x4x1x1x192x4x4x8xNCHWxFP32x1
        stream << n_inputs
            << sep << in_height
            << sep << in_width
            << sep << kernel_size1
            << sep << kernel_size0
            << sep << n_outputs
            << sep << out_height
            << sep << out_width
            << sep << batch_sz
            << sep << in_layout
            << sep << in_data_type
            << sep << (direction.IsForward() ? "1" : "0"); // clang-format on
    }
#endif

    friend std::ostream& operator<<(std::ostream& os, const ProblemDescription& obj)
    {
        obj.Serialize(os);
        return os;
    }
};

/// A leftover of the legacy design, houses problem config,
/// environmental context (e.g. HW/SW platform) and solver-specific state.
///
/// TODO: These three entities should be made separate.
struct ConvolutionContext : ProblemDescription
{
    bool n_passes = false;

    bool do_search           = false;
    bool save_srch_req       = false;
    bool assembler_available = false;
    bool use_binaries        = true;
    std::string weights_layout;
    std::string out_data_type;
    std::string out_layout;
    size_t bot_sz          = 0;
    size_t top_sz          = 0;
    size_t weights_sz      = 0;
    size_t bias_sz         = 0;
    int deconvolution      = 0;
    int in_stride          = 0;
    int out_stride         = 0;
    int in_channel_stride  = 0;
    int in_batch_stride    = 0;
    int out_channel_stride = 0;
    int out_batch_stride   = 0;
    int n_timer_iter       = 0;
    rocm_meta_version rmv  = rocm_meta_version::Default;
    std::string general_compile_options;

    inline Handle& GetStream() const { return *_stream; }
    inline void SetStream(Handle* stream) { _stream = stream; }

    std::string GetPerfDbPath() const
    {
        // clang-format off
        return GetDbPath()
             + std::string("/")
             + GetStream().GetDeviceName()
             + "_"
             + std::to_string(GetStream().GetMaxComputeUnits())
             + "."
             + std::string("cd.pdb.txt");
        // clang-format on
    }

    private:
    Handle* _stream = nullptr;
};

namespace solver {
struct ConvSolution;

} // namespace solver

} // namespace miopen

template <class T>
void mloConstructImpl(miopen::rank<0>, T& x)
{
    x.setupRocm();
    x.setupFloats();
    x.mloUseSolution(x.FindSolution());
}

template <class T>
auto mloConstructImpl(miopen::rank<1>, T& x) -> decltype(x.mloConstruct(), void())
{
    x.setupFloats();
    x.mloConstruct();
}

template <class T>
void mloConstruct(T& x)
{
    mloConstructImpl(miopen::rank<1>{}, x);
}

struct mlo_construct_direct2D
{
    void mloUseSolution(const miopen::solver::ConvSolution& s);

    mlo_construct_direct2D(int dir, bool do_bias = false)
    {
        _search_params.direction.Set(dir);

        //#if !(defined(__APPLE__) || defined(__MACOSX))
        //	_gen_comp_options = std::string(" -cl-std=CL2.0 ");
        //#endif
        _in_tile0 = (_search_params.in_width < 12) ? 8 : 16; //(_in_width < 12) ? 8 : (_in_width <
                                                             // 24 || (_in_width > 32 && _in_width <
        // 48)) ? 16 : 32; // size of input data
        // per ALU plane
        _in_tile1 = (_search_params.in_height < 12) ? 8 : 16; // (_in_height < 12) ? 8 : (_in_height
                                                              // < 24 || (_in_height > 32 &&
                                                              // _in_height < 48)) ? 16 : 32; //
                                                              // size of input data per ALU plane

        _grp_tile0 = _in_tile0;
        _grp_tile1 = _in_tile1;

        _out_pix_tile0 = 2; // size of ouptput tile per wk-item (ALU))
        _out_pix_tile1 = 4; //

        _n_out_pix_tiles = 2; // # output pixel tiles per wk-item (ALU)
        _n_in_data_tiles = 4; // # of blocks of different inputs in LDS

        _n_stacks                       = 1; // # of diff stacks (part of batch).
        _search_params.bias             = (do_bias) ? 1 : 0;
        _search_params.pad0             = 1;
        _search_params.pad1             = 1;
        _search_params.kernel_size0     = 3;
        _search_params.kernel_size1     = 3;
        _search_params.kernel_stride0   = 1;
        _search_params.kernel_stride1   = 1;
        _search_params.kernel_dilation0 = 1;
        _search_params.kernel_dilation1 = 1;
        _search_params.deconvolution    = 0;
        _search_params.bot_sz           = 0; // bytes
        _search_params.top_sz           = 0; // bytes
        _search_params.weights_sz       = 0; // bytes
        _search_params.bias_sz          = 0; // bytes

        _workspce_sz = 0;

        _small         = true;
        _copy_input    = false;
        _new_in_width  = 0;
        _new_in_height = 0;
        _new_in_sz     = 0;
    }

    void setupRocm();
    void setupFloats();

    /*
    * major interface
    * it has to be called only after
    * convolutional parmeters, input, output and weight tesnor have been set
    *
    * constructs compiler option
    *
    * selects kernel file and name
    * covers genrinc forward convolution:
    * arbitrary combination of kerenl sizes, strides
    */

    miopen::solver::ConvSolution FindSolution();

    miopen::DbRecord GetDbRecord() const;

    /*
    * returns parameter values that are compiled in legacy kernels for kernels using them as
    * arguments.
    */
    inline void getCompiledInParameters(
        int* const N, int* const C, int* const H, int* const W, int* const K, int* const n_groups)
    {
        assert(N && C && H && W && K && n_groups);
        *N        = _search_params.batch_sz;
        *C        = _search_params.n_inputs;
        *H        = _search_params.in_height;
        *W        = _search_params.in_width;
        *K        = _search_params.n_outputs;
        *n_groups = _search_params.GetStream().GetMaxComputeUnits();
    }

    inline void getCompiledInParameters(int* const N,
                                        int* const C,
                                        int* const H,
                                        int* const W,
                                        int* const K,
                                        int* const n_groups,
                                        int* const out_H,
                                        int* const out_W,
                                        int* const R,
                                        int* const S,
                                        int* const pad_H,
                                        int* const pad_W)
    {
        getCompiledInParameters(N, C, H, W, K, n_groups);
        assert(out_H && out_W && R && S && pad_H && pad_W);
        *out_H = _search_params.out_height;
        *out_W = _search_params.out_width;
        *R     = _search_params.kernel_size1;
        *S     = _search_params.kernel_size0;
        *pad_H = _search_params.direction.IsForward() ? _search_params.pad1
                                                      : _search_params.GetBackwardPad1();
        *pad_W = _search_params.direction.IsForward() ? _search_params.pad0
                                                      : _search_params.GetBackwardPad0();
    }

    /*
    * returns kernel file name without location
    */
    inline std::string getKernelFile() const { return (_kernel_file); }
    /*
    * retuns kerner/shader name
    */
    inline std::string getKernelName() const { return (_kernel_name); }
    /*
    * return set of compile options
    */

    inline const std::string& getCompilerOptions() const { return (_comp_options); }
    /*
    *  return a local working configuration
    */
    inline const std::vector<size_t>& getLocalWkSize() const { return (_l_wk); }
    /*
    * return a global working configuration
    */
    inline const std::vector<size_t>& getGlobalWkSize() const { return (_g_wk); }

    /*
    * get common compiler options
    */
    inline const std::string& getGeneralCompOptions() const
    {
        return (_search_params.general_compile_options);
    }

    /*
    * get info for all kernels of the layer
    * std::string _kernel_name;
    * std::string _kernel_file;
    * std::string _comp_options;
    * std::vector<size_t> _g_wk;
    * std::vector<size_t> _l_wk;
    */

    inline const std::vector<mlo_kernel_info>& getKernelsInfo() const
    {
        return (_mlo_kernels_info);
    }

    /*
    * return direction: true - forward, false - backward
    */
    inline bool isForwardDirection() const
    {
        if(!_search_params.direction.IsKnown())
            MIOPEN_THROW("!_search_params.direction.IsKnown()");
        return _search_params.direction.IsForward(); // convolutions: backward data OR wrw otherwise
    }

    /*
    * get workspace size
    */
    inline size_t getWorkSpaceSzBytes() const { return (_workspce_sz); }
    /*
    *  is bias incuded
    */

    inline bool doBias() const { return (_search_params.bias == 1); }

    /*
    * set a number of iteration for thwe wall clock performance meaturement
    */

    inline void setTimerIter(int n_timer_iter) { _search_params.n_timer_iter = n_timer_iter; }

    /*
    * set library stream
    */
    inline void setStream(miopen::Handle* stream) { _search_params.SetStream(stream); }

    /*
    * set ocl Kernels path
    */
    inline void setKernelPath(const std::string& kernel_path) { _kernel_path = kernel_path; }

    /*
    * set convolutional parameters
    */
    inline void setConvDescr(int u_padding,
                             int v_padding,
                             int u_stride,
                             int v_stride,
                             int /*u_upstride*/,
                             int /*v_upstride*/
                             )
    {
        _search_params.pad1           = u_padding;
        _search_params.pad0           = v_padding;
        _search_params.kernel_stride0 = u_stride;
        _search_params.kernel_stride1 = v_stride;
    }

    /*
    * set weights tensor
    */
    inline void setWeightsDescr(const std::string& layout,
                                const std::string& data_type,
                                int batch,
                                int depth,
                                int height,
                                int width,
                                int batch_stride,
                                int channel_stride,
                                int stride,
                                int w_stride)
    {
        _search_params.kernel_size0 = width;
        _search_params.kernel_size1 = height;
        int data_len                = (data_type == "FP32" ? 4 : 8);
        _search_params.float_size   = (data_type == "FP32" ? 32 : 16);
        size_t size                 = (layout == "NCHW")
                          ? batch * depth * height * width * data_len
                          : batch * batch_stride * channel_stride * stride * w_stride * data_len;
        _search_params.weights_sz = size;
    }

    /*
    * set output tensor
    */
    inline void setOutputDescr(const std::string& layout,
                               const std::string& data_type,
                               int batch,
                               int depth,
                               int height,
                               int width,
                               int batch_stride,
                               int channel_stride,
                               int stride,
                               int w_stride)
    {
        _search_params.batch_sz   = batch;
        int data_len              = (data_type == "FP32" ? 4 : 8);
        _search_params.float_size = (data_type == "FP32" ? 32 : 16);
        size_t size               = (layout == "NCHW")
                          ? batch * depth * height * width * data_len
                          : batch * batch_stride * channel_stride * stride * w_stride * data_len;
        if(_search_params.direction.IsForward())
        {

            _search_params.out_width          = width;
            _search_params.out_height         = height;
            _search_params.n_outputs          = depth;
            _search_params.out_batch_stride   = batch_stride;
            _search_params.out_channel_stride = channel_stride;
            _search_params.out_stride         = stride;
            _search_params.top_sz             = size;
            _search_params.out_layout         = layout;
            _search_params.out_data_type      = data_type;
        }
        else
        {
            _search_params.in_width          = width;
            _search_params.in_height         = height;
            _search_params.n_inputs          = depth;
            _search_params.in_batch_stride   = batch_stride;
            _search_params.in_channel_stride = channel_stride;
            _search_params.in_stride         = stride;
            _search_params.bot_sz            = size;
            _search_params.in_layout         = layout;
            _search_params.in_data_type      = data_type;
            //			_tens_layout = layout;
            //			_tens_data_format = data_type;
        }
    }

    /*
    *  set input tensor
    */

    inline void setInputDescr(const std::string& layout,
                              const std::string& data_type,
                              int batch,
                              int depth,
                              int height,
                              int width,
                              int batch_stride,
                              int channel_stride,
                              int stride,
                              int w_stride)
    {
        _search_params.batch_sz   = batch;
        int data_len              = (data_type == "FP32" ? 4 : 8);
        _search_params.float_size = (data_type == "FP32" ? 32 : 16);
        size_t size               = (layout == "NCHW")
                          ? batch * depth * height * width * data_len
                          : batch * batch_stride * channel_stride * stride * w_stride * data_len;
        if(_search_params.direction.IsForward())
        {

            _search_params.in_width          = width;
            _search_params.in_height         = height;
            _search_params.n_inputs          = depth;
            _search_params.in_batch_stride   = batch_stride;
            _search_params.in_channel_stride = channel_stride;
            _search_params.in_stride         = stride;
            _search_params.bot_sz            = size;
            _search_params.in_layout         = layout;
            _search_params.in_data_type      = data_type;
            //			_tens_layout = layout;
            //			_tens_data_format = data_type;
        }
        else
        {
            _search_params.out_width          = width;
            _search_params.out_height         = height;
            _search_params.n_outputs          = depth;
            _search_params.out_batch_stride   = batch_stride;
            _search_params.out_channel_stride = channel_stride;
            _search_params.out_stride         = stride;
            _search_params.top_sz             = size;
            _search_params.out_layout         = layout;
            _search_params.out_data_type      = data_type;
        }

        _search_params.bias_sz = (_search_params.bias) ? _search_params.n_outputs * data_len : 0;
    }

    /*
    * set top tensor
    */
    void setTopDescr(const std::string& layout,
                     const std::string& data_type,
                     int batch,
                     int depth,
                     int height,
                     int width,
                     int batch_stride,
                     int channel_stride,
                     int stride,
                     int w_stride)
    {
        _search_params.batch_sz = batch;
        int data_len            = (data_type == "FP32" ? 4 : 8);
        size_t size             = (layout == "NCHW")
                          ? batch * depth * height * width * data_len
                          : batch * batch_stride * channel_stride * stride * w_stride * data_len;

        _search_params.out_width          = width;
        _search_params.out_height         = height;
        _search_params.n_outputs          = depth;
        _search_params.out_batch_stride   = batch_stride;
        _search_params.out_channel_stride = channel_stride;
        _search_params.out_stride         = stride;
        _search_params.top_sz             = size;
        _search_params.out_layout         = layout;
        _search_params.out_data_type      = data_type;
        _search_params.bias_sz = (_search_params.bias) ? _search_params.n_outputs * data_len : 0;
    }

    /*
    *  set bot tensor
    */

    void setBotDescr(const std::string& layout,
                     const std::string& data_type,
                     int batch,
                     int depth,
                     int height,
                     int width,
                     int batch_stride,
                     int channel_stride,
                     int stride,
                     int w_stride)
    {
        _search_params.batch_sz = batch;
        int data_len            = (data_type == "FP32" ? 4 : 8);
        size_t size             = (layout == "NCHW")
                          ? batch * depth * height * width * data_len
                          : batch * batch_stride * channel_stride * stride * w_stride * data_len;

        _search_params.in_width          = width;
        _search_params.in_height         = height;
        _search_params.n_inputs          = depth;
        _search_params.in_batch_stride   = batch_stride;
        _search_params.in_channel_stride = channel_stride;
        _search_params.in_stride         = stride;
        _search_params.bot_sz            = size;
        _search_params.in_layout         = layout;
        _search_params.in_data_type      = data_type;
        //			_tens_layout = layout;
        //			_tens_data_format = data_type;
    }
    /*
    * set top df tensor
    */
    void setTopDfDescr(const std::string& layout,
                       const std::string& data_type,
                       int batch,
                       int depth,
                       int height,
                       int width,
                       int batch_stride,
                       int channel_stride,
                       int stride,
                       int w_stride)
    {
        _search_params.batch_sz = batch;
        int data_len            = (data_type == "FP32" ? 4 : 8);
        size_t size             = (layout == "NCHW")
                          ? batch * depth * height * width * data_len
                          : batch * batch_stride * channel_stride * stride * w_stride * data_len;

        _out_df_width            = width;
        _out_df_height           = height;
        _search_params.n_outputs = depth;
        _out_df_batch_stride     = batch_stride;
        _out_df_channel_stride   = channel_stride;
        _out_df_stride           = stride;
        _top_df_sz               = size;
        _out_df_layout           = layout;
        _out_df_data_type        = data_type;
    }

    /*
    *  set bot df tensor
    */

    void setBotDfDescr(const std::string& layout,
                       const std::string& data_type,
                       int batch,
                       int depth,
                       int height,
                       int width,
                       int batch_stride,
                       int channel_stride,
                       int stride,
                       int w_stride)
    {
        _search_params.batch_sz = batch;
        int data_len            = (data_type == "FP32" ? 4 : 8);
        size_t size             = (layout == "NCHW")
                          ? batch * depth * height * width * data_len
                          : batch * batch_stride * channel_stride * stride * w_stride * data_len;

        _in_df_width            = width;
        _in_df_height           = height;
        _search_params.n_inputs = depth;
        _in_df_batch_stride     = batch_stride;
        _in_df_channel_stride   = channel_stride;
        _in_df_stride           = stride;
        _bot_df_sz              = size;
        _in_df_layout           = layout;
        _in_df_data_type        = data_type;
    }

    /*
    *  indicate the need for backward pass
    */
    inline void doBackward(bool do_bwd) { _do_backward = do_bwd; }
    /*
    * need for backward pass?
    */
    inline bool doBackward() const { return (_do_backward); }

    /*
    *  allow the search for the best possible solution
    */
    inline void doSearch(bool do_search) { _search_params.do_search = do_search; }
    /*
    * is search set?
    */
    inline bool doSearch() const { return (_search_params.do_search); }

    /*
    * allow to save the missing configuraion in the search request file for an offline search
    */
    inline void saveSearchRequest(bool save_req) { _search_params.save_srch_req = save_req; }
    /*
    * set common compiler options
    */
    inline void setGeneralCompOptions(const std::string& options)
    {
        _search_params.general_compile_options += options;
    }

    // MD: Hack to get the key outside of mlo_internal
    int mloBuildConf_Key(std::string& conf_key) const;

    inline bool doCopyInput() const { return (_copy_input); }

    // MD: Where is this being used?
    void getNewInputDescr(std::string& layout,
                          std::string& data_type,
                          int& batch,
                          int& depth,
                          int& height,
                          int& width,
                          int& batch_stride,
                          int& channel_stride,
                          int& stride,
                          int& w_stride);
    // TEMP
    int mloConstructSP2D();

    size_t setInputDescFromMLDesc(const miopen::TensorDescriptor& input_tensor);
    size_t setOutputDescFromMLDesc(const miopen::TensorDescriptor& output_tensor);
    size_t setWeightDescFromMLDesc(const miopen::TensorDescriptor& weight_tensor);
    size_t setTopDescFromMLDesc(const miopen::TensorDescriptor& tensor);
    size_t setBotDescFromMLDesc(const miopen::TensorDescriptor& tensor);
    size_t setTopDfDescFromMLDesc(const miopen::TensorDescriptor& tensor);
    size_t setBotDfDescFromMLDesc(const miopen::TensorDescriptor& tensor);

    bool mloIsCompilerWorkarounds() const;
    bool mloIsFastBinaryWinograd3x3U() const;

    inline void mloCopyTo(miopen::ConvolutionContext& params) const /// TODO: get rid of this
    {
        params = _search_params;
    }

    std::string db_path() const { return _db_path ? _db_path : _search_params.GetPerfDbPath(); }

<<<<<<< HEAD
    // bool mloIsAmdRocmOpencl(rocm_meta_version& rmv) const;
=======
    bool mloIsAmdRocm(rocm_meta_version& rmv) const;
>>>>>>> e2f62a63

    int mloConstructBwd() { return (0); }
    int mloConstructFwd() { return (0); }

    //	int mloBuildConf_Key(std::string & conf_key) const;

    protected:
    miopen::ConvolutionContext _search_params;

    int _in_df_width          = 0;
    int _in_df_height         = 0;
    int _in_df_batch_stride   = 0;
    int _in_df_channel_stride = 0;
    int _in_df_stride         = 0;
    std::string _in_df_layout;
    std::string _in_df_data_type;

    int _out_df_width          = 0;
    int _out_df_height         = 0;
    int _out_df_batch_stride   = 0;
    int _out_df_channel_stride = 0;
    int _out_df_stride         = 0;
    std::string _out_df_layout;
    std::string _out_df_data_type;

    // SP

    bool _small;
    bool _copy_input;
    int _new_in_height;
    int _new_in_width;
    int _new_in_batch_stride   = 0;
    int _new_in_channel_stride = 0;
    int _new_in_stride         = 0;
    size_t _new_in_sz;
    bool _do_backward = false;

    // FIX IT
    //	int _weights_height;
    //	int _weights_stride;
    std::string _weight_data_type;
    //
    //	std::string _tens_layout;
    //	std::string _tens_data_format;

    int _in_tile0        = 0; // size of in-tile in local memory
    int _in_tile1        = 0; // size of in-tile in local memory
    int _grp_tile0       = 0; // total number ALUs per group
    int _grp_tile1       = 0; // total number ALUs per group
    int _out_pix_tile0   = 0; // # of generated pixels per output per wk-item  (ALU)
    int _out_pix_tile1   = 0; // # of generated pixels per output per wk-item  (ALU)
    int _n_out_pix_tiles = 0; // # output pixel tiles per wk-item (ALU)
    int _n_in_data_tiles = 0; // # of blocks of different inputs in LDS
    int _n_stacks        = 0; // # of diff stacks (part of batch).
    std::string _comp_options;
    std::string _kernel_file;
    std::string _kernel_name;
    std::vector<size_t> _l_wk;
    std::vector<size_t> _g_wk;

    // more than 1 kerenls per stage
    std::vector<mlo_kernel_info> _mlo_kernels_info;

    bool _gen  = false; // genral case
    int _quiet = 0;
    std::string _kernel_path;
    // local memory size per group
    size_t _dev_local_mem_sz = 0;
    // wave size
    int _hw_wave_sz = 0;
    // cl_queue
    size_t _bot_df_sz = 0; // bytes
    size_t _top_df_sz = 0; // bytes

    size_t _workspce_sz;

    unsigned int _n_groups{};
    // For testing
    const char* _db_path = nullptr;
};

/*
* backward with regard to weights construction
*/

struct mlo_construct_BwdWrW2D : mlo_construct_direct2D
{
    mlo_construct_BwdWrW2D(int dir, bool do_bias = false) : mlo_construct_direct2D(dir, do_bias)
    {
        _search_params.direction.SetBackwardWrW();
    }

    miopen::solver::ConvSolution FindSolution();

    bool mloIsCompilerWorkarounds() const;
    int mloMultiStep();
};

/*
* winograd algorithm
*/

struct mlo_construct_winograd : mlo_construct_direct2D
{
    mlo_construct_winograd(int dir, bool do_bias = false) : mlo_construct_direct2D(dir, do_bias) {}

    miopen::solver::ConvSolution FindSolution();
};

#define MLO_POOLING_OP_AVE 0
#define MLO_POOLING_OP_MAX 1
#define MLO_POOLING_OP_STC 2

struct mlo_construct_pooling2D : mlo_construct_direct2D
{
    mlo_construct_pooling2D(int dir) : mlo_construct_direct2D(dir)
    {
        _pooling_method = MLO_POOLING_OP_MAX;
        _NAN_option     = 0;
    }

    inline void setPoolingDescr(int pooling_method = MLO_POOLING_OP_MAX,
                                int windowHeight   = 3,
                                int windowWidth    = 3,
                                int padding_v      = 0,
                                int padding_h      = 0,
                                int stride_v       = 2,
                                int stride_h       = 2,
                                int NAN_opt        = 0)
    {
        _pooling_method               = pooling_method;
        _search_params.pad1           = padding_v;
        _search_params.pad0           = padding_h;
        _search_params.kernel_size1   = windowHeight;
        _search_params.kernel_size0   = windowWidth;
        _search_params.kernel_stride1 = stride_v;
        _search_params.kernel_stride0 = stride_h;
        _NAN_option                   = NAN_opt;
    }

    inline void getPoolingDescr(int& /*pooling_method*/,
                                int& windowHeight,
                                int& windowWidth,
                                int& padding_v,
                                int& padding_h,
                                int& stride_v,
                                int& stride_h,
                                int& NAN_opt) const
    {
        padding_v    = _search_params.pad1;
        padding_h    = _search_params.pad0;
        windowHeight = _search_params.kernel_size1;
        windowWidth  = _search_params.kernel_size0;
        stride_v     = _search_params.kernel_stride1;
        stride_h     = _search_params.kernel_stride0;
        NAN_opt      = _NAN_option;
    }

    inline int getPoolingMethod() const { return (_pooling_method); }
    int mloConstruct();

    protected:
    int _pooling_method;
    int _NAN_option;
    int mloConstructFwd();
    int mloConstructBwd();
};

#define MLO_LRN_WITHIN_CHANNEL 0
#define MLO_LRN_ACROSS_CHANNELS 1

struct mlo_construct_norm : mlo_construct_direct2D
{
    mlo_construct_norm(int dir) : mlo_construct_direct2D(dir) {}

    inline void setNormDescr(
        int norm_region, int norm_area, double normAlpha, double normBeta, double normK = 1.)
    {
        _norm_region = norm_region;
        _norm_area   = norm_area;
        _normAlpha   = normAlpha;
        _normBeta    = normBeta;
        _normK       = normK;
    }

    inline void getNormDescr(int& norm_region,
                             int& norm_area,
                             double& normAlpha,
                             double& normBeta,
                             double& normK,
                             double& alphaoverarea) const
    {
        norm_region   = _norm_region;
        norm_area     = _norm_area;
        normAlpha     = _normAlpha;
        normBeta      = _normBeta;
        normK         = _normK;
        alphaoverarea = (_norm_region == MLO_LRN_ACROSS_CHANNELS)
                            ? _normAlpha / _norm_area
                            : _normAlpha / (_norm_area * _norm_area);
    }

    void mloConstruct();

    protected:
    int mloConstructFwd();
    int mloConstructBwd();
    int _norm_region  = 0;
    int _norm_area    = 0;
    double _normAlpha = 0.0;
    double _normBeta  = 0.0;
    double _normK     = 0.0;
};

#define MLO_NEURON_PASTHRU 0                       // x
#define MLO_NEURON_LOGISTIC MLO_NEURON_PASTHRU + 1 //	1 / (1 + e^-x)	//Sigmoid
#define MLO_NEURON_TANH MLO_NEURON_LOGISTIC + 1    //	a * tanh( b * x)
#define MLO_NEURON_RELU MLO_NEURON_TANH + 1        //	max(0, x)
#define MLO_NEURON_BRELU MLO_NEURON_RELU + 1       //	min(a, max(0, x))
#define MLO_NEURON_SOFTRELU \
    MLO_NEURON_BRELU + 1                       //	log(1 + e^x)   // bonomial normal log likelihood
#define MLO_NEURON_ABS MLO_NEURON_SOFTRELU + 1 //	abs(x)
#define MLO_NEURON_SQUARE MLO_NEURON_ABS + 1   //	x^2
#define MLO_NEURON_SQR MLO_NEURON_SQUARE + 1   //	sqr(x)
#define MLO_NEURON_LINEAR MLO_NEURON_SQR + 1   //	a + b * x
#define MLO_NEURON_POWER MLO_NEURON_LINEAR + 1 // (a + b * x ) ^power
#define MLO_NEURON_TOTAL MLO_NEURON_POWER + 1

struct mlo_construct_neuron : mlo_construct_direct2D
{
    mlo_construct_neuron(int dir) : mlo_construct_direct2D(dir)
    {
        _neuron_type = 0;
        _power       = 0;
        _scale       = 1;
        _shift       = 0;
    }

    inline void setNeuronDescr(int neuron_type, double power, double scale, double shift)
    {
        _neuron_type = neuron_type;
        _power       = power;
        _scale       = scale;
        _shift       = shift;
    }

    inline void getNeuronDescr(int& neuron_type, double& power, double& scale, double& shift) const
    {
        neuron_type = _neuron_type;
        power       = _power;
        scale       = _scale;
        shift       = _shift;
    }

    void mloConstruct();

    protected:
    int mloConstructFwd();
    int mloConstructBwd();
    int _neuron_type;
    double _power;
    double _scale;
    double _shift;
};

#endif<|MERGE_RESOLUTION|>--- conflicted
+++ resolved
@@ -864,11 +864,7 @@
 
     std::string db_path() const { return _db_path ? _db_path : _search_params.GetPerfDbPath(); }
 
-<<<<<<< HEAD
-    // bool mloIsAmdRocmOpencl(rocm_meta_version& rmv) const;
-=======
-    bool mloIsAmdRocm(rocm_meta_version& rmv) const;
->>>>>>> e2f62a63
+    // bool mloIsAmdRocm(rocm_meta_version& rmv) const;
 
     int mloConstructBwd() { return (0); }
     int mloConstructFwd() { return (0); }
