/*******************************************************************************
 *
 * MIT License
 *
 * Copyright (c) 2017 Advanced Micro Devices, Inc.
 *
 * Permission is hereby granted, free of charge, to any person obtaining a copy
 * of this software and associated documentation files (the "Software"), to deal
 * in the Software without restriction, including without limitation the rights
 * to use, copy, modify, merge, publish, distribute, sublicense, and/or sell
 * copies of the Software, and to permit persons to whom the Software is
 * furnished to do so, subject to the following conditions:
 *
 * The above copyright notice and this permission notice shall be included in all
 * copies or substantial portions of the Software.
 *
 * THE SOFTWARE IS PROVIDED "AS IS", WITHOUT WARRANTY OF ANY KIND, EXPRESS OR
 * IMPLIED, INCLUDING BUT NOT LIMITED TO THE WARRANTIES OF MERCHANTABILITY,
 * FITNESS FOR A PARTICULAR PURPOSE AND NONINFRINGEMENT. IN NO EVENT SHALL THE
 * AUTHORS OR COPYRIGHT HOLDERS BE LIABLE FOR ANY CLAIM, DAMAGES OR OTHER
 * LIABILITY, WHETHER IN AN ACTION OF CONTRACT, TORT OR OTHERWISE, ARISING FROM,
 * OUT OF OR IN CONNECTION WITH THE SOFTWARE OR THE USE OR OTHER DEALINGS IN THE
 * SOFTWARE.
 *
 *******************************************************************************/
#include <array>
#include <initializer_list>
#include <memory>
#include <miopen/convolution.hpp>
#include <miopen/batch_norm.hpp>
#include <miopen/activ.hpp>
#include <miopen/fusion.hpp>
#include <miopen/fusion_plan.hpp>
#include <miopen/errors.hpp>
#include <miopen/logger.hpp>
#include <miopen/tensor.hpp>

// Return an error code that is "NotImplemented", if it exists then return success
// This function should:
//		set up the place descriptor with expected input and ouput edges.
// 		Set up the internal datastructures for the fused kernel.
extern "C" miopenStatus_t miopenCreateFusionPlan(miopenFusionPlanDescriptor_t* fusePlanDesc,
                                                 const miopenFusionDirection_t fuseDirection,
                                                 const miopenTensorDescriptor_t inputDesc)
{
    MIOPEN_LOG_FUNCTION(fusePlanDesc, fuseDirection, inputDesc);
    return miopen::try_([&] {
        miopen::deref(fusePlanDesc) =
            new miopen::FusionPlanDescriptor(fuseDirection, miopen::deref(inputDesc));
    });
}

extern "C" miopenStatus_t
miopenDestroyFusionPlanDescriptor(miopenFusionPlanDescriptor_t fusePlanDesc)
{

    MIOPEN_LOG_FUNCTION(fusePlanDesc)
    return miopen::try_([&] { miopen_destroy_object(fusePlanDesc); });
}

extern "C" miopenStatus_t miopenFusionPlanGetOp(miopenFusionPlanDescriptor_t fusePlanDesc,
                                                const int op_idx,
                                                miopenFusionOpDescriptor_t* op)
{
    MIOPEN_LOG_FUNCTION(fusePlanDesc, op_idx);
    miopenStatus_t res = miopenStatusBadParm;
    miopen::try_([&] {
        std::shared_ptr<miopen::FusionOpDescriptor> desc;
        res               = miopen::deref(fusePlanDesc).GetOp(op_idx, desc);
        miopen::deref(op) = desc.get();
    });
    return res;
}

// Return an error code that is "NotImplemented", if it exists then return success
extern "C" miopenStatus_t miopenCompileFusionPlan(miopenHandle_t handle,
                                                  miopenFusionPlanDescriptor_t fusePlanDesc)
{
    MIOPEN_LOG_FUNCTION(/*handle,*/ fusePlanDesc);
    return miopen::try_([&] { miopen::deref(fusePlanDesc).Compile(miopen::deref(handle)); });
}

<<<<<<< HEAD
// Create convolution ops with known algorithm
#if 0
extern "C" miopenStatus_t miopenCreateOpConvForwardAlgo(miopenFusionPlanDescriptor_t fusePlanDesc,
                                                        miopenFusionOpDescriptor_t* convOp,
                                                        miopenConvolutionDescriptor_t convDesc,
                                                        miopenConvFwdAlgorithm_t fwdAlgo,
                                                        const miopenTensorDescriptor_t wDesc)
{
    MIOPEN_LOG_FUNCTION(fusePlanDesc, convOp, convDesc, fwdAlgo, wDesc);
    miopenStatus_t res = miopenStatusSuccess;
    miopen::try_([&] {
        auto fod = std::make_shared<miopen::ConvForwardOpDescriptor>(
            miopen::deref(convDesc), miopen::deref(wDesc), fwdAlgo);
        miopen::deref(convOp) = fod.get();
        res                   = miopen::deref(fusePlanDesc).AddOp(fod);
    });
    return res;
}
#endif
extern "C" miopenStatus_t
miopenFusionPlanGetWorkSpaceSize(miopenHandle_t handle,
                                 miopenFusionPlanDescriptor_t fusePlanDesc,
                                 size_t* workSpaceSize,
                                 miopenConvFwdAlgorithm_t algo)
{
    MIOPEN_LOG_FUNCTION(fusePlanDesc, workSpaceSize);
    miopenStatus_t res = miopenStatusSuccess;
    miopen::try_([&] {
        size_t sz;
        res = miopen::deref(fusePlanDesc).GetWorkspaceSizeImmed(miopen::deref(handle), sz, algo);
        miopen::deref(workSpaceSize) = sz;
    });
    return res;
}

extern "C" miopenStatus_t
miopenFusionPlanConvolutionGetAlgo(miopenFusionPlanDescriptor_t fusePlanDesc,
                                   const int requestAlgoCount,
                                   int* returnedAlgoCount,
                                   miopenConvFwdAlgorithm_t* returnedAlgos)
{
    MIOPEN_LOG_FUNCTION(fusePlanDesc, requestAlgoCount, returnedAlgoCount, returnedAlgos);
    miopenStatus_t res = miopenStatusSuccess;
    miopen::try_([&] {
        int cnt = 0;
        res     = miopen::deref(fusePlanDesc).GetConvAlgos(requestAlgoCount, cnt, returnedAlgos);
        miopen::deref(returnedAlgoCount) = cnt;
    });
    return res;
}

extern "C" miopenStatus_t
miopenFusionPlanConvolutionSetAlgo(miopenFusionPlanDescriptor_t fusePlanDesc,
                                   miopenConvFwdAlgorithm_t algo)
{
    MIOPEN_LOG_FUNCTION(fusePlanDesc, algo);
    miopenStatus_t res = miopenStatusSuccess;
    miopen::try_([&] { res = miopen::deref(fusePlanDesc).SetConvAlgo(algo); });
    return res;
}

// Create convolution ops with unknown algorithms
extern "C" miopenStatus_t miopenCreateOpConvForward(miopenFusionPlanDescriptor_t fusePlanDesc,
                                                    miopenFusionOpDescriptor_t* convOp,
                                                    miopenConvolutionDescriptor_t convDesc,
                                                    const miopenTensorDescriptor_t wDesc)
{
    MIOPEN_LOG_FUNCTION(fusePlanDesc, convOp, convDesc, wDesc);
    miopenStatus_t res = miopenStatusSuccess;
    miopen::try_([&] {
        auto fod = std::make_shared<miopen::ConvForwardOpDescriptor>(miopen::deref(convDesc),
                                                                     miopen::deref(wDesc));
        miopen::deref(convOp) = fod.get();
        res                   = miopen::deref(fusePlanDesc).AddOp(fod);
    });
    return res;
}

=======
>>>>>>> 466e3732
// Activation create ops
extern "C" miopenStatus_t miopenCreateOpActivationForward(miopenFusionPlanDescriptor_t fusePlanDesc,
                                                          miopenFusionOpDescriptor_t* activOp,
                                                          miopenActivationMode_t mode)
{
    MIOPEN_LOG_FUNCTION(fusePlanDesc, activOp, mode);
    miopenStatus_t res = miopenStatusSuccess;
    miopen::try_([&] {
        auto fod               = std::make_shared<miopen::ActivFusionOpDescriptor>(mode);
        miopen::deref(activOp) = fod.get();
        res                    = miopen::deref(fusePlanDesc).AddOp(fod);
    });
    return res;
}

<<<<<<< HEAD
extern "C" miopenStatus_t miopenCreateOpBiasForward(miopenFusionPlanDescriptor_t fusePlanDesc,
                                                    miopenFusionOpDescriptor_t* biasOp,
                                                    const miopenTensorDescriptor_t bDesc)
{
    MIOPEN_LOG_FUNCTION(fusePlanDesc, biasOp, bDesc);
    miopenStatus_t res = miopenStatusSuccess;
    miopen::try_([&] {
        auto bod = std::make_shared<miopen::BiasFusionOpDescriptor>(miopen::deref(bDesc));
        miopen::deref(biasOp) = bod.get();
        res                   = miopen::deref(fusePlanDesc).AddOp(bod);
    });
    return res;
}

=======
>>>>>>> 466e3732
// Batch normalization create op
extern "C" miopenStatus_t
miopenCreateOpBatchNormInference(miopenFusionPlanDescriptor_t fusePlanDesc,
                                 miopenFusionOpDescriptor_t* bnOp,
                                 const miopenBatchNormMode_t bn_mode,
                                 const miopenTensorDescriptor_t bnScaleBiasMeanVarDesc)
{
    MIOPEN_LOG_FUNCTION(fusePlanDesc, bnOp, bn_mode, bnScaleBiasMeanVarDesc);
    miopenStatus_t res = miopenStatusSuccess;
    miopen::try_([&] {
        auto bod = std::make_shared<miopen::BatchNormInferenceFusionOpDescriptor>(
            bn_mode, miopen::deref(bnScaleBiasMeanVarDesc));
        miopen::deref(bnOp) = bod.get();
        res                 = miopen::deref(fusePlanDesc).AddOp(bod);
    });
    return res;
}
<<<<<<< HEAD
=======

>>>>>>> 466e3732
extern "C" miopenStatus_t miopenCreateOperatorArgs(miopenOperatorArgs_t* args)
{
    MIOPEN_LOG_FUNCTION(args);
    return miopen::try_([&] { miopen::deref(args) = new miopen::OperatorArgs(); });
}

extern "C" miopenStatus_t miopenDestroyOperatorArgs(miopenOperatorArgs_t args)
{
    MIOPEN_LOG_FUNCTION(args);
    return miopen::try_([&] { miopen_destroy_object(args); });
}
<<<<<<< HEAD
extern "C" miopenStatus_t miopenSetOpArgsConvForward(miopenOperatorArgs_t args,
                                                     const miopenFusionOpDescriptor_t convOp,
                                                     const void* alpha,
                                                     const void* beta,
                                                     const void* w)
{
    MIOPEN_LOG_FUNCTION(args, alpha, beta, convOp, w);
    return miopen::try_([&] {
        auto&& op = dynamic_cast<miopen::ConvForwardOpDescriptor&>(miopen::deref(convOp));
        auto tmp  = DataCast(w);
        op.SetArgs(miopen::deref(args), alpha, beta, tmp);
    });
}

extern "C" miopenStatus_t miopenSetOpArgsBiasForward(miopenOperatorArgs_t args,
                                                     const miopenFusionOpDescriptor_t biasOp,
                                                     const void* alpha,
                                                     const void* beta,
                                                     const void* bias)
{

    MIOPEN_LOG_FUNCTION(args, biasOp, alpha, beta, bias);
    return miopen::try_([&] {
        auto&& op = dynamic_cast<miopen::BiasFusionOpDescriptor&>(miopen::deref(biasOp));
        op.SetArgs(miopen::deref(args), alpha, beta, DataCast(bias));
    });
}
=======
>>>>>>> 466e3732

extern "C" miopenStatus_t miopenSetOpArgsActivForward(miopenOperatorArgs_t args,
                                                      const miopenFusionOpDescriptor_t activOp,
                                                      const void* alpha,
                                                      const void* beta,
                                                      double activAlpha,
                                                      double activBeta,
                                                      double activGamma)
{

    MIOPEN_LOG_FUNCTION(args, activOp, alpha, beta, activAlpha, activBeta, activGamma);
    return miopen::try_([&] {
        auto&& op = dynamic_cast<miopen::ActivFusionOpDescriptor&>(miopen::deref(activOp));
        op.SetArgs(miopen::deref(args), alpha, beta, activAlpha, activBeta, activGamma);
    });
}

// Fusion op args for Batch Normalization
extern "C" miopenStatus_t miopenSetOpArgsBatchNormInference(miopenOperatorArgs_t args,
                                                            const miopenFusionOpDescriptor_t bnOp,
                                                            const void* alpha,
                                                            const void* beta,
                                                            const void* bnScale,
                                                            const void* bnBias,
                                                            const void* estimatedMean,
                                                            const void* estimatedVariance,
                                                            double epsilon)
{
    MIOPEN_LOG_FUNCTION(
        args, bnOp, alpha, beta, bnScale, bnBias, estimatedMean, estimatedVariance, epsilon);
    return miopen::try_([&] {
        auto&& op =
            dynamic_cast<miopen::BatchNormInferenceFusionOpDescriptor&>(miopen::deref(bnOp));
        op.SetArgs(miopen::deref(args),
                   alpha,
                   beta,
                   DataCast(bnScale),
                   DataCast(bnBias),
                   DataCast(estimatedMean),
                   DataCast(estimatedVariance),
                   epsilon);
    });
}
// Return an error code that is "NotImplemented", if it exists then return success
extern "C" miopenStatus_t miopenExecuteFusionPlan(const miopenHandle_t handle,
                                                  const miopenFusionPlanDescriptor_t fusePlanDesc,
                                                  const miopenTensorDescriptor_t inputDesc,
                                                  const void* input,
                                                  const miopenTensorDescriptor_t outputDesc,
                                                  void* output,
                                                  miopenOperatorArgs_t args)
{
    MIOPEN_LOG_FUNCTION(fusePlanDesc, inputDesc, input, outputDesc, output, args);
    return miopen::try_([&] {

        miopen::deref(fusePlanDesc)
            .Execute(miopen::deref(handle),
                     miopen::deref(inputDesc),
                     DataCast(input),
                     miopen::deref(outputDesc),
                     DataCast(output),
                     miopen::deref(args));
    });
}<|MERGE_RESOLUTION|>--- conflicted
+++ resolved
@@ -80,26 +80,6 @@
     return miopen::try_([&] { miopen::deref(fusePlanDesc).Compile(miopen::deref(handle)); });
 }
 
-<<<<<<< HEAD
-// Create convolution ops with known algorithm
-#if 0
-extern "C" miopenStatus_t miopenCreateOpConvForwardAlgo(miopenFusionPlanDescriptor_t fusePlanDesc,
-                                                        miopenFusionOpDescriptor_t* convOp,
-                                                        miopenConvolutionDescriptor_t convDesc,
-                                                        miopenConvFwdAlgorithm_t fwdAlgo,
-                                                        const miopenTensorDescriptor_t wDesc)
-{
-    MIOPEN_LOG_FUNCTION(fusePlanDesc, convOp, convDesc, fwdAlgo, wDesc);
-    miopenStatus_t res = miopenStatusSuccess;
-    miopen::try_([&] {
-        auto fod = std::make_shared<miopen::ConvForwardOpDescriptor>(
-            miopen::deref(convDesc), miopen::deref(wDesc), fwdAlgo);
-        miopen::deref(convOp) = fod.get();
-        res                   = miopen::deref(fusePlanDesc).AddOp(fod);
-    });
-    return res;
-}
-#endif
 extern "C" miopenStatus_t
 miopenFusionPlanGetWorkSpaceSize(miopenHandle_t handle,
                                  miopenFusionPlanDescriptor_t fusePlanDesc,
@@ -158,9 +138,6 @@
     });
     return res;
 }
-
-=======
->>>>>>> 466e3732
 // Activation create ops
 extern "C" miopenStatus_t miopenCreateOpActivationForward(miopenFusionPlanDescriptor_t fusePlanDesc,
                                                           miopenFusionOpDescriptor_t* activOp,
@@ -175,8 +152,6 @@
     });
     return res;
 }
-
-<<<<<<< HEAD
 extern "C" miopenStatus_t miopenCreateOpBiasForward(miopenFusionPlanDescriptor_t fusePlanDesc,
                                                     miopenFusionOpDescriptor_t* biasOp,
                                                     const miopenTensorDescriptor_t bDesc)
@@ -191,8 +166,6 @@
     return res;
 }
 
-=======
->>>>>>> 466e3732
 // Batch normalization create op
 extern "C" miopenStatus_t
 miopenCreateOpBatchNormInference(miopenFusionPlanDescriptor_t fusePlanDesc,
@@ -210,10 +183,6 @@
     });
     return res;
 }
-<<<<<<< HEAD
-=======
-
->>>>>>> 466e3732
 extern "C" miopenStatus_t miopenCreateOperatorArgs(miopenOperatorArgs_t* args)
 {
     MIOPEN_LOG_FUNCTION(args);
@@ -225,7 +194,6 @@
     MIOPEN_LOG_FUNCTION(args);
     return miopen::try_([&] { miopen_destroy_object(args); });
 }
-<<<<<<< HEAD
 extern "C" miopenStatus_t miopenSetOpArgsConvForward(miopenOperatorArgs_t args,
                                                      const miopenFusionOpDescriptor_t convOp,
                                                      const void* alpha,
@@ -253,8 +221,6 @@
         op.SetArgs(miopen::deref(args), alpha, beta, DataCast(bias));
     });
 }
-=======
->>>>>>> 466e3732
 
 extern "C" miopenStatus_t miopenSetOpArgsActivForward(miopenOperatorArgs_t args,
                                                       const miopenFusionOpDescriptor_t activOp,
