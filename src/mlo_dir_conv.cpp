/*******************************************************************************
 *
 * MIT License
 *
 * Copyright (c) 2017 Advanced Micro Devices, Inc.
 *
 * Permission is hereby granted, free of charge, to any person obtaining a copy
 * of this software and associated documentation files (the "Software"), to deal
 * in the Software without restriction, including without limitation the rights
 * to use, copy, modify, merge, publish, distribute, sublicense, and/or sell
 * copies of the Software, and to permit persons to whom the Software is
 * furnished to do so, subject to the following conditions:
 *
 * The above copyright notice and this permission notice shall be included in all
 * copies or substantial portions of the Software.
 *
 * THE SOFTWARE IS PROVIDED "AS IS", WITHOUT WARRANTY OF ANY KIND, EXPRESS OR
 * IMPLIED, INCLUDING BUT NOT LIMITED TO THE WARRANTIES OF MERCHANTABILITY,
 * FITNESS FOR A PARTICULAR PURPOSE AND NONINFRINGEMENT. IN NO EVENT SHALL THE
 * AUTHORS OR COPYRIGHT HOLDERS BE LIABLE FOR ANY CLAIM, DAMAGES OR OTHER
 * LIABILITY, WHETHER IN AN ACTION OF CONTRACT, TORT OR OTHERWISE, ARISING FROM,
 * OUT OF OR IN CONNECTION WITH THE SOFTWARE OR THE USE OR OTHER DEALINGS IN THE
 * SOFTWARE.
 *
 *******************************************************************************/

#define MIOPEN

#include <miopen/config.h>

#include <cmath>
#include <cstring>
#include <iomanip>
#include <memory>
#include <sstream>
#include <unordered_map>

#include <miopen/solver.hpp>
#include <miopen/db_record.hpp>
#include <miopen/env.hpp>
#include <miopen/gcn_asm_utils.hpp>
#include <miopen/mlo_internal.hpp>
#include <miopen/mlo_utils.hpp>

MIOPEN_DECLARE_ENV_VAR(MIOPEN_DEBUG_AMD_ROCM_PRECOMPILED_BINARIES)
MIOPEN_DECLARE_ENV_VAR(MIOPEN_DEBUG_GCN_ASM_KERNELS)

bool mlo_construct_direct2D::mloIsCompilerWorkarounds() const
{
    bool ret = false;
    return ret;
}

/************************************************************************************************************************
 **
 **			CONSTRUCT CONVOLUTIONAL LAYER
 **
 ************************************************************************************************************************/

<<<<<<< HEAD
void mlo_construct_direct2D::setupRocm()
{
    // Detect assembly kernels
    _search_params.use_binaries        = false;
    _search_params.assembler_available = false;
    _search_params.rmv                 = rocm_meta_version::Default;
    if(mloIsAmdRocmOpencl(_search_params.rmv))
    {
        _search_params.assembler_available =
            !miopen::IsDisabled(MIOPEN_DEBUG_GCN_ASM_KERNELS{}) && ValidateGcnAssembler();
#ifndef HIP_OC_FINALIZER
        _search_params.use_binaries =
            !miopen::IsDisabled(MIOPEN_DEBUG_AMD_ROCM_PRECOMPILED_BINARIES{});
#endif
    }
}

miopen::Db mlo_construct_direct2D::GetDb() const { return {db_path()}; }
=======
miopen::DbRecord mlo_construct_direct2D::GetDbRecord() const
{
#if MIOPEN_PERFDB_CONV_LEGACY_SUPPORT
    return {db_path(), _search_params, true};
#else
    return {db_path(), _search_params};
#endif
}
>>>>>>> e401938b

/*
   construction has been split into 2
   generic convlution forward
   non-generic stride = 1, forward and backward
   */
miopen::solver::ConvSolution mlo_construct_direct2D::FindSolution()
{
    // clang-format off
    return miopen::solver::SearchForSolution<
        miopen::solver::ConvAsm3x3U,
        miopen::solver::ConvAsm5x10u2v2f1,
        miopen::solver::ConvAsm7x7c3h224w224k64u2v2p3q3f1,
        miopen::solver::ConvAsm5x10u2v2b1,
        miopen::solver::ConvOclDirectFwd11x11,
        miopen::solver::ConvOclDirectFwdGen,
        miopen::solver::ConvOclDirectFwd3x3,
        miopen::solver::ConvOclDirectFwd1x1,
        miopen::solver::ConvOclDirectFwdC,
        miopen::solver::ConvOclDirectFwd
    >(_search_params, this->GetDb());
    // clang-format on
}

miopen::solver::ConvSolution mlo_construct_winograd::FindSolution()
{
    // clang-format off
    return miopen::solver::SearchForSolution<
        miopen::solver::ConvBinWinograd3x3U,
        miopen::solver::ConvBinWinogradRxS
    >(_search_params, this->GetDb());
    // clang-format on
}

miopen::solver::ConvSolution mlo_construct_BwdWrW2D::FindSolution()
{
    // clang-format off
    return miopen::solver::SearchForSolution<
        miopen::solver::ConvAsmBwdWrW1x1,
        miopen::solver::ConvAsmBwdWrW3x3,
        miopen::solver::ConvOclBwdWrW2,
        miopen::solver::ConvOclBwdWrW53,
        miopen::solver::ConvOclBwdWrW1x1
    >(_search_params, this->GetDb());
    // clang-format on
}

void mlo_construct_direct2D::mloUseSolution(const miopen::solver::ConvSolution& s)
{
    if(!s.Succeeded())
    {
        MIOPEN_THROW("No solution found");
    }
    assert(!s.construction_params.empty());
    _comp_options = s.construction_params[0].comp_options;
    _kernel_file  = s.construction_params[0].kernel_file;
    _kernel_name  = s.construction_params[0].kernel_name;
    _g_wk         = s.construction_params[0].g_wk;
    _l_wk         = s.construction_params[0].l_wk;

    _workspce_sz     = s.workspce_sz;
    _grp_tile0       = s.grp_tile0;
    _grp_tile1       = s.grp_tile1;
    _in_tile0        = s.in_tile0;
    _in_tile1        = s.in_tile1;
    _out_pix_tile0   = s.out_pix_tile0;
    _out_pix_tile1   = s.out_pix_tile1;
    _n_out_pix_tiles = s.n_out_pix_tiles;
    _n_in_data_tiles = s.n_in_data_tiles;
    _n_stacks        = s.n_stacks;

    for(const auto& params : s.construction_params)
    {
        _mlo_kernels_info.emplace_back(std::make_tuple(
            params.kernel_name, params.kernel_file, params.comp_options, params.g_wk, params.l_wk));
    }
}

#if MIOPEN_BACKEND_OPENCL
static bool IsTokenWithin(const std::string& s, const char* delimiters, const std::string& find_tok)
{
    assert(delimiters);
    std::size_t cursor = 0;
    do
    {
        const std::size_t tok_begin = s.find_first_not_of(delimiters, cursor);
        if(tok_begin == std::string::npos)
        {
            break;
        }
        cursor            = s.find_first_of(delimiters, tok_begin);
        std::string token = (cursor == std::string::npos) ? s.substr(tok_begin)
                                                          : s.substr(tok_begin, cursor - tok_begin);
        if(token == find_tok)
        {
            return true;
        }
    } while(cursor != std::string::npos);
    return false;
}

static bool IsAmdRocmOpencl(const miopen::ConvolutionContext& context)
{
    const auto dev             = miopen::GetDevice(context.GetStream().GetStream());
    const auto platform        = miopen::GetDeviceInfo<CL_DEVICE_PLATFORM>(dev);
    const auto platform_vendor = miopen::GetPlatformInfo<CL_PLATFORM_VENDOR>(platform);
    if(platform_vendor != "Advanced Micro Devices, Inc.")
    {
        return false;
    }
    const auto device_vendor_id = miopen::GetDeviceInfo<CL_DEVICE_VENDOR_ID>(dev);
    if(device_vendor_id != 0x1002) // AMD
    {
        return false;
    }
    const auto driver_version = miopen::GetDeviceInfo<CL_DRIVER_VERSION>(dev);
    const char* delimiters    = " (),*";                    // Specific for ROCm OCL driver version.
    return IsTokenWithin(driver_version, delimiters, "LC"); // Lightning Compiler.
}
#endif // MIOPEN_BACKEND_OPENCL

static std::ostream& operator<<(std::ostream& os, const rocm_meta_version& rmv)
{
    switch(rmv)
    {
    case rocm_meta_version::Unknown: return os << "Unknown";
    case rocm_meta_version::V1: return os << "V1";
    case rocm_meta_version::V2: return os << "V2";
    case rocm_meta_version::V3: return os << "V3";
    case rocm_meta_version::AMDHSA_1_0: return os << "AMDHSA_1_0";
    }
    return os << "<Error>";
}

static rocm_meta_version DetectAmdRocmMetadataVersion(const miopen::ConvolutionContext& context)
{
#if MIOPEN_BACKEND_OPENCL
    const auto dev                     = miopen::GetDevice(context.GetStream().GetStream());
    const auto platform                = miopen::GetDeviceInfo<CL_DEVICE_PLATFORM>(dev);
    const std::string platform_version = miopen::GetPlatformInfo<CL_PLATFORM_VERSION>(
        platform); // e.g. "OpenCL 2.0 AMD-APP.internal (2334.0)"
    size_t num_begin      = platform_version.find('(');
    rocm_meta_version rmv = rocm_meta_version::Unknown;
    if(num_begin != std::string::npos)
    {
        int num = std::stoi(platform_version.substr(num_begin + 1));
        if(num < 2338) // Switched to V2 somewhere within [2337,2338]
            rmv = rocm_meta_version::V1;
        else if(num < 2389) // Switched to V3 somewhere within [2388,2389]
            rmv = rocm_meta_version::V2;
        else if(num < 2535) // Switched to newer version at 2535 for sure.
            rmv = rocm_meta_version::V3;
        else
            rmv = rocm_meta_version::AMDHSA_1_0;
    }
#else
    /// \todo Rework this using clang-ocl.
    (void)context;
    rocm_meta_version rmv = rocm_meta_version::Default;
    // Assembler is always available for HIP backend.
    // ROCm 1.7, which uses AMDHSA_1_0 metadata, does not have bug 34765 in
    // the assembler. Previous ROCm versions have this bug.
    if(!GcnAssemblerHasBug34765())
    {
        rmv = rocm_meta_version::AMDHSA_1_0;
    }
#endif // MIOPEN_BACKEND_OPENCL
    MIOPEN_LOG_I(rmv);
    return rmv;
}

static bool mloIsAmdRocmOpencl(miopen::ConvolutionContext& context)
{
    static const bool ret_bool =
#if MIOPEN_BACKEND_OPENCL
        IsAmdRocmOpencl(context);
#else
        true;
#endif // MIOPEN_BACKEND_OPENCL
    if(ret_bool)
    {
        static const rocm_meta_version ret_rmv = DetectAmdRocmMetadataVersion(context);
        context.rmv                            = ret_rmv;
    }
    return ret_bool;
}

void mlo_construct_direct2D::setupFloats()
{
    if(_search_params.float_size == 32)
    {
        _search_params.general_compile_options += " -DMIOPEN_USE_FP32=1 -DMIOPEN_USE_FP16=0";
    }
}

void mlo_construct_direct2D::setupRocm()
{
    // Detect assembly kernels
    _search_params.use_binaries        = false;
    _search_params.assembler_available = false;
    _search_params.rmv                 = rocm_meta_version::Default;
    if(mloIsAmdRocmOpencl(_search_params))
    {
        _search_params.assembler_available =
            !miopen::IsDisabled(MIOPEN_DEBUG_GCN_ASM_KERNELS{}) && ValidateGcnAssembler();
#ifndef HIP_OC_FINALIZER
        _search_params.use_binaries =
            !miopen::IsDisabled(MIOPEN_DEBUG_AMD_ROCM_PRECOMPILED_BINARIES{});
#endif
    }
}

bool mlo_construct_BwdWrW2D::mloIsCompilerWorkarounds() const
{
    bool ret =
        (_search_params.in_height == 227 && _search_params.in_width == 227 &&
         (_search_params.n_inputs & 0x3) > 0 && _search_params.kernel_size0 == 3 &&
         _search_params.kernel_size1 == 3 && _search_params.pad0 == 1 && _search_params.pad1 == 1 &&
         _search_params.kernel_stride0 == 1 && _search_params.kernel_stride1 == 1) ||
        (_search_params.in_height == 231 && _search_params.in_width == 231 &&
         _search_params.n_inputs == 1 && _search_params.kernel_size0 == 3 &&
         _search_params.kernel_size1 == 3 && _search_params.pad0 == 1 && _search_params.pad1 == 1 &&
         _search_params.kernel_stride0 == 1 && _search_params.kernel_stride1 == 1);
    return ret;
}

bool mlo_construct_direct2D::mloIsFastBinaryWinograd3x3U() const
{
    return (_search_params.n_outputs >= 16 && _search_params.n_outputs % 2 == 0);
}

int mlo_construct_BwdWrW2D::mloMultiStep()
{
    _search_params.n_passes = true;
    auto s                  = this->FindSolution();
    _search_params.n_passes = false;
    return s.passes;
}

/***********************************************************************************************************

 * Internal implementation of the direct conv configuration search

 ************************************************************************************************************/

/*
   the search db is a text file with the name defined by the device characteristics.
   each line is a key/value pair, separated by a space:
   32x16x16x3x3x64x16x16x100xNCHWxFP32x1 16.16.16.16.1.4.8.4.1
   or
   64x8x8x5x5x32x8x8x100xNCHWxFP32x0 16.16.8.8.2.4.1.1.4

   key format (all values are separted by x):
   n input maps
   input height
   input width
   filter height
   filter width
   n output maps
   output height
   output width
   batch size
   tensors' layout
   tensprs' data type
   direction (1 - forward, 0 - backward)

Note:
for backward direction - input and output are reversed.

value format (all values are separated by .):
vertical group size
horizontal group size
input block vertical size
input block horizontal size
output tile vertical size
output tile horizaontal size
n of output tiles
n of input blocks
n batchs (stacks) processed by the group
*/

int mlo_construct_direct2D::mloBuildConf_Key(std::string& conf_key) const
{

    conf_key =
        std::to_string(static_cast<long long>(_search_params.n_inputs)) + std::string("x") +
        std::to_string(static_cast<long long>(_search_params.in_height)) + std::string("x") +
        std::to_string(static_cast<long long>(_search_params.in_width)) + std::string("x") +
        std::to_string(static_cast<long long>(_search_params.kernel_size1)) + std::string("x") +
        std::to_string(static_cast<long long>(_search_params.kernel_size0)) + std::string("x") +
        std::to_string(static_cast<long long>(_search_params.n_outputs)) + std::string("x") +
        std::to_string(static_cast<long long>(_search_params.out_height)) + std::string("x") +
        std::to_string(static_cast<long long>(_search_params.out_width)) + std::string("x") +
        std::to_string(static_cast<long long>(_search_params.batch_sz)) + std::string("x") +
        _search_params.in_layout + std::string("x") + _search_params.in_data_type +
        std::string("x") + (_search_params.direction.IsForward()
                                ? "1"
                                : "0"); /// \todo Shall we separate keys for WrW convolutions?
    return (0);
}

// Tensor Helper APIs

size_t
mlo_construct_direct2D::setWeightDescFromMLDesc(const miopen::TensorDescriptor& weight_tensor)
{

    int nWei;
    int cWei;
    int hWei;
    int wWei;
    int nWeiStride;
    int cWeiStride;
    int hWeiStride;
    int wWeiStride;

    std::tie(nWei, cWei, hWei, wWei) = miopen::tien<4>(weight_tensor.GetLengths(), 1);
    std::tie(nWeiStride, cWeiStride, hWeiStride, wWeiStride) =
        miopen::tien<4>(weight_tensor.GetStrides(), 0);

    std::string data_type = weight_tensor.GetType() == miopenFloat ? "FP32" : "FP16";

    setWeightsDescr(
        "NCHW", "FP32", nWei, cWei, hWei, wWei, nWeiStride, cWeiStride, hWeiStride, wWeiStride);

    size_t weights_sz = nWei * cWei * hWei * wWei * sizeof(float);
    return weights_sz;
}

size_t
mlo_construct_direct2D::setOutputDescFromMLDesc(const miopen::TensorDescriptor& output_tensor)
{

    int nOut;
    int cOut;
    int hOut;
    int wOut;
    int nOutStride;
    int cOutStride;
    int hOutStride;
    int wOutStride;

    std::tie(nOut, cOut, hOut, wOut) = miopen::tien<4>(output_tensor.GetLengths(), 1);
    std::tie(nOutStride, cOutStride, hOutStride, wOutStride) =
        miopen::tien<4>(output_tensor.GetStrides(), 0);

    std::string data_type = output_tensor.GetType() == miopenFloat ? "FP32" : "FP16";

    setOutputDescr(
        "NCHW", "FP32", nOut, cOut, hOut, wOut, nOutStride, cOutStride, hOutStride, wOutStride);

    size_t output_sz = nOut * cOut * hOut * wOut * sizeof(float);
    return output_sz;
}

size_t mlo_construct_direct2D::setInputDescFromMLDesc(const miopen::TensorDescriptor& input_tensor)
{

    int nIn;
    int cIn;
    int hIn;
    int wIn;
    int nInStride;
    int cInStride;
    int hInStride;
    int wInStride;

    std::tie(nIn, cIn, hIn, wIn) = miopen::tien<4>(input_tensor.GetLengths(), 1);
    std::tie(nInStride, cInStride, hInStride, wInStride) =
        miopen::tien<4>(input_tensor.GetStrides(), 0);

    std::string data_type = input_tensor.GetType() == miopenFloat ? "FP32" : "FP16";

    setInputDescr("NCHW", "FP32", nIn, cIn, hIn, wIn, nInStride, cInStride, hInStride, wInStride);

    size_t input_sz = nIn * cIn * hIn * wIn * sizeof(float);

    return input_sz;
}

size_t mlo_construct_direct2D::setTopDescFromMLDesc(const miopen::TensorDescriptor& tensor)
{
    int nIn;
    int cIn;
    int hIn;
    int wIn;
    int nInStride;
    int cInStride;
    int hInStride;
    int wInStride;

    std::tie(nIn, cIn, hIn, wIn)                         = miopen::tien<4>(tensor.GetLengths(), 1);
    std::tie(nInStride, cInStride, hInStride, wInStride) = miopen::tien<4>(tensor.GetStrides(), 0);

    std::string data_type = tensor.GetType() == miopenFloat ? "FP32" : "FP16";

    setTopDescr("NCHW", "FP32", nIn, cIn, hIn, wIn, nInStride, cInStride, hInStride, wInStride);

    size_t input_sz = nIn * cIn * hIn * wIn * sizeof(float);

    return input_sz;
}
size_t mlo_construct_direct2D::setBotDescFromMLDesc(const miopen::TensorDescriptor& tensor)
{
    int nIn;
    int cIn;
    int hIn;
    int wIn;
    int nInStride;
    int cInStride;
    int hInStride;
    int wInStride;

    std::tie(nIn, cIn, hIn, wIn)                         = miopen::tien<4>(tensor.GetLengths(), 1);
    std::tie(nInStride, cInStride, hInStride, wInStride) = miopen::tien<4>(tensor.GetStrides(), 0);

    std::string data_type = tensor.GetType() == miopenFloat ? "FP32" : "FP16";

    setBotDescr("NCHW", "FP32", nIn, cIn, hIn, wIn, nInStride, cInStride, hInStride, wInStride);

    size_t input_sz = nIn * cIn * hIn * wIn * sizeof(float);

    return input_sz;
}

size_t mlo_construct_direct2D::setTopDfDescFromMLDesc(const miopen::TensorDescriptor& tensor)
{
    int nIn;
    int cIn;
    int hIn;
    int wIn;
    int nInStride;
    int cInStride;
    int hInStride;
    int wInStride;

    std::tie(nIn, cIn, hIn, wIn)                         = miopen::tien<4>(tensor.GetLengths(), 1);
    std::tie(nInStride, cInStride, hInStride, wInStride) = miopen::tien<4>(tensor.GetStrides(), 0);

    std::string data_type = tensor.GetType() == miopenFloat ? "FP32" : "FP16";

    setTopDfDescr("NCHW", "FP32", nIn, cIn, hIn, wIn, nInStride, cInStride, hInStride, wInStride);

    size_t input_sz = nIn * cIn * hIn * wIn * sizeof(float);

    return input_sz;
}
size_t mlo_construct_direct2D::setBotDfDescFromMLDesc(const miopen::TensorDescriptor& tensor)
{
    int nIn;
    int cIn;
    int hIn;
    int wIn;
    int nInStride;
    int cInStride;
    int hInStride;
    int wInStride;

    std::tie(nIn, cIn, hIn, wIn)                         = miopen::tien<4>(tensor.GetLengths(), 1);
    std::tie(nInStride, cInStride, hInStride, wInStride) = miopen::tien<4>(tensor.GetStrides(), 0);

    std::string data_type = tensor.GetType() == miopenFloat ? "FP32" : "FP16";

    setBotDfDescr("NCHW", "FP32", nIn, cIn, hIn, wIn, nInStride, cInStride, hInStride, wInStride);

    size_t input_sz = nIn * cIn * hIn * wIn * sizeof(float);

    return input_sz;
}<|MERGE_RESOLUTION|>--- conflicted
+++ resolved
@@ -57,35 +57,7 @@
  **
  ************************************************************************************************************************/
 
-<<<<<<< HEAD
-void mlo_construct_direct2D::setupRocm()
-{
-    // Detect assembly kernels
-    _search_params.use_binaries        = false;
-    _search_params.assembler_available = false;
-    _search_params.rmv                 = rocm_meta_version::Default;
-    if(mloIsAmdRocmOpencl(_search_params.rmv))
-    {
-        _search_params.assembler_available =
-            !miopen::IsDisabled(MIOPEN_DEBUG_GCN_ASM_KERNELS{}) && ValidateGcnAssembler();
-#ifndef HIP_OC_FINALIZER
-        _search_params.use_binaries =
-            !miopen::IsDisabled(MIOPEN_DEBUG_AMD_ROCM_PRECOMPILED_BINARIES{});
-#endif
-    }
-}
-
 miopen::Db mlo_construct_direct2D::GetDb() const { return {db_path()}; }
-=======
-miopen::DbRecord mlo_construct_direct2D::GetDbRecord() const
-{
-#if MIOPEN_PERFDB_CONV_LEGACY_SUPPORT
-    return {db_path(), _search_params, true};
-#else
-    return {db_path(), _search_params};
-#endif
-}
->>>>>>> e401938b
 
 /*
    construction has been split into 2
