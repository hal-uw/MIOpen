/*******************************************************************************
 *
 * MIT License
 *
 * Copyright (c) 2017 Advanced Micro Devices, Inc.
 *
 * Permission is hereby granted, free of charge, to any person obtaining a copy
 * of this software and associated documentation files (the "Software"), to deal
 * in the Software without restriction, including without limitation the rights
 * to use, copy, modify, merge, publish, distribute, sublicense, and/or sell
 * copies of the Software, and to permit persons to whom the Software is
 * furnished to do so, subject to the following conditions:
 *
 * The above copyright notice and this permission notice shall be included in all
 * copies or substantial portions of the Software.
 *
 * THE SOFTWARE IS PROVIDED "AS IS", WITHOUT WARRANTY OF ANY KIND, EXPRESS OR
 * IMPLIED, INCLUDING BUT NOT LIMITED TO THE WARRANTIES OF MERCHANTABILITY,
 * FITNESS FOR A PARTICULAR PURPOSE AND NONINFRINGEMENT. IN NO EVENT SHALL THE
 * AUTHORS OR COPYRIGHT HOLDERS BE LIABLE FOR ANY CLAIM, DAMAGES OR OTHER
 * LIABILITY, WHETHER IN AN ACTION OF CONTRACT, TORT OR OTHERWISE, ARISING FROM,
 * OUT OF OR IN CONNECTION WITH THE SOFTWARE OR THE USE OR OTHER DEALINGS IN THE
 * SOFTWARE.
 *
 *******************************************************************************/

#define MIOPEN

#include <cmath>
#include <iomanip>
#include <sstream>
#include <miopen/db.hpp>
#include <miopen/env.hpp>
#include <miopen/gcn_asm_utils.hpp>
#include <miopen/mlo_internal.hpp>
#include <miopen/mlo_utils.hpp>

#include <cstring>
#include <unordered_map>

MIOPEN_DECLARE_ENV_VAR(MIOPEN_DEBUG_AMD_ASM_KERNELS_PERF_FILTERING)
MIOPEN_DECLARE_ENV_VAR(MIOPEN_DEBUG_AMD_ROCM_PRECOMPILED_BINARIES)
MIOPEN_DECLARE_ENV_VAR(MIOPEN_DEBUG_GCN_ASM_KERNELS)
MIOPEN_DECLARE_ENV_VAR(MIOPEN_DEBUG_AMD_WINOGRAD_3X3)
MIOPEN_DECLARE_ENV_VAR(MIOPEN_DEBUG_AMD_WINOGRAD_RXS)

MIOPEN_DECLARE_ENV_VAR(MIOPEN_DEBUG_GCN_ASM_DIRECT_3X3U_PERF_VALS)
MIOPEN_DECLARE_ENV_VAR(MIOPEN_DEBUG_GCN_ASM_DIRECT_3X3WRW_PERF_VALS)

static int mloLg2(int v)
{
    auto ret = static_cast<int>(std::ceil(std::log(v) / std::log(2)));
    return (ret);
}

/*
the search db is a text file with the name defined by the device characteristics.
each line is a key/value pair, separated by a space:
32x16x16x3x3x64x16x16x100xNCHWxFP32x1 16.16.16.16.1.4.8.4.1
or
64x8x8x5x5x32x8x8x100xNCHWxFP32x0 16.16.8.8.2.4.1.1.4

key format (all values are separated by x):
n input maps
input height
input width
filter height
filter width
n output maps
output height
output width
batch size
tensors' layout
tensors' data type
direction (1 - forward, 0 - backward)

Note:
for backward direction - input and output are reversed.

value format (all values are separated by .):
vertical group size
horizontal group size
input block vertical size
input block horizontal size
output tile vertical size
output tile horizontal size
n of output tiles
n of input blocks
n batches (stacks) processed by the group
*/

static int mloBuildConf_Val(std::string& conf_val,
                            int grp_tile1,
                            int grp_tile0,
                            int in_tile1,
                            int in_tile0,
                            int out_pix_tile1,
                            int out_pix_tile0,
                            int n_out_pix_tiles,
                            int n_in_data_tiles,
                            int n_stacks)
{
    conf_val = std::to_string(static_cast<long long>(grp_tile1)) + std::string(".") +
               std::to_string(static_cast<long long>(grp_tile0)) + std::string(".") +
               std::to_string(static_cast<long long>(in_tile1)) + std::string(".") +
               std::to_string(static_cast<long long>(in_tile0)) + std::string(".") +
               std::to_string(static_cast<long long>(out_pix_tile1)) + std::string(".") +
               std::to_string(static_cast<long long>(out_pix_tile0)) + std::string(".") +
               std::to_string(static_cast<long long>(n_out_pix_tiles)) + std::string(".") +
               std::to_string(static_cast<long long>(n_in_data_tiles)) + std::string(".") +
               std::to_string(static_cast<long long>(n_stacks));
    return (0);
}

static int mloParseConf(const std::string& conf_val,
                        int& grp_tile1,
                        int& grp_tile0,
                        int& in_tile1,
                        int& in_tile0,
                        int& out_pix_tile1,
                        int& out_pix_tile0,
                        int& n_out_pix_tiles,
                        int& n_in_data_tiles,
                        int& n_stacks)
{
    std::vector<std::string> conf_val_vec;
    tokenize(conf_val, conf_val_vec, std::string("."));
    grp_tile1       = std::stoi(conf_val_vec[0]);
    grp_tile0       = std::stoi(conf_val_vec[1]);
    in_tile1        = std::stoi(conf_val_vec[2]);
    in_tile0        = std::stoi(conf_val_vec[3]);
    out_pix_tile1   = std::stoi(conf_val_vec[4]);
    out_pix_tile0   = std::stoi(conf_val_vec[5]);
    n_out_pix_tiles = std::stoi(conf_val_vec[6]);
    n_in_data_tiles = std::stoi(conf_val_vec[7]);
    n_stacks        = std::stoi(conf_val_vec[8]);
    return (0);
}

static int mloReadDb(const std::string confreq_db_name, std::vector<std::string>& db)
{
    int ret = 0;

    mloFile f;

    ret = f.readBinaryFromFile(confreq_db_name.c_str());

    tokenize(f.source(), db, std::string("\n\r"));

    return (ret);
}

static int mloUpdateDb(const std::string& file_nm, const std::vector<std::string>& db)
{
    mloFile f;
    // serialize
    std::string serial;
    std::vector<std::string>::const_iterator it;
    for(it = db.begin(); it != db.end(); ++it)
    {
        serial += (*it) + "\n";
    }

    int ret = f.writeBinaryToFile(file_nm.c_str(), serial.c_str(), serial.length());

    return (ret);
}

static bool mloFindConfigReq(const std::string confreq_db_name,
                             const std::string& conf_key,
                             std::vector<std::string>& req_conf_db,
                             std::vector<std::string>::iterator& it)
{
    bool ret = true;

    mloReadDb(confreq_db_name, req_conf_db);

    // find req string
    ret = false;
    for(it = req_conf_db.begin(); it != req_conf_db.end(); ++it)
    {
        if(*it == conf_key)
        {
            ret = true;
            break;
        }
    }
    return (ret);
}

static bool mloSearchConfigDB(std::map<std::string, std::string>& conf_db,
                              std::string& conf_key,
                              std::string& conf_val,
                              std::map<std::string, std::string>::iterator& it)
{

    bool found = false;

    it = conf_db.find(conf_key);
    if(it != conf_db.end())
    {
        found    = true;
        conf_val = (*it).second;

        //			std::cout << "Found : " << conf_val << std::endl;
    }
    return (found);
}

bool mlo_construct_direct2D::mloIsCompilerWorkarounds() const
{
    bool ret = false;
    return ret;
}

/************************************************************************************************************************
 **
 **			CONSTRUCT CONVOLUTIONAL LAYER
 **
 ************************************************************************************************************************/

int mlo_construct_winograd::mloConstruct()
{
#ifndef HIP_OC_FINALIZER
    rocm_meta_version rmv = V3;
    if(mloIsAmdOpenclRocm(rmv))
    {
        const auto use_binaries = !miopen::IsDisabled(MIOPEN_DEBUG_AMD_ROCM_PRECOMPILED_BINARIES{});
        // Our testing shows that for some corner cases (i.e. specific problem descriptions),
        // assembly-written kernels may have worse performance than kernels written in high-level
        // language, e.g. OpenCL. MiOpen avoids asm kernels in such corner cases, but
        // this setting allows to override that.
        const auto no_perf_filtering =
            miopen::IsDisabled(MIOPEN_DEBUG_AMD_ASM_KERNELS_PERF_FILTERING{});
        if(use_binaries)
        {
            if(mloIsCorrectBinaryWinograd3x3U() &&
               !miopen::IsDisabled(MIOPEN_DEBUG_AMD_WINOGRAD_3X3{}) &&
               (no_perf_filtering || mloIsFastBinaryWinograd3x3U()))
            {
                return (mloConstructBinaryWinograd3x3U(rmv));
            }
#if MIOPEN_BACKEND_OPENCL
            if(mloIsCorrectBinaryWinogradRxSFwd(rmv) &&
               !miopen::IsDisabled(MIOPEN_DEBUG_AMD_WINOGRAD_RXS{}) &&
               (no_perf_filtering || mloIsFastBinaryWinogradRxSFwd()))
            {
                return (mloConstructBinaryWinogradRxSFwd());
            }
#endif
        }
    }
#endif
    return -1;
}

/*
   construction has been split into 2
   generic convlution forward
   non-generic stride = 1, forward and backward
   */
int mlo_construct_direct2D::mloConstruct()
{
    int ret = 0;
    _gen    = (_kernel_size0 > 11 || _kernel_size1 > 11 ||
            ((_kernel_stride0 > 1 || _kernel_stride1 > 1) &&
             !(_kernel_size0 == 1 && _kernel_size1 == 1)));

    rocm_meta_version rmv = V3;
    /// \todo See todo in mlo_construct_winograd::mloConstruct().
    if(mloIsAmdOpenclRocm(rmv))
    {
        const auto use_assembly =
            !miopen::IsDisabled(MIOPEN_DEBUG_GCN_ASM_KERNELS{}) && ValidateGcnAssembler();

        // See comment in mlo_construct_winograd::mloConstruct().
        const auto no_perf_filtering =
            miopen::IsDisabled(MIOPEN_DEBUG_AMD_ASM_KERNELS_PERF_FILTERING{});
        if(use_assembly)
        {
            if(mloIsCorrectAsmDirect3x3U() && (no_perf_filtering || mloIsFastAsmDirect3x3U()))
            {
                return mloConstructAsmDirect3x3U(rmv);
            }
            if(mloIsCorrectAsmDirect5x10u2v2f1() &&
               (no_perf_filtering || mloIsFastAsmDirect5x10u2v2f1()))
            {
                return mloConstructAsmDirect5x10u2v2f1(rmv);
            }
            if(mloIsCorrectAsmDirect7x7c3h224w224k64u2v2p3q3f1(rmv) &&
               (no_perf_filtering || mloIsFastAsmDirect7x7c3h224w224k64u2v2p3q3f1()))
            {
                return mloConstructAsmDirect7x7c3h224w224k64u2v2p3q3f1();
            }
            if(mloIsCorrectAsmDirect5x10u2v2b1() &&
               (no_perf_filtering || mloIsFastAsmDirect5x10u2v2b1()))
            {
                return mloConstructAsmDirect5x10u2v2b1(rmv);
            }
        }
    }

    if(_gen && (isForwardDirection() || (_kernel_size0 == 11 && _kernel_size1 == 11 &&
                                         _kernel_stride0 == 4 && _kernel_stride1 == 4)))
    {
        ret = mloConstructDirect2DFwdGen();
    }
#if 1
    else if((_kernel_size0 == 3 && _kernel_size1 == 3 && _pad1 == 1 && _pad0 == 1 &&
             _kernel_stride0 == 1 && _kernel_stride1 == 1 && isForwardDirection()) &&
            (_out_width == 512 || _out_width == 64 || _out_width == 128 || _out_width == 256))
    {
        return (mloConstructDirect2D3x3());
    }
#endif
    else
    {
        // search known configurations
        bool known_config = mloGetConfig();
        // if not known and the saerch is alloed - search

        if(!known_config)
        {
            if(doSearch())

            {
                mloSearchDirect2D();
            }
        }
#ifdef MIOPEN_LOG_CONVOLUTION
        std::cout << "Selected run : " << _grp_tile1 << ", " << _grp_tile0 << ", " << _in_tile1
                  << ", " << _in_tile0 << ", " << _out_pix_tile1 << ", " << _out_pix_tile0 << ", "
                  << _n_out_pix_tiles << ", " << _n_in_data_tiles << ", " << _n_stacks << std::endl;
#endif

        // construct found configuration

        ret = mloConstructDirect2DFwd();
    }

    return (ret);
}

/*
 * constructs found configuration
 */
int mlo_construct_direct2D::mloConstructDirect2DFwd()
{
    int ret = 0;

    bool unaligned =
        (_out_height < 8 || _out_width < 8 || (_out_height > 8 && _out_height < 16) ||
         (_out_width > 8 && _out_width < 16) || (_out_height > 16 && _out_height < 32) ||
         (_out_width > 16 && _out_width < 32));

    // no 1x1 backward yet
    if(_kernel_size0 == 1 && _kernel_size1 == 1)
    {
        return (mloConstructDirect2D1x1());
    }
    if(unaligned && _kernel_stride0 == 1 && _kernel_stride1 == 1)
    {
        return (mloConstructDirect2DFwdC());
    }

    std::size_t localMemSize = _stream->GetLocalMemorySize();

    _hw_wave_sz       = 64;
    _dev_local_mem_sz = localMemSize; // in bytes

    if(!isForwardDirection())
    {
        // backward
        _pad0 = _kernel_size0 - 1 - _pad0;
        _pad1 = _kernel_size1 - 1 - _pad1;
    }

    _n_in_data_tiles = std::min(_n_inputs, _n_in_data_tiles);
    _n_out_pix_tiles = std::min(_n_outputs, _n_out_pix_tiles);

    // hacky fix of the incorrect kernel local memory address calculation for data
    _out_pix_tile1 =
        (_direction == 0 && _kernel_stride1 > 1 && _out_pix_tile1 == 1) ? 2 : _out_pix_tile1;
    _out_pix_tile0 =
        (_direction == 0 && _kernel_stride0 > 1 && _out_pix_tile0 == 1) ? 2 : _out_pix_tile0;

    int alu_tile0    = (_in_tile0 + _out_pix_tile0 - 1) / _out_pix_tile0;
    int alu_tile1    = (_in_tile1 + _out_pix_tile1 - 1) / _out_pix_tile1;
    int alu_tiles_sz = (alu_tile0 * alu_tile1);
    if(alu_tiles_sz > 256)
    {
        //			std::cout << "ERROR: need out pix size ajustments\n";
        return (-1);
    }

    int n_alus_total = (_grp_tile0 * _grp_tile1);

    _n_stacks = std::min(_n_stacks, (n_alus_total + alu_tiles_sz - 1) / alu_tiles_sz);
    _n_stacks = std::min(_batch_sz, _n_stacks);

    int n_alus_perstack = (n_alus_total + _n_stacks - 1) / _n_stacks;

    int n_read_procs;
    if((_grp_tile1 * _grp_tile0) <= static_cast<float>(_in_tile1 * _in_tile0))
    {
        n_read_procs = _grp_tile1 * _grp_tile0;
    }
    else
    {
        float proc_data_ratio =
            static_cast<float>(_in_tile1 * _in_tile0) / static_cast<float>(_grp_tile1 * _grp_tile0);
        n_read_procs = (proc_data_ratio <= 0.25)
                           ? (_grp_tile1 * _grp_tile0) / 4
                           : (proc_data_ratio <= 0.5) ? (_grp_tile1 * _grp_tile0) / 2
                                                      : (_grp_tile1 * _grp_tile0);
    }

    int n_out_tile_blocks0 = (_out_width + _in_tile0 - 1) / (_in_tile0);
    int n_out_tile_blocks1 = (_out_height + _in_tile1 - 1) / (_in_tile1);

    int n_alu_tiles_perstack = (n_alus_perstack + alu_tiles_sz - 1) / alu_tiles_sz;
    int n_out_tiles_perstack = n_alu_tiles_perstack * _n_out_pix_tiles;

    n_out_tiles_perstack = std::min(n_out_tiles_perstack, _n_outputs);

    _comp_options =
        std::string(" -DMLO_HW_WAVE_SZ=") + std::to_string(static_cast<long long>(_hw_wave_sz)) +
        std::string(" -DMLO_DIR_FORWARD=") + std::to_string(static_cast<long long>(_direction)) +
        std::string(" -DMLO_FILTER_SIZE0=") +
        std::to_string(static_cast<long long>(_kernel_size0)) +
        std::string(" -DMLO_FILTER_SIZE1=") +
        std::to_string(static_cast<long long>(_kernel_size1)) + std::string(" -DMLO_FILTER_PAD0=") +
        std::to_string(static_cast<long long>(_pad0)) + std::string(" -DMLO_FILTER_PAD1=") +
        std::to_string(static_cast<long long>(_pad1)) + std::string(" -DMLO_FILTER_STRIDE0=") +
        std::to_string(static_cast<long long>(_kernel_stride0)) +
        std::string(" -DMLO_FILTER_STRIDE1=") +
        std::to_string(static_cast<long long>(_kernel_stride1)) + std::string(" -DMLO_N_OUTPUTS=") +
        std::to_string(static_cast<long long>(_n_outputs)) + std::string(" -DMLO_N_INPUTS=") +
        std::to_string(static_cast<long long>(_n_inputs)) + std::string(" -DMLO_BATCH_SZ=") +
        std::to_string(static_cast<long long>(_batch_sz)) + std::string(" -DMLO_OUT_WIDTH=") +
        std::to_string(static_cast<long long>(_out_width)) + std::string(" -DMLO_OUT_HEIGHT=") +
        std::to_string(static_cast<long long>(_out_height)) +
        std::string(" -DMLO_OUT_BATCH_STRIDE=") +
        std::to_string(static_cast<long long>(_out_batch_stride)) +
        std::string(" -DMLO_OUT_CHANNEL_STRIDE=") +
        std::to_string(static_cast<long long>(_out_channel_stride)) +
        std::string(" -DMLO_OUT_STRIDE=") + std::to_string(static_cast<long long>(_out_stride)) +
        std::string(" -DMLO_IN_WIDTH=") + std::to_string(static_cast<long long>(_in_width)) +
        std::string(" -DMLO_IN_HEIGHT=") + std::to_string(static_cast<long long>(_in_height)) +
        std::string(" -DMLO_IN_BATCH_STRIDE=") +
        std::to_string(static_cast<long long>(_in_batch_stride)) +
        std::string(" -DMLO_IN_CHANNEL_STRIDE=") +
        std::to_string(static_cast<long long>(_in_channel_stride)) +
        std::string(" -DMLO_IN_STRIDE=") + std::to_string(static_cast<long long>(_in_stride))
        // algorithm parameters
        + std::string(" -DMLO_IN_TILE0=") +
        std::to_string(static_cast<long long>(_in_tile0)) // size of input data per ALU plane
        + std::string(" -DMLO_IN_TILE1=") +
        std::to_string(static_cast<long long>(_in_tile1)) // size of input data per ALU plane
        + std::string(" -DMLO_GRP_TILE0=") +
        std::to_string(static_cast<long long>(_grp_tile0)) // # of ALUs (group size)
        + std::string(" -DMLO_GRP_TILE1=") + std::to_string(static_cast<long long>(_grp_tile1)) //
        + std::string(" -DMLO_OUT_TILE0=") +
        std::to_string(
            static_cast<long long>(_out_pix_tile0)) // size of ouptput tile per wk-item (ALU))
        + std::string(" -DMLO_OUT_TILE1=") +
        std::to_string(static_cast<long long>(_out_pix_tile1)) //
        + std::string(" -DMLO_N_STACKS=") +
        std::to_string(static_cast<long long>(_n_stacks)) // # of diff stacks (part of batch).
        + std::string(" -DMLO_N_OUT_TILES=") +
        std::to_string(
            static_cast<long long>(_n_out_pix_tiles)) // # output pixel tiles per wk-item (ALU)
        + std::string(" -DMLO_N_OUT_TILES_PERSTACK=") +
        std::to_string(static_cast<long long>(n_out_tiles_perstack)) +
        std::string(" -DMLO_N_IN_TILES_PERSTACK=") +
        std::to_string(static_cast<long long>(
            _n_in_data_tiles)) // total # of blocks of different inputs in LDS
        + std::string(" -DMLO_N_READ_PROCS=") +
        std::to_string(static_cast<long long>(n_read_procs)) + std::string(" -DMLO_CONV_BIAS=") +
        std::to_string(static_cast<long long>(_bias)) + std::string(" -DMLO_ALU_VTILE0=") +
        std::to_string(static_cast<long long>(alu_tile0)) + std::string(" -DMLO_ALU_VTILE1=") +
        std::to_string(static_cast<long long>(alu_tile1)) + getGeneralCompOptions();

    _l_wk.clear();
    _l_wk.push_back(_grp_tile1 * _grp_tile0);
    _l_wk.push_back(1);
    _l_wk.push_back(1);

    size_t gbl_wk0 = n_out_tile_blocks0 * n_out_tile_blocks1;

    size_t gbl_wk1 = (_n_outputs + n_out_tiles_perstack - 1) / n_out_tiles_perstack;
    size_t gbl_wk2 = (_batch_sz + _n_stacks - 1) / _n_stacks;

    _g_wk.clear();
    _g_wk.push_back(gbl_wk0 * _l_wk[0]);
    _g_wk.push_back(gbl_wk1);
    _g_wk.push_back(gbl_wk2);

    _kernel_file = "MIOpenConvDirUni.cl";
    _kernel_name = "MIOpenConvUni";

    return (ret);
}

#if MIOPEN_BACKEND_OPENCL
static bool IsTokenInOpenclDriverVersion(const std::string& driver_version, const std::string& s)
{
    // Assume "(, )" are token separators in Driver Version string.
    return (driver_version.find('(' + s + ')') != std::string::npos) ||
           (driver_version.find('(' + s + ',') != std::string::npos) ||
           (driver_version.find('(' + s + ' ') != std::string::npos) ||
           (driver_version.find(',' + s + ')') != std::string::npos) ||
           (driver_version.find(',' + s + ',') != std::string::npos) ||
           (driver_version.find(',' + s + ' ') != std::string::npos) ||
           (driver_version.find(' ' + s + ')') != std::string::npos) ||
           (driver_version.find(' ' + s + ',') != std::string::npos) ||
           (driver_version.find(' ' + s + ' ') != std::string::npos);
}
#endif
bool mlo_construct_direct2D::mloIsAmdOpenclRocm(rocm_meta_version& rmv) const
{
#if MIOPEN_BACKEND_OPENCL
    const auto dev = miopen::GetDevice(_stream->GetStream());

    // Only suitable Opencl platform is from AMD.
    const auto platform        = miopen::GetDeviceInfo<CL_DEVICE_PLATFORM>(dev);
    const auto platform_vendor = miopen::GetPlatformInfo<CL_PLATFORM_VENDOR>(platform);
    if(platform_vendor != "Advanced Micro Devices, Inc.")
    {
        return false;
    }

    // Only AMD devices is suitable
    const auto device_vendor_id = miopen::GetDeviceInfo<CL_DEVICE_VENDOR_ID>(dev);
    if(device_vendor_id != 0x1002)
    {
        return false;
    }

    // Our binaries are in OpenCL-on-ROCm Code Object format.
    // OpenCL-on-ROCm uses Lightning Compiler.
    const auto driver_version = miopen::GetDeviceInfo<CL_DRIVER_VERSION>(dev);
    if(!IsTokenInOpenclDriverVersion(driver_version, "LC"))
    {
        return false;
    }

    // At once, extract version of OpenCL metadata. Keep rmv unchanged if extraction fails.
    const std::string platform_version = miopen::GetPlatformInfo<CL_PLATFORM_VERSION>(
        platform); // e.g. "OpenCL 2.0 AMD-APP.internal (2334.0)"
    size_t num_begin = platform_version.find('(');
    if(num_begin != std::string::npos)
    {
        int num = std::stoi(platform_version.substr(num_begin + 1));
        if(num < 2338)
        {
            rmv = V1; // Switched to V2 somewhere within [2337,2338]
        }
        else if(num < 2389)
        {
            rmv = V2; // Switched to V3 somewhere within [2388,2389]
        }
        else
        {
            rmv = V3;
        }
    }
    return true;
#else
    (void)rmv; // We don't care about metada version
    return true;
#endif // MIOPEN_BACKEND_OPENCL
}

bool mlo_construct_direct2D::mloIsCorrectBinaryWinograd3x3U() const
{
    // Check if device is able to run this kernel.
    const auto name                    = _stream->GetDeviceName();
    const auto device_is_gfx9_no_xnack = (name == "gfx900");
    const bool device_is_gfx8_no_xnack =
        (name == "gfx800" || name == "gfx802" || name == "gfx803" || name == "gfx804");
    if(!device_is_gfx8_no_xnack && !device_is_gfx9_no_xnack)
    {
        return false;
    }
    // Check if kernel is suitable for the problem description
    // and able to correctly run with given parameters.
    const auto grid_workgroup_count_x = _stream->GetMaxComputeUnits();
    assert(_weights_layout.length() == 0); // FIXME _weights_layout is not supported yet.
    return _pad0 == 1 && _pad1 == 1 && _kernel_size0 == 3 && _kernel_size1 == 3 &&
           _kernel_stride0 == 1 && _kernel_stride1 == 1 && _batch_sz < std::pow(2, 16) &&
           _n_inputs < std::pow(2, 16) && _n_outputs < std::pow(2, 16) &&
           _in_height < std::pow(2, 16) && _in_width < std::pow(2, 16) &&
           grid_workgroup_count_x < std::pow(2, 16) &&
           (_n_inputs * _in_height * _in_width) <= std::pow(2, 28) &&
           (_n_outputs * _in_height * _in_width) <= std::pow(2, 28) &&
           (_n_inputs * _kernel_size0 * _kernel_size1) <= std::pow(2, 28) &&
           (_n_outputs * _kernel_size0 * _kernel_size1) <= std::pow(2, 28) && _n_inputs % 2 == 0 &&
           _n_inputs >= (device_is_gfx8_no_xnack ? 16 : 18) && _in_layout == "NCHW";

    // FIXME: _n_inputs > 18 is a requirement of the v7 shader and NOT a dependency on gfx9
    // The current way of implemenation is a hack as gfx8 uses v3.0 shader and gfx9 uses v7.

    // && (isForwardDirection() ? _weights_layout == "KCHW" : _weights_layout == "CKHW" ) // See
    // fixme above.
    // Actually, K<->C flpping is controlled by separate flag, so we can support either layout in
    // both directions.
}

bool mlo_construct_direct2D::mloIsFastBinaryWinograd3x3U() const { return true; }

int mlo_construct_direct2D::mloConstructBinaryWinograd3x3U(rocm_meta_version rmv)
{
    const auto n_groups = _stream->GetMaxComputeUnits();
    const auto name     = _stream->GetDeviceName();

    _g_wk.clear();
    _g_wk.push_back(512 * n_groups);
    _g_wk.push_back(1);
    _g_wk.push_back(1);

    _l_wk.clear();
    _l_wk.push_back(512);
    _l_wk.push_back(1);
    _l_wk.push_back(1);

    _kernel_name = "sp3AsmConv3x3F";
    if(name.find("gfx8") != std::string::npos)
    {
        if(rmv == V1)
            _kernel_file = "conv_3x3_wheel_alpha_v3_0b_gfx803_m10.so";
        else if(rmv == V2)
            _kernel_file = "conv_3x3_wheel_alpha_v3_0b_gfx803_m21.so";
        else if(rmv == V3)
            _kernel_file = "conv_3x3_wheel_alpha_v3_0b_gfx803_m30.so";
    }
    else
    {
        if(rmv == V1 || rmv == V2)
            MIOPEN_THROW("Metadata versions v1 or v2 is not supported on gfx9 devices");

        _kernel_file = "conv_3x3_wheel_alpha_v7_0_3b_gfx900.so";
    }

    return 0;
}

/// \return v rounded up (towards +inf) to the nearest multiple of m.
/// Defined for positive values only.
static int Ceiling(const int v, const int m)
{
    assert(m > 0 && v >= 0);
    if(v % m != 0)
    {
        return (v / m + 1) * m;
    }
    return v;
}

bool mlo_construct_direct2D::mloIsCorrectBinaryWinogradRxSFwd(rocm_meta_version rmv) const
{
    if(rmv == V1 || rmv == V2)
    {
        return false;
    }
    if(!isForwardDirection())
    {
        return false;
    }
    const auto name                    = _stream->GetDeviceName();
    const auto device_is_gfx9_no_xnack = (name == "gfx900");
    const bool device_is_gfx8_no_xnack =
        (name == "gfx800" || name == "gfx802" || name == "gfx803" || name == "gfx804");
    if(!device_is_gfx8_no_xnack && !device_is_gfx9_no_xnack)
    {
        return false;
    }
    // Check if kernel is suitable for the problem description
    // and able to correctly run with given parameters.
    // Calculate padded filter size first.
    // If stride = 1: if S <= 3 it is padded to 3,
    // otherwise S is padded to smallest 6*n for some integer n
    // If stride = 2: S is always padded to smallest 6*n for some integer n
    int padded_S = 0;
    if(_kernel_stride0 == 1)
    {
        if(_kernel_size0 <= 3)
        {
            padded_S = 3;
        }
        else
        {
            padded_S = Ceiling(_kernel_size0, 6);
        }
    }
    else
    {
        padded_S = Ceiling(_kernel_size0, 6);
    }
    // If stride = 1: R is always padded to smallest 3*m for some integer m
    // If stride = 2: if R % 6 ==1 then R is padded to smallest 3*m for some
    // integer m,
    // otherwise R is padded to smallest 6*m for some integer m
    int padded_R = 0;
    if(_kernel_stride1 == 1)
    {
        padded_R = Ceiling(_kernel_size1, 3);
    }
    else
    {
        if(_kernel_size1 % 6 == 1)
        {
            padded_R = Ceiling(_kernel_size1, 3);
        }
        else
        {
            padded_R = Ceiling(_kernel_size1, 6);
        }
    }
    // Check C restrictions:
    // If stride == 1 and S <= 3 then C needs to be even, otherwise not
    if(_kernel_stride0 == 1 && _kernel_size0 <= 3 && _n_inputs % 2 != 0)
    {
        return false;
    }
    // If the padded filter size from above is 3*k x 3*l, then it should be that
    // k*l*C  >=18
    {
        assert(padded_R % 3 == 0 && padded_S % 3 == 0);
        const int k = padded_R / 3;
        const int l = padded_S / 3;
        if(k * l * _n_inputs < 18)
        {
            return false;
        }
    }
    const auto grid_workgroup_count_x = _stream->GetMaxComputeUnits();
    assert(_weights_layout.length() == 0);       // FIXME _weights_layout is not supported yet.
                                                 // Opt. Param   Restrictions in source
    return _pad0 < std::pow(2, 16)               // -q   pad_w   uint16
           && _pad1 < std::pow(2, 16)            // -p   pad_h   uint16
           && _kernel_size0 < std::pow(2, 16)    // -x   wei_w   S uint16
           && _kernel_size1 < std::pow(2, 16)    // -y   wei_h   R uint16
           && _kernel_stride0 <= 2               // -u   inp_u   1 or 2
           && _kernel_stride1 <= 2               // -v   inp_v   1 or 2
           && _kernel_stride0 == _kernel_stride1 // Only u1v1 or u2v2 for now.
           && _batch_sz < std::pow(2, 16) && _n_inputs < std::pow(2, 16) // -c   wei_c
           && _n_outputs < std::pow(2, 16)                               // -k   wei_k
           && _in_height < std::pow(2, 16)                               // -H   inp_h
           && _in_width < std::pow(2, 16)                                // -W   inp_w
           && grid_workgroup_count_x < std::pow(2, 16) &&
           (_n_inputs * _in_height * _in_width) <= std::pow(2, 28) &&
           (_n_outputs * _in_height * _in_width) <= std::pow(2, 28) &&
           (_n_inputs * _kernel_size0 * _kernel_size1) <= std::pow(2, 28) &&
           (_n_outputs * _kernel_size0 * _kernel_size1) <= std::pow(2, 28) && _in_layout == "NCHW";
    // && (isForwardDirection() ? _weights_layout == "KCHW" : _weights_layout ==
    // "CKHW" )
}

bool mlo_construct_direct2D::mloIsFastBinaryWinogradRxSFwd() const
{
    /// \todo Runs 3x3 stride 1 cases, of course, but the v7_0_x is about 1%
    /// faster at the moment
    return true;
}

int mlo_construct_direct2D::mloConstructBinaryWinogradRxSFwd()
{
    const auto n_groups = _stream->GetMaxComputeUnits();
    const auto name     = _stream->GetDeviceName();

    _g_wk.clear();
    _g_wk.push_back(512 * n_groups);
    _g_wk.push_back(1);
    _g_wk.push_back(1);

    _l_wk.clear();
    _l_wk.push_back(512);
    _l_wk.push_back(1);
    _l_wk.push_back(1);

    _kernel_name = "sp3AsmConvRxSF";
    _kernel_file = "conv_";
    if(_kernel_stride0 == 1 && _kernel_stride1 == 1)
    {
        _kernel_file += "u1v1";
    }
    else if(_kernel_stride0 == 1 && _kernel_stride1 == 2)
    {
        _kernel_file += "u1v2";
    }
    else if(_kernel_stride0 == 2 && _kernel_stride1 == 1)
    {
        _kernel_file += "u2v1";
    }
    else
    {
        _kernel_file += "u2v2";
    }
    _kernel_file += "_wheel_alpha_v8_4_4_";
    if(name.find("gfx8") != std::string::npos)
    {
        _kernel_file += "gfx803";
    }
    else
    {
        _kernel_file += "gfx900";
    }
    _kernel_file += ".so";

    return 0;
}

bool mlo_construct_direct2D::mloIsCorrectAsmDirect3x3U() const
{
    const std::string name = _stream->GetDeviceName();
    if(name.find("gfx8") == std::string::npos)
    { // Any gfx8 device is ok.
        return false;
    }
    assert(_weights_layout.length() == 0); // FIXME _weights_layout is not supported yet.
    return _pad0 == 1 && _pad1 == 1 && _kernel_stride0 == 1 && _kernel_stride1 == 1 &&
           _kernel_size0 == 3 && _kernel_size1 == 3 && _n_inputs > 0 && _n_inputs % 4 == 0 &&
           _in_width > 3 && _in_width <= 1000 && _in_layout == "NCHW";
    // && (isForwardDirection() ? _weights_layout == "KCHW" : _weights_layout == "CKHW" ) // See
    // fixme above.
}

bool mlo_construct_direct2D::mloIsFastAsmDirect3x3U() const { return _in_width >= 50; }

template <typename TValue>
void GenerateClangDefsym(std::ostream& stream, const std::string& name, TValue value)
{
    GenerateClangDefsym<const std::string&>(stream, name, std::to_string(value));
}

template <>
void GenerateClangDefsym<const std::string&>(std::ostream& stream,
                                             const std::string& name,
                                             const std::string& value)
{
    stream << " -Wa,-defsym," << name << "=" << value;
}

/// @param dir 1: fwd, 0: bwd wrt data
static std::string MakeKeyWHCNKD(int w, int h, int c, int n, int k, int dir, int CUs = -1)
{
    std::ostringstream ss;
    ss << w << ";" << h << ";" << c << ";" << n << ";" << k << ";" << dir << ";" << CUs;
    return ss.str();
}

int mlo_construct_direct2D::mloConstructAsmDirect3x3U(rocm_meta_version rmv)
{
    std::string perf_vals;
    {
        const auto p_asciz = miopen::GetStringEnv(MIOPEN_DEBUG_GCN_ASM_DIRECT_3X3U_PERF_VALS{});
        if(p_asciz && std::strlen(p_asciz) == 3)
        {
            perf_vals = std::string(p_asciz);
        }
    }
    if(perf_vals.empty())
    {
        perf_vals = "220";
        {
            /// Optimal values found on Gfx8 with 56 CUs (R9 Fury).
            /// \todo Test on devices with 64 CUs (e.g. R9 Nano) and expand
            /// implementation if optimal values are different.
            static_assert('9' - '0' == 9, "Characters must be in ASCII encoding");
            static const std::unordered_map<std::string, std::string> perf_vals_map({
                //              W    H    c    n    k   dir  fpw olpw lwc
                {MakeKeyWHCNKD(54, 54, 64, 8, 64, 0), "820"},
                {MakeKeyWHCNKD(54, 54, 64, 8, 64, 1), "820"},
                {MakeKeyWHCNKD(56, 56, 128, 8, 256, 0), "840"},
                {MakeKeyWHCNKD(56, 56, 128, 8, 256, 1), "840"},
                {MakeKeyWHCNKD(56, 56, 128, 16, 256, 0), "840"},
                {MakeKeyWHCNKD(56, 56, 128, 16, 256, 1), "840"},
                {MakeKeyWHCNKD(60, 6, 64, 16, 128, 0), "420"},
                {MakeKeyWHCNKD(60, 6, 64, 16, 128, 1), "260"},
                {MakeKeyWHCNKD(112, 112, 64, 8, 128, 0), "820"},
                {MakeKeyWHCNKD(112, 112, 64, 8, 128, 1), "820"},
                {MakeKeyWHCNKD(112, 112, 64, 16, 128, 0), "820"},
                {MakeKeyWHCNKD(112, 112, 64, 16, 128, 1), "820"},
                {MakeKeyWHCNKD(120, 12, 32, 16, 64, 0), "413"},
                {MakeKeyWHCNKD(120, 12, 32, 16, 64, 1), "420"},
                {MakeKeyWHCNKD(240, 24, 16, 16, 32, 0), "420"},
                {MakeKeyWHCNKD(240, 24, 16, 16, 32, 1), "810"},
            });
            const auto key =
                isForwardDirection()
                    ? MakeKeyWHCNKD(_in_width, _in_height, _n_inputs, _batch_sz, _n_outputs, 1)
                    : MakeKeyWHCNKD(_in_width, _in_height, _n_outputs, _batch_sz, _n_inputs, 0);
            const auto found = perf_vals_map.find(key);
            if(found != perf_vals_map.end())
            {
                perf_vals = found->second;
            }
        }
    }

    const int filters_per_wave      = perf_vals[0] - '0';
    const int output_lines_per_wave = perf_vals[1] - '0';
    const int limit_wave_cnt        = perf_vals[2] - '0';
    const auto w64_chunks           = (_in_width + 63) / 64;
    const auto active_lanes         = (_in_width + w64_chunks - 1) / w64_chunks;

    std::ostringstream options;
    GenerateClangDefsym(options, "batch_size", _batch_sz);
    GenerateClangDefsym(options, "img_width", _in_width);
    GenerateClangDefsym(options, "img_height", _in_height);
    GenerateClangDefsym(options, "input_channels", _n_inputs);
    GenerateClangDefsym(options, "output_channels", _n_outputs);
    GenerateClangDefsym(options, "weights_layout", isForwardDirection() ? 0 : 1);
    GenerateClangDefsym(options, "reverse_weights", isForwardDirection() ? 0 : 1);
    GenerateClangDefsym(options, "filters_per_wave", filters_per_wave);
    GenerateClangDefsym(options, "output_lines_per_wave", output_lines_per_wave);
    GenerateClangDefsym(options, "limit_wave_cnt", limit_wave_cnt);
    GenerateClangDefsym(options, "no_params_file", 1);
    GenerateClangDefsym(options, "enable_debug_output", 0);
    GenerateClangDefsym(options, "ROCM_METADATA_VERSION", (rmv == V1) ? 1 : ((rmv == V2) ? 2 : 3));
    _comp_options = options.str();

    _l_wk.clear();
    _l_wk.push_back(active_lanes);
    _l_wk.push_back(1);
    _l_wk.push_back(1);

    _g_wk.clear();
    _g_wk.push_back(active_lanes * ((_n_outputs + filters_per_wave - 1) / filters_per_wave));
    _g_wk.push_back((_in_height + output_lines_per_wave - 1) / output_lines_per_wave);
    _g_wk.push_back(_batch_sz);

    _kernel_file = "conv3x3.s";
    _kernel_name = "gcnAsmConv3x3U";

    return 0;
}

bool mlo_construct_direct2D::mloIsCorrectAsmDirect5x10u2v2f1() const
{
    const std::string name = _stream->GetDeviceName();
    const bool device_is_gfx8_9_no_xnack =
        (name == "gfx800" || name == "gfx802" || name == "gfx803" || name == "gfx804" ||
         name == "gfx900");
    if(!device_is_gfx8_9_no_xnack)
    {
        return false;
    }
    if(!isForwardDirection())
    {
        return false;
    }
    assert(_weights_layout.length() == 0); // FIXME _weights_layout is not supported yet.

    // Min image + padding shall be not smaller than filter matrix.
    const int min_in_width  = _kernel_size0 - _pad0 * 2;
    const int min_in_height = _kernel_size1 - _pad1 * 2;
    // These two found experimentally.
    const int max_in_width  = 8192 - 1;
    const int max_in_height = 131077 - 1;

    return                                              // Opt. Param   Restrictions in source
        _pad0 >= 0                                      // -q   pad_w   // [0..5] for now FIXME
        && _pad0 <= 5                                   //
        && _pad1 >= 0                                   // -p   pad_h   // [0..5] for now FIXME
        && _pad1 <= 5                                   //
        && _kernel_stride0 == 2                         // -u   inp_u   fixed
        && _kernel_stride1 == 2                         // -v   inp_v   fixed
        && _kernel_size0 == 10                          // -x   wei_w   fixed
        && _kernel_size1 == 5                           // -y   wei_h   fixed
        && _n_inputs >= 1                               // -c   wei_c   no upper limit
        && _n_outputs % 16 == 0                         // -k   wei_k   no upper limit
        && _n_outputs >= 1 && _in_width >= min_in_width // -W   inp_w
        && _in_width <= max_in_width && _in_height >= min_in_height // -H   inp_h
        && _in_height <= max_in_height && _in_layout == "NCHW";     //              hardcoded
    // && (isForwardDirection() ? _weights_layout == "KCHW" : _weights_layout == "CKHW" ) // See
    // fixme above.
}

bool mlo_construct_direct2D::mloIsCorrectAsmDirect5x10u2v2b1() const
{
    const std::string name = _stream->GetDeviceName();
    const bool device_is_gfx8_9_no_xnack =
        (name == "gfx800" || name == "gfx802" || name == "gfx803" || name == "gfx804" ||
         name == "gfx900");
    if(!device_is_gfx8_9_no_xnack)
    {
        return false;
    }
    if(isForwardDirection())
    {
        return false;
    }
    assert(_weights_layout.length() == 0); // FIXME _weights_layout is not supported yet.

    // Min image + padding shall be not smaller than filter matrix.
    const int min_out_width  = 138;
    const int min_out_height = 16;
    // These two found experimentally.
    const int max_out_width  = 8192 - 1;
    const int max_out_height = 131077 - 1;

    return                             // Opt. Param   Restrictions in source
        _pad0 == 0                     // -q   pad_w   fixed
        && _pad1 == 0                  // -p   pad_h   fixed
        && _kernel_stride0 == 2        // -u   inp_u   fixed
        && _kernel_stride1 == 2        // -v   inp_v   fixed
        && _kernel_size0 == 10         // -x   wei_w   fixed
        && _kernel_size1 == 5          // -y   wei_h   fixed
        && _n_outputs % 16 == 0        // -c   wei_c   no upper limit
        && _n_inputs >= 16             // -k   wei_k   no upper limit
        && _out_width >= min_out_width // -W   inp_w
        && _out_width <= max_out_width && _out_height >= min_out_height // -H   inp_h
        && _out_height <= max_out_height && _out_layout == "NCHW";      //              hardcoded
    // && (isForwardDirection() ? _weights_layout == "KCHW" : _weights_layout == "CKHW" ) // See
    // fixme above.
}

bool mlo_construct_direct2D::mloIsFastAsmDirect5x10u2v2f1() const
{
    // Finding problem configs where this kernel shows bad performance
    // (i.e. worse than its OpenCL counterpart) seems to be a multi-dimensional
    // task which is hardly possible to implement. Basically, this kernel
    // tends to become slower than OpenCL one when H/W is big (several hundreds)
    // and H is small.
    return true;
}

bool mlo_construct_direct2D::mloIsFastAsmDirect5x10u2v2b1() const
{
    // Finding problem configs where this kernel shows bad performance
    // (i.e. worse than its OpenCL counterpart) seems to be a multi-dimensional
    // task which is hardly possible to implement. Basically, this kernel
    // tends to become slower than OpenCL one when H/W is big (several hundreds)
    // and H is small.
    return true;
}

static inline int AlignUp(int val, unsigned step)
{
    assert(step > 0);
    return ((val + step - 1) / step) * step;
}

int mlo_construct_direct2D::mloConstructAsmDirect5x10u2v2f1(rocm_meta_version rmv)
{
    const int out_w = (_in_width + _pad0 * 2 + _kernel_stride0 - _kernel_size0) /
                      _kernel_stride0; // (inp_w + 2*pad_w + inp_u - wei_w) / inp_u
    const int out_h = (_in_height + _pad1 * 2 + _kernel_stride1 - _kernel_size1) /
                      _kernel_stride1; // (inp_h + 2*pad_h + inp_v - wei_h) / inp_v

    std::ostringstream options;
    GenerateClangDefsym(options, "inp_h", _in_height);
    GenerateClangDefsym(options, "inp_w", _in_width);
    GenerateClangDefsym(options, "wei_c", _n_inputs);
    GenerateClangDefsym(options, "wei_k", _n_outputs);
    GenerateClangDefsym(options, "wei_layout", 0); // 0: KCHW, 1: CKHW
    GenerateClangDefsym(options, "pad_w", _pad0);
    GenerateClangDefsym(options, "pad_h", _pad1);
    GenerateClangDefsym(options, "ROCM_METADATA_VERSION", (rmv == V1) ? 1 : ((rmv == V2) ? 2 : 3));
    _comp_options = options.str();

    _l_wk.clear();
    _l_wk.push_back(64);
    _l_wk.push_back(8);
    _l_wk.push_back(1);

    // global-work = [align(out_w,64), (align(out_h,4)/4)*align(wei_k/2,8), batch_n]
    _g_wk.clear();
    _g_wk.push_back(AlignUp(out_w, 64));
    _g_wk.push_back(AlignUp(out_h, 4) / 4 * AlignUp(_n_outputs / 2, 8));
    _g_wk.push_back(_batch_sz);

    _kernel_file = "conv5x10u2v2f1.s";
    _kernel_name = "conv5x10u2v2f1";
    return 0;
}

int mlo_construct_direct2D::mloConstructAsmDirect5x10u2v2b1(rocm_meta_version rmv)
{
    std::ostringstream options;
    GenerateClangDefsym(options, "inp_h", _out_height);
    GenerateClangDefsym(options, "inp_w", _out_width);
    GenerateClangDefsym(options, "wei_c", _n_outputs);
    GenerateClangDefsym(options, "wei_k", _n_inputs);
    GenerateClangDefsym(options, "ROCM_METADATA_VERSION", (rmv == V1) ? 1 : 3);
    _comp_options = options.str();

    _l_wk.clear();
    _l_wk.push_back(64);
    _l_wk.push_back(8);
    _l_wk.push_back(1);

    // global-work = [align(out_w,64), (align(out_h,4)/4)*align(wei_c/2,8), batch_n]
    _g_wk.clear();
    _g_wk.push_back(AlignUp(_in_width, 64));
    _g_wk.push_back(AlignUp(_in_height, 4) / 4 * AlignUp(_n_outputs / 2, 8));
    _g_wk.push_back(_batch_sz);

    _kernel_file = "conv5x10u2v2b1.s";
    _kernel_name = "conv5x10u2v2b1";
    return 0;
}

bool mlo_construct_direct2D::mloIsCorrectAsmDirect7x7c3h224w224k64u2v2p3q3f1(
    rocm_meta_version rmv) const
{
    const std::string name = _stream->GetDeviceName();
    if(!(name == "gfx800" || name == "gfx802" || name == "gfx803" || name == "gfx804" ||
         name == "gfx900"))
    {
        return false;
    }
    if(!isForwardDirection())
    {
        return false;
    }
    if(rmv != V3)
    {
        return false;
    }
    assert(_weights_layout.length() == 0); // FIXME _weights_layout is not supported yet.

    // Opt. Param   Restrictions in source
    return _pad0 == 3               // -q
           && _pad1 == 3            // -p
           && _kernel_stride0 == 2  // -u
           && _kernel_stride1 == 2  // -v
           && _kernel_size0 == 7    // -x
           && _kernel_size1 == 7    // -y
           && _n_inputs == 3        // -c
           && _n_outputs == 64      // -k
           && _in_width == 224      // -W
           && _in_height == 224     // -H
           && _in_layout == "NCHW"; //              hardcoded
    // && (isForwardDirection() ? _weights_layout == "KCHW" : _weights_layout == "CKHW" )
}

bool mlo_construct_direct2D::mloIsFastAsmDirect7x7c3h224w224k64u2v2p3q3f1() const { return true; }

int mlo_construct_direct2D::mloConstructAsmDirect7x7c3h224w224k64u2v2p3q3f1()
{
    const int out_w = (_in_width + _pad0 * 2 + _kernel_stride0 - _kernel_size0) /
                      _kernel_stride0; // (inp_w + 2*pad_w + inp_u - wei_w) / inp_u
    const int out_h = (_in_height + _pad1 * 2 + _kernel_stride1 - _kernel_size1) /
                      _kernel_stride1; // (inp_h + 2*pad_h + inp_v - wei_h) / inp_v

    _comp_options = "";

    _l_wk.clear();
    _l_wk.push_back(64);
    _l_wk.push_back(8);
    _l_wk.push_back(1);

    // global-work = [align(out_w,64), (align(out_h,4)/4)*align(wei_k/2,8), batch_n]
    _g_wk.clear();
    _g_wk.push_back(AlignUp(out_w, 64));
    _g_wk.push_back(AlignUp(out_h, 4) / 4 * AlignUp(_n_outputs / 2, 8));
    _g_wk.push_back(_batch_sz);

    _kernel_file = "conv7x7c3h224w224k64u2v2p3q3f1.s";
    _kernel_name = "gcnAsmConv7x7c3h224w224k64u2v2p3q3f1";
    return 0;
}

int mlo_construct_direct2D::mloConstructDirect2DFwdC()
{
    int ret = 0;

    if(_kernel_stride0 > 1 || _kernel_stride1 > 1)
    {
        // std::cout << "ERROR: stride > 1 not supported in mloConstructDirect2DFwdC\n";
        return (-1);
    }

    size_t localMemSize = _stream->GetLocalMemorySize();

    _hw_wave_sz       = 64;
    _dev_local_mem_sz = localMemSize; // in bytes

    if(_direction == 0)
    {
        // backward
        _pad0 = _kernel_size0 - 1 - _pad0;
        _pad1 = _kernel_size1 - 1 - _pad1;
    }

    int in_tile0 = std::max(8, std::min(_out_width, _in_tile0));
    int in_tile1 = std::max(8, std::min(_out_height, _in_tile1));

    int alu_tile0 = (in_tile0 + _out_pix_tile0 - 1) / _out_pix_tile0;
    int alu_tile1 = (in_tile1 + _out_pix_tile1 - 1) / _out_pix_tile1;

    int alu_tiles_sz = (alu_tile0 * alu_tile1);
    if(alu_tiles_sz > _grp_tile0 * _grp_tile1)
    {
        //			std::cout << "ERROR: need out pix size ajustments\n";
        return (-1);
    }

    int n_real_alus = std::max(1, (_grp_tile0 * _grp_tile1) / alu_tiles_sz) * alu_tiles_sz;

    _n_in_data_tiles = std::min(_n_inputs, _n_in_data_tiles);
    _n_out_pix_tiles = std::min(_n_outputs, _n_out_pix_tiles);

    int n_read_procs;
    if((_grp_tile1 * _grp_tile0) <= static_cast<float>(in_tile1 * in_tile0))
    {
        n_read_procs = _grp_tile1 * _grp_tile0;
    }
    else
    {
        float proc_data_ratio =
            static_cast<float>(in_tile1 * in_tile0) / static_cast<float>(_grp_tile1 * _grp_tile0);
        n_read_procs = (proc_data_ratio <= 0.25)
                           ? (_grp_tile1 * _grp_tile0) / 4
                           : (proc_data_ratio <= 0.5) ? (_grp_tile1 * _grp_tile0) / 2
                                                      : (_grp_tile1 * _grp_tile0);
    }

    int n_out_tile_blocks0 = (_out_width + in_tile0 - 1) / (in_tile0);
    int n_out_tile_blocks1 = (_out_height + in_tile1 - 1) / (in_tile1);

    int n_alu_tiles = (n_real_alus / alu_tiles_sz);

    _n_stacks                = std::min(_batch_sz, _n_stacks);
    int n_alu_tiles_perstack = std::max(1, n_alu_tiles / _n_stacks);
    _n_stacks                = std::min(std::max(1, n_alu_tiles / n_alu_tiles_perstack), _n_stacks);
    n_real_alus              = n_alu_tiles_perstack * _n_stacks * alu_tiles_sz;
    int n_out_tiles_perstack = n_alu_tiles_perstack * _n_out_pix_tiles;

    n_out_tiles_perstack = std::min(n_out_tiles_perstack, _n_outputs);

    _in_tile0 = in_tile0;
    _in_tile1 = in_tile1;

    _comp_options =
        std::string(" -DMLO_HW_WAVE_SZ=") + std::to_string(static_cast<long long>(_hw_wave_sz)) +
        std::string(" -DMLO_DIR_FORWARD=") + std::to_string(static_cast<long long>(_direction)) +
        std::string(" -DMLO_FILTER_SIZE0=") +
        std::to_string(static_cast<long long>(_kernel_size0)) +
        std::string(" -DMLO_FILTER_SIZE1=") +
        std::to_string(static_cast<long long>(_kernel_size1)) + std::string(" -DMLO_FILTER_PAD0=") +
        std::to_string(static_cast<long long>(_pad0)) + std::string(" -DMLO_FILTER_PAD1=") +
        std::to_string(static_cast<long long>(_pad1)) + std::string(" -DMLO_N_OUTPUTS=") +
        std::to_string(static_cast<long long>(_n_outputs)) + std::string(" -DMLO_N_INPUTS=") +
        std::to_string(static_cast<long long>(_n_inputs)) + std::string(" -DMLO_BATCH_SZ=") +
        std::to_string(static_cast<long long>(_batch_sz)) + std::string(" -DMLO_OUT_WIDTH=") +
        std::to_string(static_cast<long long>(_out_width)) + std::string(" -DMLO_OUT_HEIGHT=") +
        std::to_string(static_cast<long long>(_out_height)) +
        std::string(" -DMLO_OUT_BATCH_STRIDE=") +
        std::to_string(static_cast<long long>(_out_batch_stride)) +
        std::string(" -DMLO_OUT_CHANNEL_STRIDE=") +
        std::to_string(static_cast<long long>(_out_channel_stride)) +
        std::string(" -DMLO_OUT_STRIDE=") + std::to_string(static_cast<long long>(_out_stride)) +
        std::string(" -DMLO_IN_WIDTH=") + std::to_string(static_cast<long long>(_in_width)) +
        std::string(" -DMLO_IN_HEIGHT=") + std::to_string(static_cast<long long>(_in_height)) +
        std::string(" -DMLO_IN_BATCH_STRIDE=") +
        std::to_string(static_cast<long long>(_in_batch_stride)) +
        std::string(" -DMLO_IN_CHANNEL_STRIDE=") +
        std::to_string(static_cast<long long>(_in_channel_stride)) +
        std::string(" -DMLO_IN_STRIDE=") + std::to_string(static_cast<long long>(_in_stride))
        // algorithm parameters
        + std::string(" -DMLO_IN_TILE0=") +
        std::to_string(static_cast<long long>(_in_tile0)) // size of input data per ALU plane
        + std::string(" -DMLO_IN_TILE1=") +
        std::to_string(static_cast<long long>(_in_tile1)) // size of input data per ALU plane
        + std::string(" -DMLO_OUT_TILE0=") +
        std::to_string(static_cast<long long>(_in_tile0)) // size of input data per ALU plane
        + std::string(" -DMLO_OUT_TILE1=") +
        std::to_string(static_cast<long long>(_in_tile1)) // size of input data per ALU plane
        + std::string(" -DMLO_GRP_TILE0=") +
        std::to_string(static_cast<long long>(_grp_tile0)) // # of ALUs (group size)
        + std::string(" -DMLO_GRP_TILE1=") + std::to_string(static_cast<long long>(_grp_tile1)) //
        + std::string(" -DMLO_ACTIVE_ALUS=") +
        std::to_string(static_cast<long long>(n_real_alus)) // total number of active alus
        + std::string(" -DMLO_N_ALUTILES_PERSTACK=") +
        std::to_string(static_cast<long long>(n_alu_tiles_perstack)) // alu tiles per stack
        + std::string(" -DMLO_OUT_PIX_TILE0=") +
        std::to_string(
            static_cast<long long>(_out_pix_tile0)) // size of ouptput tile per wk-item (ALU))
        + std::string(" -DMLO_OUT_PIX_TILE1=") +
        std::to_string(static_cast<long long>(_out_pix_tile1)) //
        + std::string(" -DMLO_N_STACKS=") +
        std::to_string(static_cast<long long>(_n_stacks)) // # of diff stacks (part of batch).
        + std::string(" -DMLO_N_OUT_TILES=") +
        std::to_string(
            static_cast<long long>(_n_out_pix_tiles)) // # output pixel tiles per wk-item (ALU)
        + std::string(" -DMLO_N_OUT_TILES_PERSTACK=") +
        std::to_string(static_cast<long long>(n_out_tiles_perstack)) +
        std::string(" -DMLO_N_IN_TILES_PERSTACK=") +
        std::to_string(static_cast<long long>(
            _n_in_data_tiles)) // total # of blocks of different inputs in LDS
        + std::string(" -DMLO_N_READ_PROCS=") +
        std::to_string(static_cast<long long>(n_read_procs)) + std::string(" -DMLO_CONV_BIAS=") +
        std::to_string(static_cast<long long>(_bias)) + std::string(" -DMLO_ALU_VTILE0=") +
        std::to_string(static_cast<long long>(alu_tile0)) + std::string(" -DMLO_ALU_VTILE1=") +
        std::to_string(static_cast<long long>(alu_tile1)) + getGeneralCompOptions();

    _l_wk.clear();
    _l_wk.push_back(_grp_tile1 * _grp_tile0);
    _l_wk.push_back(1);
    _l_wk.push_back(1);

    size_t gbl_wk0 = n_out_tile_blocks0 * n_out_tile_blocks1 * _l_wk[0];

    //	gbl_wk0 = ((gbl_wk0 + n_real_alus - 1) / n_real_alus) * n_real_alus;

    size_t gbl_wk1 = (_n_outputs + n_out_tiles_perstack - 1) / n_out_tiles_perstack;
    size_t gbl_wk2 = (_batch_sz + _n_stacks - 1) / _n_stacks;

    _g_wk.clear();
    _g_wk.push_back(gbl_wk0);
    _g_wk.push_back(gbl_wk1);
    _g_wk.push_back(gbl_wk2);

    _kernel_file = "MIOpenConvDirUniC.cl";
    _kernel_name = "MIOpenConvUniC";

    return (ret);
}

int mlo_construct_direct2D::mloConstructDirect2D1x1()
{
    int ret = 0;
    if((_n_outputs / 16) * 16 == _n_outputs && (_n_inputs / 4) * 4 == _n_inputs)
    {
        int version = _out_pix_tile1;

        if(version == 1)
        {

            uint N_LCL_IN_MAPS = _n_in_data_tiles;

            int N_LCL_OUT_MAPS = _n_out_pix_tiles;
            // 0 or 1
            uint CHEAT_SHADER_COMPILER = _out_pix_tile0;

            int BATCHSIZE = _batch_sz;
            int W         = _in_width;
            int H         = _in_height;
            int C         = _n_inputs;
            int K         = _n_outputs;
            int W_out     = _out_width;
            int H_out     = _out_height;

            N_LCL_OUT_MAPS   = std::min(N_LCL_OUT_MAPS, K);
            _n_out_pix_tiles = N_LCL_OUT_MAPS;

            if(N_LCL_IN_MAPS < C && N_LCL_IN_MAPS > 0 && (N_LCL_IN_MAPS % 8) == 0)
            {
                // Pass will do nothing
            }
            else
            {
                N_LCL_IN_MAPS = C;
            }

            _n_in_data_tiles = N_LCL_IN_MAPS;

            /*
            #define H  28
            #define W 28
            #define C 192
            #define K 64

            #define MLO_IN_HEIGHT              H
            #define MLO_IN_WIDTH               W
            #define MLO_N_INPUTS               C

            //128 or MLO_N_INPUTS
            #define MLO_N_LCL_IN_MAPS          128

            #define MLO_N_OUTPUTS              K

            #define H_out                      H
            #define W_out					   W
            */
            //#define  MLO_N_IN_GROUPS             (( MLO_N_INPUTS + MLO_N_LCL_IN_MAPS - 1) /
            // MLO_N_LCL_IN_MAPS)
            //#define MLO_CLOOP0                   (MLO_N_LCL_IN_MAPS/MLO_N_LCL_IN_MAPS_ONCE )
            //#define  MLO_CLOOP2                  ((MLO_N_INPUTS -
            // MLO_N_LCL_IN_MAPS*(MLO_N_IN_GROUPS-1)) / MLO_N_LCL_IN_MAPS_ONCE )
            //#define MLO_N_LCL_OUT_MAPS           16

            uint N_IN_GROUPS        = (C + N_LCL_IN_MAPS - 1) / N_LCL_IN_MAPS;
            uint N_LCL_IN_MAPS_ONCE = 8;

            if(_kernel_stride0 > 1 || _kernel_stride1 > 1)
                N_LCL_IN_MAPS_ONCE = 4;

            uint CLOOP0 = N_LCL_IN_MAPS / N_LCL_IN_MAPS_ONCE;
            uint CLOOP2 = (C - N_LCL_IN_MAPS * (N_IN_GROUPS - 1)) / N_LCL_IN_MAPS_ONCE;

            _comp_options =
                std::string(" -DMLO_N_LCL_IN_MAPS_ONCE=") + std::to_string(N_LCL_IN_MAPS_ONCE) +
                std::string(" -DBATCHSIZE=") + std::to_string(BATCHSIZE) + std::string(" -DH=") +
                std::to_string(H) + std::string(" -DW=") + std::to_string(W) +
                std::string(" -DC=") + std::to_string(C) + std::string(" -DK=") +
                std::to_string(K) + std::string(" -DMLO_N_LCL_IN_MAPS=") +
                std::to_string(N_LCL_IN_MAPS) + std::string(" -DMLO_N_INPUTS=") +
                std::to_string(C) + std::string(" -DMLO_N_OUTPUTS=") + std::to_string(K) +
                std::string(" -DH_out=") + std::to_string(H_out) + std::string(" -DW_out=") +
                std::to_string(W_out) + std::string(" -DMLO_N_IN_GROUPS=") +
                std::to_string(N_IN_GROUPS) + std::string(" -DMLO_CLOOP0=") +
                std::to_string(CLOOP0) + std::string(" -DMLO_CLOOP2=") + std::to_string(CLOOP2) +
                std::string(" -DMLO_N_LCL_OUT_MAPS=") + std::to_string(N_LCL_OUT_MAPS) +
                std::string(" -DMLO_CHEAT_SHADER_COMPILER=") +
                std::to_string(CHEAT_SHADER_COMPILER) +
                std::string(
                    " -DMLopen_RUNNING=1") + // to disable macro defines for CodeXL Shader Analyzer
                getGeneralCompOptions();

            _comp_options = std::string(" -DMLO_FILTER_STRIDE0=") +
                            std::to_string(_kernel_stride0) +
                            std::string(" -DMLO_FILTER_STRIDE1=") +
                            std::to_string(_kernel_stride1) + _comp_options;

            // std::cout << "compile options:\n"<< _comp_options << std::endl;
            // 1x1_Stride: FIX ME!!! NO padding support
            if(_kernel_stride0 > 1 || _kernel_stride1 > 1)
            {
                int FIXED_WORKGROUP_SIZE = 64;

                _l_wk.clear();
                size_t N_OUT_GROUPS = (K / N_LCL_OUT_MAPS);

                size_t local_wk1 = 1;
                _l_wk.push_back(FIXED_WORKGROUP_SIZE);
                _l_wk.push_back(local_wk1);
                _l_wk.push_back(1);

                size_t imagesizeAlign =
                    ((_out_width * _out_height * _batch_sz + FIXED_WORKGROUP_SIZE - 1) /
                     FIXED_WORKGROUP_SIZE) *
                    FIXED_WORKGROUP_SIZE;

                size_t gbl_wk0 = imagesizeAlign * N_IN_GROUPS * N_OUT_GROUPS;
                size_t gbl_wk1 = local_wk1;
                size_t gbl_wk2 = 1;

                _g_wk.clear();
                _g_wk.push_back(gbl_wk0);
                _g_wk.push_back(gbl_wk1);
                _g_wk.push_back(gbl_wk2);

                _kernel_file = "MIOpenConv1x1J1_stride.cl";
                _kernel_name = "MIOpenConv1x1";
            }
            else
            {
                int FIXED_WORKGROUP_SIZE = 64;

<<<<<<< HEAD
                _l_wk.clear();
                _l_wk.push_back(FIXED_WORKGROUP_SIZE);
                _l_wk.push_back(1);
                _l_wk.push_back(1);
=======
    if(small_map)
    {
        exchange_step    = std::min(std::min(exchange_step, _n_out_pix_tiles), N_MAPS_PERGROUP);
        _n_out_pix_tiles = (_n_out_pix_tiles / exchange_step) * exchange_step;
    }
    // n of input map per group
    N_MAPS_PERGROUP = std::min(N_MAPS_PERGROUP, n_input_scaled);
    // number of input loops
    //   int n_in_loop = (n_input_scaled + N_MAPS_PERGROUP - 1) / N_MAPS_PERGROUP;
>>>>>>> 9fb1826d

                size_t imagesizeAlign =
                    ((_in_width * _in_height * _batch_sz + FIXED_WORKGROUP_SIZE - 1) /
                     FIXED_WORKGROUP_SIZE) *
                    FIXED_WORKGROUP_SIZE;
                size_t N_OUT_GROUPS = (K / N_LCL_OUT_MAPS);

                size_t gbl_wk0 = imagesizeAlign * N_IN_GROUPS * N_OUT_GROUPS;

                size_t gbl_wk1 = 1;
                ;
                size_t gbl_wk2 = 1;

                _g_wk.clear();
                _g_wk.push_back(gbl_wk0);
                _g_wk.push_back(gbl_wk1);
                _g_wk.push_back(gbl_wk2);

                _kernel_file = "MIOpenConv1x1J1.cl";

                _kernel_name = "MIOpenConv1x1";
            }
            // std::cout << _kernel_file << std::endl;
        }
        else
        {

            // parameters
            //	int i_sz = _in_width * _in_height;
            //	_out_pix_tile0 = (i_sz & 1) ? 1 : 2;
            int read_unit = _out_pix_tile0;
            //	_n_out_pix_tiles = 16;
            //	_n_in_data_tiles = 4;
            //	_grp_tile0 = 64;

            int wei_cstride = _kernel_size0 * _kernel_size1;
            // backward: inputs are forward outputs
            int wei_bstride = (isForwardDirection() ? _n_inputs : _n_outputs) * wei_cstride;

            std::string READ_TYPE =
                (read_unit == 1) ? "_FLOAT"
                                 : "_FLOAT" + std::to_string(static_cast<long long>(read_unit));

            int OUT_WIDTH4 = _out_width;
            int MAP_SZ4    = (OUT_WIDTH4 * _out_height + read_unit - 1) / (read_unit);
            // stride > 1 and/or apdding
            if(_pad0 > 0 || _kernel_stride0 > 1 || _pad1 > 0 || _kernel_stride1 > 1)
            {
                int step        = (_direction) ? read_unit : read_unit * _kernel_stride0;
                OUT_WIDTH4      = (_out_width + step - 1) / (step);
                int OUT_HEIGHT4 = (_direction) ? _out_height : (_out_height + _kernel_stride1 - 1) /
                                                                   _kernel_stride1;
                MAP_SZ4 = (OUT_WIDTH4 * OUT_HEIGHT4);
            }

            int VERT_ALIGNED  = 1;
            int HORIZ_ALIGNED = 1;
            if(!_direction)
            {
                VERT_ALIGNED  = (_out_height / _kernel_stride1 == _in_height) ? 1 : 0;
                HORIZ_ALIGNED = (_out_width / _kernel_stride0 == _in_width) ? 1 : 0;
            }

            int GRP_SZ = _grp_tile0;

            // number of inputs inside wk-items
            _n_in_data_tiles = std::min(_n_inputs, _n_in_data_tiles);

            int CLOOP0 = (_n_inputs + _n_in_data_tiles - 1) / _n_in_data_tiles;

            // number of outputs inside wk_item
            _n_out_pix_tiles = std::min(_n_outputs, _n_out_pix_tiles);

            _comp_options =
                std::string(" -DMLO_DIR_FORWARD=") + std::to_string(_direction) +
                std::string(" -DMLO_FILTER_SIZE0=") + std::to_string(_kernel_size0) +
                std::string(" -DMLO_FILTER_SIZE1=") + std::to_string(_kernel_size1) +
                std::string(" -DMLO_FILTER_STRIDE0=") + std::to_string(_kernel_stride0) +
                std::string(" -DMLO_FILTER_STRIDE1=") + std::to_string(_kernel_stride1) +
                std::string(" -DMLO_FILTER_PAD0=") + std::to_string(_pad0) +
                std::string(" -DMLO_FILTER_PAD1=") + std::to_string(_pad1) +
                std::string(" -DMLO_IN_WIDTH=") + std::to_string(_in_width) +
                std::string(" -DMLO_IN_HEIGHT=") + std::to_string(_in_height) +
                std::string(" -DMLO_OUT_WIDTH=") + std::to_string(_out_width) +
                std::string(" -DMLO_OUT_HEIGHT=") + std::to_string(_out_height) +
                std::string(" -DMLO_N_OUTPUTS=") + std::to_string(_n_outputs) +
                std::string(" -DMLO_N_INPUTS=") + std::to_string(_n_inputs) +
                std::string(" -DMLO_BATCH_SZ=") + std::to_string(_batch_sz) +
                std::string(" -DMLO_OUT_BATCH_STRIDE=") + std::to_string(_out_batch_stride) +
                std::string(" -DMLO_OUT_CHANNEL_STRIDE=") + std::to_string(_out_channel_stride) +
                std::string(" -DMLO_OUT_STRIDE=") + std::to_string(_out_stride) +
                std::string(" -DMLO_IN_BATCH_STRIDE=") + std::to_string(_in_batch_stride) +
                std::string(" -DMLO_IN_CHANNEL_STRIDE=") + std::to_string(_in_channel_stride) +
                std::string(" -DMLO_IN_STRIDE=") + std::to_string(_in_stride) +
                std::string(" -DMLO_WEI_BSTRIDE=") + std::to_string(wei_bstride) +
                std::string(" -DMLO_WEI_CHANNEL_STRIDE=") + std::to_string(wei_cstride) +
                // algorithm parameters
                std::string(" -DMLO_GRP_SZ0=") + std::to_string(GRP_SZ) +
                std::string(" -DMLO_GRP_SZ1=") + std::to_string(1) +
                std::string(" -DMLO_GRP_SZ2=") + std::to_string(1) +

                std::string(" -DMLO_MAP_SZ4=") + std::to_string(MAP_SZ4) +
                std::string(" -DMLO_OUT_WIDTH4=") + std::to_string(OUT_WIDTH4) +
                std::string(" -DMLO_VERT_ALIGNED=") + std::to_string(VERT_ALIGNED) +
                std::string(" -DMLO_HORIZ_ALIGNED=") + std::to_string(HORIZ_ALIGNED) +

                std::string(" -DMLO_N_LCL_BATCHS=") +
                std::to_string(_n_stacks) + // # of diff stacks (part of batch).
                std::string(" -DMLO_N_LCL_OUT_MAPS=") +
                std::to_string(_n_out_pix_tiles) + // # output pixel tiles per wk-item (ALU)
                std::string(" -DMLO_N_LCL_IN_MAPS=") +
                std::to_string(_n_in_data_tiles) + // total # of blocks of different inputs in LDS
                std::string(" -DMLO_CONV_BIAS=") + std::to_string(_bias) +

                std::string(" -DMLO_READ_UNIT=") + std::to_string(read_unit) +
                std::string(" -DMLO_CLOOP0=") + std::to_string(CLOOP0) +

                getGeneralCompOptions();

            _l_wk.clear();
            _l_wk.push_back(_grp_tile0);
            _l_wk.push_back(1);
            _l_wk.push_back(1);

            size_t gbl_wk0 = _batch_sz * MAP_SZ4;

            size_t gbl_wk1 = (_n_outputs + _n_out_pix_tiles - 1) / _n_out_pix_tiles;
            size_t gbl_wk2 = 1;

            _g_wk.clear();
            _g_wk.push_back(gbl_wk0);
            _g_wk.push_back(gbl_wk1);
            _g_wk.push_back(gbl_wk2);

            _kernel_file = "MIOpenConv1x1S.cl";
            _kernel_name =
                (_pad0 == 0 && _kernel_stride0 == 1) ? "MIOpenConv1x1" : "MIOpenConv1x1pquv";
        }
    }
    else
    {

<<<<<<< HEAD
        size_t localMemSize = _stream->GetLocalMemorySize();
=======
    _comp_options =
        std::string(" -DMLO_DIR_FORWARD=") + std::to_string(static_cast<long long>(_direction)) +
        std::string(" -DMLO_FILTER_PAD1=") + std::to_string(static_cast<long long>(_pad1)) +
        std::string(" -DMLO_N_OUTPUTS=") + std::to_string(static_cast<long long>(_n_outputs)) +
        std::string(" -DMLO_N_INPUTS=") + std::to_string(static_cast<long long>(_n_inputs)) +
        std::string(" -DMLO_BATCH_SZ=") + std::to_string(static_cast<long long>(_batch_sz)) +
        std::string(" -DMLO_OUT_BATCH_STRIDE=") +
        std::to_string(static_cast<long long>(_out_batch_stride)) +
        std::string(" -DMLO_OUT_CHANNEL_STRIDE=") +
        std::to_string(static_cast<long long>(_out_channel_stride)) +
        std::string(" -DMLO_OUT_STRIDE=") + std::to_string(static_cast<long long>(_out_stride)) +
        std::string(" -DMLO_IN_BATCH_STRIDE=") +
        std::to_string(static_cast<long long>(_in_batch_stride)) +
        std::string(" -DMLO_IN_CHANNEL_STRIDE=") +
        std::to_string(static_cast<long long>(_in_channel_stride)) +
        std::string(" -DMLO_IN_STRIDE=") + std::to_string(static_cast<long long>(_in_stride)) +
        std::string(" -DMLO_WEI_BSTRIDE=") + std::to_string(static_cast<long long>(wei_bstride)) +
        std::string(" -DMLO_WEI_CHANNEL_STRIDE=") +
        std::to_string(static_cast<long long>(wei_cstride))
        // algorithm parameters
        + std::string(" -DMLO_GRP_SZ0=") + std::to_string(static_cast<long long>(GRP_SZ)) +
        std::string(" -DMLO_GRP_SZ1=") + std::to_string(1) + std::string(" -DMLO_GRP_SZ2=") +
        std::to_string(1) +

        std::string(" -DMLO_MAP_SZ4=") + std::to_string(static_cast<long long>(MAP_SZ4)) +
        std::string(" -DMLO_C1x1_PIXLEFT=") + std::to_string(static_cast<long long>(C1x1_PIXLEFT)) +
        std::string(" -DMLO_DIVBY4=") + std::to_string(static_cast<long long>(DIVBY4)) +
        // std::string(" -DMLO_IN_LOOP=") + std::to_string(static_cast<long long>(n_in_loop)) +
        std::string(" -DMLO_N_LCL_BATCHS=") +
        std::to_string(static_cast<long long>(_n_stacks)) // # of diff stacks (part of batch).
        + std::string(" -DMLO_N_LCL_OUT_MAPS=") +
        std::to_string(
            static_cast<long long>(_n_out_pix_tiles)) // # output pixel tiles per wk-item (ALU)
        + std::string(" -DMLO_N_OUT_TILES_PERGROUP=") +
        std::to_string(static_cast<long long>(n_out_tiles_pergroup)) +
        std::string(" -DMLO_N_LCL_IN_MAPS=") +
        std::to_string(static_cast<long long>(
            _n_in_data_tiles)) // total # of blocks of different inputs in LDS
        + std::string(" -DMLO_N_MAPS_PERGROUP=") +
        std::to_string(
            static_cast<long long>(N_MAPS_PERGROUP)) // total # of blocks of different inputs in LDS
        + std::string(" -DMLO_CONV_BIAS=") + std::to_string(static_cast<long long>(_bias)) +
        std::string(" -DMLO_BATCH_ALIGNED=") +
        std::to_string(static_cast<long long>(batch_aligned)) +
        std::string(" -DMLO_OUTPUTS_ALIGNED=") +
        std::to_string(static_cast<long long>(output_aligned)) +
        std::string(" -DMLO_EXCHANGE_STEP=") +
        std::to_string(static_cast<long long>(exchange_step)) + std::string(" -DMLO_READ_TYPE=") +
        READ_TYPE + std::string(" -DMLO_READ_UNIT=") +
        std::to_string(static_cast<long long>(read_unit)) + getGeneralCompOptions();
>>>>>>> 9fb1826d

        _hw_wave_sz       = 64;
        _dev_local_mem_sz = localMemSize; // in bytes

        _in_tile0      = 4;
        _in_tile1      = 1;
        _out_pix_tile0 = 4;
        _out_pix_tile1 = 1;

        int wei_cstride = _kernel_size0 * _kernel_size1;
        // backward: inputs are forward outputs
        int wei_bstride       = (isForwardDirection() ? _n_inputs : _n_outputs) * wei_cstride;
        int read_unit         = 4;
        std::string READ_TYPE = (read_unit == 1)
                                    ? "_FLOAT"
                                    : "_FLOAT" + std::to_string(static_cast<long long>(read_unit));

        // currently always 1
        int N4S = 1;

        int MAP_SZ4 = (_in_width * _in_height + N4S * read_unit - 1) / (N4S * read_unit);

        int DIVBY4 = (MAP_SZ4 * read_unit == _in_width * _in_height) ? 1 : 0;

        int C1x1_PIXLEFT = (DIVBY4 == 1) ? 0 : _in_width * _in_height - (MAP_SZ4 - 1) * read_unit;

        bool small_map      = false;
        int GRP_SZ          = _grp_tile0;
        int N_MAPS_PERGROUP = 1;
        // exchange step is a number of partial sums that can be exchanged in the kernel in one pass
        // it's used for small maps at the end of the kerenl to reduce partial sums
        // the number is kept in and passed through _n_in_data_tiles (with abused semantics).
        int exchange_step = 6;
        if(MAP_SZ4 <= GRP_SZ / 2)
        {
            N_MAPS_PERGROUP  = GRP_SZ / MAP_SZ4;
            exchange_step    = _n_in_data_tiles;
            _n_in_data_tiles = 1;
            small_map        = true;
        }

        // number of inputs inside wk-items
        _n_in_data_tiles = std::min(_n_inputs, _n_in_data_tiles);
        // scale input by n of map per wk_item
        int n_input_scaled = (_n_inputs + _n_in_data_tiles - 1) / _n_in_data_tiles;

        // number of outputs inside wk_item
        _n_out_pix_tiles = std::min(_n_outputs, _n_out_pix_tiles);

        if(small_map)
        {
            exchange_step    = std::min(std::min(exchange_step, _n_out_pix_tiles), N_MAPS_PERGROUP);
            _n_out_pix_tiles = (_n_out_pix_tiles / exchange_step) * exchange_step;
        }
        // n of input map per group
        N_MAPS_PERGROUP = std::min(N_MAPS_PERGROUP, n_input_scaled);
        // number of input loops
        //   int n_in_loop = (n_input_scaled + N_MAPS_PERGROUP - 1) / N_MAPS_PERGROUP;

        // number of batches inside wk_item
        _n_stacks = std::min(_batch_sz, _n_stacks);

        int n_out_tiles_pergroup = _n_out_pix_tiles * _n_stacks;

        int batch_aligned  = 0;
        int output_aligned = 0;
        if((_batch_sz / _n_stacks) * _n_stacks == _batch_sz)
        {
            batch_aligned = 1;
        }
        if((_n_outputs / _n_out_pix_tiles) * _n_out_pix_tiles == _n_outputs)
        {
            output_aligned = 1;
        }

        _comp_options =
            std::string(" -DMLO_DIR_FORWARD=") +
            std::to_string(static_cast<long long>(_direction)) +
            std::string(" -DMLO_FILTER_PAD1=") + std::to_string(static_cast<long long>(_pad1)) +
            std::string(" -DMLO_N_OUTPUTS=") + std::to_string(static_cast<long long>(_n_outputs)) +
            std::string(" -DMLO_N_INPUTS=") + std::to_string(static_cast<long long>(_n_inputs)) +
            std::string(" -DMLO_BATCH_SZ=") + std::to_string(static_cast<long long>(_batch_sz)) +
            std::string(" -DMLO_OUT_BATCH_STRIDE=") +
            std::to_string(static_cast<long long>(_out_batch_stride)) +
            std::string(" -DMLO_OUT_CHANNEL_STRIDE=") +
            std::to_string(static_cast<long long>(_out_channel_stride)) +
            std::string(" -DMLO_OUT_STRIDE=") +
            std::to_string(static_cast<long long>(_out_stride)) +
            std::string(" -DMLO_IN_BATCH_STRIDE=") +
            std::to_string(static_cast<long long>(_in_batch_stride)) +
            std::string(" -DMLO_IN_CHANNEL_STRIDE=") +
            std::to_string(static_cast<long long>(_in_channel_stride)) +
            std::string(" -DMLO_IN_STRIDE=") + std::to_string(static_cast<long long>(_in_stride)) +
            std::string(" -DMLO_WEI_BSTRIDE=") +
            std::to_string(static_cast<long long>(wei_bstride)) +
            std::string(" -DMLO_WEI_CHANNEL_STRIDE=") +
            std::to_string(static_cast<long long>(wei_cstride))
            // algorithm parameters
            + std::string(" -DMLO_GRP_SZ0=") + std::to_string(static_cast<long long>(GRP_SZ)) +
            std::string(" -DMLO_GRP_SZ1=") + std::to_string(1) + std::string(" -DMLO_GRP_SZ2=") +
            std::to_string(1) +

            std::string(" -DMLO_MAP_SZ4=") + std::to_string(static_cast<long long>(MAP_SZ4)) +
            std::string(" -DMLO_C1x1_PIXLEFT=") +
            std::to_string(static_cast<long long>(C1x1_PIXLEFT)) + std::string(" -DMLO_DIVBY4=") +
            std::to_string(static_cast<long long>(DIVBY4)) +
            // std::string(" -DMLO_IN_LOOP=") + std::to_string(static_cast<long long>(n_in_loop)) +
            std::string(" -DMLO_N_LCL_BATCHS=") +
            std::to_string(static_cast<long long>(_n_stacks)) // # of diff stacks (part of batch).
            + std::string(" -DMLO_N_LCL_OUT_MAPS=") +
            std::to_string(
                static_cast<long long>(_n_out_pix_tiles)) // # output pixel tiles per wk-item (ALU)
            + std::string(" -DMLO_N_OUT_TILES_PERGROUP=") +
            std::to_string(static_cast<long long>(n_out_tiles_pergroup)) +
            std::string(" -DMLO_N_LCL_IN_MAPS=") +
            std::to_string(static_cast<long long>(
                _n_in_data_tiles)) // total # of blocks of different inputs in LDS
            + std::string(" -DMLO_N_MAPS_PERGROUP=") +
            std::to_string(static_cast<long long>(
                N_MAPS_PERGROUP)) // total # of blocks of different inputs in LDS
            + std::string(" -DMLO_CONV_BIAS=") + std::to_string(static_cast<long long>(_bias)) +
            std::string(" -DMLO_BATCH_ALIGNED=") +
            std::to_string(static_cast<long long>(batch_aligned)) +
            std::string(" -DMLO_OUTPUTS_ALIGNED=") +
            std::to_string(static_cast<long long>(output_aligned)) +
            std::string(" -DMLO_EXCHANGE_STEP=") +
            std::to_string(static_cast<long long>(exchange_step)) +
            std::string(" -DMLO_READ_TYPE=") + READ_TYPE + std::string(" -DMLO_READ_UNIT=") +
            std::to_string(static_cast<long long>(read_unit)) + getGeneralCompOptions();

        _l_wk.clear();
        _l_wk.push_back(_grp_tile0);
        _l_wk.push_back(_grp_tile1);
        _l_wk.push_back(1);

        size_t gbl_wk0 = (GRP_SZ < MAP_SZ4) ? ((MAP_SZ4 + GRP_SZ - 1) / GRP_SZ) * GRP_SZ : GRP_SZ;

        size_t gbl_wk1 = (_n_outputs + _n_out_pix_tiles - 1) / _n_out_pix_tiles;
        size_t gbl_wk2 = (_batch_sz + _n_stacks - 1) / _n_stacks;

        _g_wk.clear();
        _g_wk.push_back(gbl_wk0);
        _g_wk.push_back(gbl_wk1);
        _g_wk.push_back(gbl_wk2);

        _kernel_file = "MIOpenConv1x1.cl";
        _kernel_name = "MIOpenConv1x1";

        // see above comment
        if(small_map)
        {
            _n_in_data_tiles = exchange_step;
        }
    }

    return (ret);
}

int mlo_construct_direct2D::mloConstructDirect2D3x3()
{
    int ret = 0;

    size_t localMemSize = _stream->GetLocalMemorySize();

    _hw_wave_sz       = 64;
    _dev_local_mem_sz = localMemSize; // in bytes
    int n_waves       = 4;

    int wei_cstride = _kernel_size0 * _kernel_size1;
    int wei_bstride = _n_inputs * wei_cstride;

    _out_pix_tile0   = 4;
    _out_pix_tile1   = 2;
    _n_stacks        = 1;
    _n_out_pix_tiles = 4;
    int read_unit    = _out_pix_tile0;
    //	std::string READ_TYPE = (read_unit == 1) ? "_FLOAT" : "_FLOAT" +
    // std::to_string(static_cast<long long>(read_unit));
    // MD: read_unit is never == 1
    std::string READ_TYPE = "_FLOAT" + std::to_string(static_cast<long long>(read_unit));

    int GRP_SZ = _hw_wave_sz * n_waves;

    int ALU_EXTENT_X     = (_out_width + read_unit - 1) / read_unit;
    auto LG2ALU_EXTENT_X = static_cast<int>(std::ceil(std::log(ALU_EXTENT_X) / std::log(2)));
    int ALU_EXTENT_Y     = (GRP_SZ >> LG2ALU_EXTENT_X);
    auto LG2ALU_EXTENT_Y = static_cast<int>(std::ceil(std::log(ALU_EXTENT_Y) / std::log(2)));

    // the wave is logical is a unit of shareing weights in SGPRs
    // it cannot be less than HW_WAVE_SIZE = 64
    // it cannot be larger than the group size.

    int LG2_WAVE_SZ0    = std::ceil(std::log(ALU_EXTENT_X) / std::log(2));
    int logical_wave_sz = std::max(1, ALU_EXTENT_X / _hw_wave_sz) * _hw_wave_sz;
    if(logical_wave_sz > GRP_SZ)
    {
        printf("Conv3x3 conf error\n");
        return (-1);
    }
    int logical_n_waves = std::max(1, GRP_SZ / logical_wave_sz);
    int LG2_WAVE_SZ     = std::ceil(std::log(logical_wave_sz) / std::log(2));
    int WAVE_SZ1        = (logical_wave_sz >> LG2_WAVE_SZ0);
    int lg2_n_waves     = std::ceil(std::log(logical_n_waves) / std::log(2));
    int N_WAVES_MASK    = (1 << lg2_n_waves) - 1;

    int OUT_EXTENT1 = _out_pix_tile1 * WAVE_SZ1;
    int OUT_EXTENT0 = (_out_pix_tile0 << LG2_WAVE_SZ0);

    int total_out_maps = _n_out_pix_tiles * logical_n_waves;

    // number of batches inside wk_item
    _n_stacks = std::min(_batch_sz, _n_stacks);

    int N_HEIGHT_EXTENTS = (_out_height + OUT_EXTENT1 - 1) / OUT_EXTENT1;
    int N_WIDTH_EXTENTS  = (_out_width + OUT_EXTENT0 - 1) / OUT_EXTENT0;
    int N_GROUPS_PER_MAP = N_HEIGHT_EXTENTS * N_WIDTH_EXTENTS;

    _grp_tile0       = GRP_SZ;
    _grp_tile1       = 1;
    int grp_tile2    = 1;
    _in_tile0        = OUT_EXTENT0;
    _in_tile1        = OUT_EXTENT1;
    _n_in_data_tiles = 1;

    //	_gen_comp_options += std::string(" -limit-vector-registers=64 ");

    _comp_options =
        std::string(" -DMLO_DIR_FORWARD=") + std::to_string(static_cast<long long>(_direction)) +
        std::string(" -DMLO_GRP_SZ=") + std::to_string(static_cast<long long>(GRP_SZ)) +
        std::string(" -DMLO_GRP_SZ0=") + std::to_string(static_cast<long long>(_grp_tile0)) +
        std::string(" -DMLO_GRP_SZ1=") + std::to_string(static_cast<long long>(_grp_tile1)) +
        std::string(" -DMLO_GRP_SZ2=") + std::to_string(static_cast<long long>(grp_tile2)) +
        std::string(" -DMLO_FILTER_SIZE0=") +
        std::to_string(static_cast<long long>(_kernel_size0)) +
        std::string(" -DMLO_FILTER_SIZE1=") +
        std::to_string(static_cast<long long>(_kernel_size1)) + std::string(" -DMLO_FILTER_PAD0=") +
        std::to_string(static_cast<long long>(_pad0)) + std::string(" -DMLO_FILTER_PAD1=") +
        std::to_string(static_cast<long long>(_pad1)) + std::string(" -DMLO_N_OUTPUTS=") +
        std::to_string(static_cast<long long>(_n_outputs)) + std::string(" -DMLO_N_INPUTS=") +
        std::to_string(static_cast<long long>(_n_inputs)) + std::string(" -DMLO_BATCH_SZ=") +
        std::to_string(static_cast<long long>(_batch_sz)) +
        std::string(" -DMLO_OUT_BATCH_STRIDE=") +
        std::to_string(static_cast<long long>(_out_batch_stride)) +
        std::string(" -DMLO_OUT_CHANNEL_STRIDE=") +
        std::to_string(static_cast<long long>(_out_channel_stride)) +
        std::string(" -DMLO_OUT_STRIDE=") + std::to_string(static_cast<long long>(_out_stride)) +
        std::string(" -DMLO_IN_BATCH_STRIDE=") +
        std::to_string(static_cast<long long>(_in_batch_stride)) +
        std::string(" -DMLO_IN_CHANNEL_STRIDE=") +
        std::to_string(static_cast<long long>(_in_channel_stride)) +
        std::string(" -DMLO_IN_STRIDE=") + std::to_string(static_cast<long long>(_in_stride)) +
        std::string(" -DMLO_WEI_BATCH_STRIDE=") +
        std::to_string(static_cast<long long>(wei_bstride)) +
        std::string(" -DMLO_WEI_CHANNEL_STRIDE=") +
        std::to_string(static_cast<long long>(wei_cstride)) + std::string(" -DMLO_IN_WIDTH=") +
        std::to_string(static_cast<long long>(_in_width)) + std::string(" -DMLO_IN_HEIGHT=") +
        std::to_string(static_cast<long long>(_in_height)) + std::string(" -DMLO_N_LCL_BATCHS=") +
        std::to_string(static_cast<long long>(_n_stacks)) // # of diff stacks (part of batch).
        + std::string(" -DMLO_N_LCL_OUT_MAPS=") +
        std::to_string(
            static_cast<long long>(_n_out_pix_tiles)) // # output pixel tiles per wk-item (ALU)
        + std::string(" -DMLO_N_LCL_IN_MAPS=") +
        std::to_string(static_cast<long long>(
            _n_in_data_tiles)) // total # of blocks of different inputs in LDS
        + std::string(" -DMLO_OUT_TILE0=") +
        std::to_string(
            static_cast<long long>(_out_pix_tile0)) // size of ouptput tile per wk-item (ALU))
        + std::string(" -DMLO_OUT_TILE1=") +
        std::to_string(static_cast<long long>(_out_pix_tile1)) //
        + std::string(" -DMLO_ALU_EXTENT_X=") +
        std::to_string(static_cast<long long>(ALU_EXTENT_X)) +
        std::string(" -DMLO_LG2ALU_EXTENT_X=") +
        std::to_string(static_cast<long long>(LG2ALU_EXTENT_X)) +
        std::string(" -DMLO_ALU_EXTENT_Y=") + std::to_string(static_cast<long long>(ALU_EXTENT_Y)) +
        std::string(" -DMLO_LG2ALU_EXTENT_Y=") +
        std::to_string(static_cast<long long>(LG2ALU_EXTENT_Y)) +
        std::string(" -DMLO_OUT_EXTENT1=") + std::to_string(static_cast<long long>(OUT_EXTENT1)) +
        std::string(" -DMLO_OUT_EXTENT0=") + std::to_string(static_cast<long long>(OUT_EXTENT0)) +
        std::string(" -DMLO_N_WAVES=") + std::to_string(static_cast<long long>(logical_n_waves)) +
        std::string(" -DMLO_N_WAVES_MASK=") + std::to_string(static_cast<long long>(N_WAVES_MASK)) +
        std::string(" -DMLO_LG2_WAVE_SZ=") + std::to_string(static_cast<long long>(LG2_WAVE_SZ)) +
        std::string(" -DMLO_LG2_WAVE_SZ0=") + std::to_string(static_cast<long long>(LG2_WAVE_SZ0)) +
        std::string(" -DMLO_READ_TYPE=") + READ_TYPE + std::string(" -DMLO_READ_UNIT=") +
        std::to_string(static_cast<long long>(read_unit)) + std::string(" -DMLO_CONV_BIAS=") +
        std::to_string(static_cast<long long>(_bias)) + getGeneralCompOptions();

    _l_wk.clear();
    _l_wk.push_back(_grp_tile0);
    _l_wk.push_back(_grp_tile1);
    _l_wk.push_back(grp_tile2);

    size_t gbl_wk0 = N_GROUPS_PER_MAP;

    size_t gbl_wk1 = (_n_outputs + total_out_maps - 1) / total_out_maps;
    size_t gbl_wk2 = (_batch_sz + _n_stacks - 1) / _n_stacks;

    _g_wk.clear();
    _g_wk.push_back(gbl_wk0 * _grp_tile0);
    _g_wk.push_back(gbl_wk1);
    _g_wk.push_back(gbl_wk2);

    _kernel_file = "MIOpenConvD3x3.cl";
    _kernel_name = "MIOpenCvD3x3_WSR0";
    return (ret);
}

int mlo_construct_direct2D::mloConstructDirect2D_11x11(bool n_passes)
{
    int ret             = 0;
    size_t localMemSize = 64 * 1024;

    _hw_wave_sz       = 64;
    _dev_local_mem_sz = localMemSize; // in bytes
                                      // major parameters

    int LG2_WAVE_SZ = mloLg2(_hw_wave_sz);
    int wei_cstride = _kernel_size0 * _kernel_size1;
    int wei_bstride = ((_direction) ? _n_inputs : _n_outputs) * wei_cstride;

    // number  of batch iterations
    _n_stacks = 1;
    _n_stacks = std::min(_batch_sz, _n_stacks);
    // defines how to proceed : 1 grouop per batch or with a loop over all batches
    // loop over al batches make sense in 2 cases: a lot of small inputs/outputs or few batches
    // param
    int N_BATCH_LOOPS = 1; // (_n_inputs*_n_outputs <= 8 * 1024) ? 1 : _batch_sz / _n_stacks;
    int n_batch_blks  = (_batch_sz + N_BATCH_LOOPS * _n_stacks - 1) / (N_BATCH_LOOPS * _n_stacks);

    int N_FILTER_SPLITS0 = ((_kernel_size0 + _kernel_stride0 - 1) / _kernel_stride0);
    int N_FILTER_SPLITS1 = ((_kernel_size1 + _kernel_stride1 - 1) / _kernel_stride1);

    int data_multiplier0 =
// win runs Catalyst right now
#ifdef _WIN32
        1
#else
        2
#endif
        ;

    int data_multiplier1 = 1;

    _out_pix_tile0 = (_direction) ? N_FILTER_SPLITS0 : data_multiplier0 * _kernel_stride0;
    _out_pix_tile1 = (_direction) ? 1 : data_multiplier1 * _kernel_stride1;

    int in_pix_tile0 = (_direction) ? 1 : (_out_pix_tile0 / _kernel_stride0 - 1) + N_FILTER_SPLITS0;
    int in_pix_tile1 = (_direction) ? 1 : (_out_pix_tile1 / _kernel_stride1 - 1) + N_FILTER_SPLITS1;
    _in_tile1        = 1;
    _in_tile0        = 1;

    // n of wvaefront in a group
    // param
    int n_waves      = 4;
    int GRP_SZ       = _hw_wave_sz * n_waves;
    int lg2_n_waves  = mloLg2(n_waves);
    int N_WAVES_MASK = (1 << lg2_n_waves) - 1;

    // number of input maps per group
    // processing arrangement
    // generate full output width
    // extent1 == MLO_GRP_SZ / MLO_PROCESING_WIDTH
    int PROCESING_WIDTH = ((_out_width + _out_pix_tile0 - 1) / _out_pix_tile0);

    int OUT_EXTENT1 = std::min(_out_height, (GRP_SZ / PROCESING_WIDTH));

    // define a special size for a specific width as a devisor to avoid dealing with out of range
    // param
    int read_unit = 10; // (((_in_width / 8) * 8) == _in_width) ? 8 : (((_in_width / 4) * 4) ==
                        // _in_width) ? 4 : (((_in_width / 2) * 2) == _in_width) ? 2 : 1;

    // this one is valid only till _FLOAT8
    // but it's not an error, the kernel does not use these types at all
    std::string READ_TYPE = (read_unit == 1) ? "_FLOAT" : "_FLOAT" + std::to_string((read_unit));

    // param
    int n_out_stacks = 1;

    // n_in_stacks input map will be written in the local memory.
    int n_in_stacks = 1;

    n_in_stacks  = std::min(_n_inputs, n_in_stacks);
    n_out_stacks = std::min(_n_outputs, n_out_stacks);

    // param
    // 6 get us the min
    _n_out_pix_tiles =
        (_direction)
            ? std::min(6, (_n_outputs + n_out_stacks - 1) / n_out_stacks)
            : std::min(_n_outputs, ((data_multiplier1 > 1 || data_multiplier0 > 1) ? 1 : 4));

    // number of maps in a stack or number of input read blocks written into 1 wk-item (lane)
    // param
    _n_in_data_tiles = 1;

    // total maps per group
    int total_out_maps = _n_out_pix_tiles * ((_direction) ? n_out_stacks : 1);

    // n of mini tiles of the same output map in vertical dir per wk_item
    _grp_tile0    = GRP_SZ;
    _grp_tile1    = 1;
    int grp_tile2 = 1;

    // second pass if needed
    int n_extents           = ((_out_height + OUT_EXTENT1 - 1) / OUT_EXTENT1);
    int n_output_map_blocks = ((_n_outputs + total_out_maps - 1) / total_out_maps);
    int last_out_extent1    = _out_height - (std::max(1, _out_height / OUT_EXTENT1) * OUT_EXTENT1);
    last_out_extent1        = (last_out_extent1 < 0) ? 0 : last_out_extent1;
    int n_batches_pass2     = 1;
    bool second_pass        = false;
    if(_direction && 0 < last_out_extent1 && last_out_extent1 <= OUT_EXTENT1 / 2)
    {
        n_extents       = std::max(1, _out_height / OUT_EXTENT1);
        n_batches_pass2 = std::max(1, GRP_SZ / (PROCESING_WIDTH * last_out_extent1));
        second_pass     = true;
    }

    // calc bwd grid
    int n_out_pix_tiles1 = (_out_height + _out_pix_tile1 - 1 + 2 * _pad1) / _out_pix_tile1;
    int n_out_pix_tiles0 = (_out_width + _out_pix_tile0 - 1 + 2 * _pad0) / _out_pix_tile0;
    int n_out_pix_tiles  = n_out_pix_tiles1 * n_out_pix_tiles0;

    // calculate lcl mem size for backward data
    int n_out_tiles_rows_pgrp =
        std::min(n_out_pix_tiles1, (GRP_SZ + n_out_pix_tiles0 - 1) / n_out_pix_tiles0);
    int n_out_tiles_cols_pgrp = std::min(GRP_SZ, n_out_pix_tiles0);
    int in_data1 =
        ((n_out_tiles_rows_pgrp * _out_pix_tile1) / _kernel_stride1 - 1) + N_FILTER_SPLITS1 + 1;
    int in_data0 =
        ((n_out_tiles_cols_pgrp * _out_pix_tile0) / _kernel_stride0 - 1) + N_FILTER_SPLITS0;

    int lcl_wei_sz = wei_cstride * _n_out_pix_tiles;
#ifndef _WIN32
    int lcl_in_data_sz = in_data1 * in_data0 * _n_in_data_tiles;
    int lcl_bwd_sz     = std::max(lcl_in_data_sz, lcl_wei_sz);
#else
    // win runs Catalyst right now

    int lcl_bwd_sz = lcl_wei_sz;
#endif

    if(n_passes)
    {
        ret = (second_pass && _direction) ? 2 : 1;
        return (ret);
    }
    // it's backward - inputs are outputs and vs versa
    _comp_options =
        std::string(" -DMLO_DIR_FORWARD=") + std::to_string(_direction) +
        std::string(" -DMLO_GRP_SZ=") + std::to_string(GRP_SZ) + std::string(" -DMLO_GRP_SZ0=") +
        std::to_string(_grp_tile0) + std::string(" -DMLO_GRP_SZ1=") + std::to_string(_grp_tile1) +
        std::string(" -DMLO_GRP_SZ2=") + std::to_string(grp_tile2) +
        std::string(" -DMLO_FILTER_SIZE0=") + std::to_string(_kernel_size0) +
        std::string(" -DMLO_FILTER_SIZE1=") + std::to_string(_kernel_size1) +
        std::string(" -DMLO_FILTER_PAD0=") + std::to_string(_pad0) +
        std::string(" -DMLO_FILTER_PAD1=") + std::to_string(_pad1) +
        std::string(" -DMLO_FILTER_STRIDE0=") + std::to_string(_kernel_stride0) +
        std::string(" -DMLO_FILTER_STRIDE1=") + std::to_string(_kernel_stride1) +
        std::string(" -DSTRIDE_W=") + std::to_string(_kernel_stride0) +
        std::string(" -DSTRIDE_H=") + std::to_string(_kernel_stride1) +
        std::string(" -DMLO_N_OUTPUTS=") + std::to_string(_n_outputs) +
        std::string(" -DMLO_N_INPUTS=") + std::to_string(_n_inputs) +
        std::string(" -DMLO_BATCH_SZ=") + std::to_string(_batch_sz) +
        std::string(" -DMLO_N_BATCH_LOOPS=") + std::to_string(N_BATCH_LOOPS) +
        std::string(" -DMLO_OUT_BATCH_STRIDE=") + std::to_string(_out_batch_stride) +
        std::string(" -DMLO_OUT_CHANNEL_STRIDE=") + std::to_string(_out_channel_stride) +
        std::string(" -DMLO_OUT_STRIDE=") + std::to_string(_out_stride) +
        std::string(" -DMLO_IN_BATCH_STRIDE=") + std::to_string(_in_batch_stride) +
        std::string(" -DMLO_IN_CHANNEL_STRIDE=") + std::to_string(_in_channel_stride) +
        std::string(" -DMLO_IN_STRIDE=") + std::to_string(_in_stride) +
        std::string(" -DMLO_WEI_BATCH_STRIDE=") + std::to_string(wei_bstride) +
        std::string(" -DMLO_WEI_CHANNEL_STRIDE=") + std::to_string(wei_cstride) +
        std::string(" -DMLO_IN_WIDTH=") + std::to_string(_in_width) +
        std::string(" -DMLO_IN_HEIGHT=") + std::to_string(_in_height) +
        std::string(" -DMLO_OUT_WIDTH=") + std::to_string(_out_width) +
        std::string(" -DMLO_OUT_HEIGHT=") + std::to_string(_out_height) +
        std::string(" -DMLO_IN_TILE1=") + std::to_string(_in_tile1) +
        std::string(" -DMLO_IN_TILE0=") + std::to_string(_in_tile0) +
        std::string(" -DMLO_N_LCL_BATCHS=") +
        std::to_string(_n_stacks) // # of diff stacks (part of batch).
        + std::string(" -DMLO_N_LCL_OUT_MAPS=") +
        std::to_string(_n_out_pix_tiles) // # output pixel tiles per wk-item (ALU)
        + std::string(" -DMLO_N_LCL_IN_MAPS=") +
        std::to_string(_n_in_data_tiles) // total # of blocks of different inputs in LDS
        + std::string(" -DMLO_IN_PIX_TILE1=") +
        std::to_string(in_pix_tile1) // size of ouptput tile per wk-item (ALU)
        + std::string(" -DMLO_IN_PIX_TILE0=") + std::to_string(in_pix_tile0) //
        + std::string(" -DMLO_OUT_PIX_TILE1=") +
        std::to_string(_out_pix_tile1) // size of ouptput tile per wk-item (ALU)
        + std::string(" -DMLO_OUT_PIX_TILE0=") + std::to_string(_out_pix_tile0) //
        + std::string(" -DMLO_OUT_STACKS=") + std::to_string(n_out_stacks) +
        std::string(" -DMLO_IN_STACKS=") + std::to_string(n_in_stacks) +
        std::string(" -DMLO_N_WAVES=") + std::to_string(n_waves) +
        std::string(" -DMLO_N_FILTER_SPLITS0=") + std::to_string(N_FILTER_SPLITS0) +
        std::string(" -DMLO_N_FILTER_SPLITS1=") + std::to_string(N_FILTER_SPLITS1) +
        std::string(" -DMLO_PROCESSING_WIDTH=") + std::to_string(PROCESING_WIDTH) +
        std::string(" -DMLO_OUT_EXTENT1=") + std::to_string(OUT_EXTENT1) +
        std::string(" -DMLO_LAST_OUT_EXTENT1=") + std::to_string(last_out_extent1) +
        std::string(" -DMLO_N_LCL_BATCHS_PASS2=") + std::to_string(n_batches_pass2) +
        std::string(" -DMLO_TILE_REPLICATE0=") + std::to_string(data_multiplier0) +
        std::string(" -DMLO_TILE_REPLICATE1=") + std::to_string(data_multiplier1) +
        std::string(" -DMLO_LCL_BWD_MEM_SZ=") + std::to_string(lcl_bwd_sz) +
        std::string(" -DMLO_N_IN_BWD_HORIZ_READS=") + std::to_string(in_data0) +
        std::string(" -DMLO_N_IN_BWD_VERT_READS=") + std::to_string(in_data1)

        + std::string(" -DMLO_READ_TYPE=") + READ_TYPE + std::string(" -DMLO_READ_UNIT=") +
        std::to_string(read_unit) + std::string(" -DMLO_HW_WAVE_SZ=") +
        std::to_string(_hw_wave_sz) + std::string(" -DMLO_LG2_WAVE_SZ=") +
        std::to_string(LG2_WAVE_SZ) + std::string(" -DMLO_N_WAVES_MASK=") +
        std::to_string(static_cast<long long>(N_WAVES_MASK))

        + std::string(" -DMLO_CONV_BIAS=") + std::to_string(_bias)

        + std::string(" -cl-denorms-are-zero  ") + getGeneralCompOptions();

    _mlo_kernels_info.clear();
    // 1st pass
    {
        _l_wk.clear();
        _l_wk.push_back(_grp_tile0);
        _l_wk.push_back(_grp_tile1);
        _l_wk.push_back(grp_tile2);
        // input is output

        size_t gbl_wk0 =
            (_direction) ? GRP_SZ * n_extents : ((n_out_pix_tiles + GRP_SZ - 1) / GRP_SZ) * GRP_SZ;
        size_t gbl_wk1 = n_output_map_blocks;
        size_t gbl_wk2 = n_batch_blks;

        _g_wk.clear();
        _g_wk.push_back(gbl_wk0);
        _g_wk.push_back(gbl_wk1);
        _g_wk.push_back(gbl_wk2);

        _kernel_file = "MIOpenConvFwd_LxL_11.cl";
        _kernel_name = (_direction) ? "MIOpenCvFwd11x11" : "MIOpenCvBwd11x11";

        auto kern_info = std::make_tuple(_kernel_name, _kernel_file, _comp_options, _g_wk, _l_wk);
        _mlo_kernels_info.push_back(kern_info);

        _workspce_sz = 0;
    }
    // 2nd  pass
    if(second_pass)
    {
        std::string kernel_file = "MIOpenConvFwd_LxL_11.cl";
        std::string kernel_name = "MIOpenCvFwd11x11_2";

        std::vector<size_t> l_wk;
        std::vector<size_t> g_wk;

        l_wk.clear();
        l_wk.push_back(_grp_tile0);
        l_wk.push_back(_grp_tile1);
        l_wk.push_back(grp_tile2);
        // input is output

        size_t gbl_wk0 = GRP_SZ;
        size_t gbl_wk1 = n_output_map_blocks;
        n_batch_blks   = (_batch_sz + n_batches_pass2 - 1) / n_batches_pass2;
        size_t gbl_wk2 = n_batch_blks;

        g_wk.clear();
        g_wk.push_back(gbl_wk0);
        g_wk.push_back(gbl_wk1);
        g_wk.push_back(gbl_wk2);

        auto kern_info = std::make_tuple(kernel_name, kernel_file, _comp_options, g_wk, l_wk);
        _mlo_kernels_info.push_back(kern_info);
    }

    return (ret);
}

/*
* construct generic forward configuration
* it's mostly used for strides > 1
* right now
* it ustilizes several super-tiles from different batches.
* loads them in parallel
* loads weights (16 or 32)
* apply to a different batchs
* might use group size more than 256
* possible improvement - use different set of weights with super-tiles from different batches
*
*/
int mlo_construct_direct2D::mloConstructDirect2DFwdGen()
{
    _hw_wave_sz = 64;

    int n_in_stacks = 0;
#if 1
    if(_kernel_size1 == 11 && _kernel_size0 == 11 && _kernel_stride1 == 4 && _kernel_stride0 == 4)
    {
        return (mloConstructDirect2D_11x11());
    }
    else if(_kernel_size1 == 3 && _kernel_size0 == 3)
#else
    if((_kernel_size1 == 11 && _kernel_size0 == 11) || (_kernel_size1 == 3 && _kernel_size0 == 3))
#endif
    {
        n_in_stacks = ((_batch_sz / 4) * 4 == _batch_sz) ? 4 : ((_batch_sz / 2) * 2 == _batch_sz)
                                                                   ? 2
                                                                   : 1; // n of input batches
    }
    else
    {
        n_in_stacks = ((_batch_sz / 2) * 2 == _batch_sz) ? 2 : 1; // n of input batches
    }
    int n_proc_supertiles = n_in_stacks; // n of prosessing groups
    auto lg2n_proc_supertiles =
        static_cast<int>(std::ceil(std::log(n_proc_supertiles) / std::log(2)));
    int n_out_stacks = 1; // n of output sets
    int n_proc_supertile0 =
        ((n_in_stacks > 1) ? 32 : 16) / _kernel_stride0; // n  processor in process supertile
    int n_proc_supertile1 =
        ((n_in_stacks > 1 && (_kernel_size1 >= 11 || _kernel_size0 >= 11)) ? 32 : 16) / n_in_stacks;
    auto lg2n_proc_supertile1 =
        static_cast<int>(std::ceil(std::log(n_proc_supertile1) / std::log(2)));
    int ocl_group_sz0 = n_proc_supertile0;
    int ocl_group_sz1 = n_proc_supertile1 * n_proc_supertiles;
    int ocl_group_sz2 = 1;
    int gbl0          = 0;
    int gbl1          = 0;
    int gbl2          = 0;

    int n_ins0 = 1; // number of inputs each a from different stack along dim 0
    int n_ins1 = 1; // number of inputs each a from different stack along dim 1

    int n_outs = (_in_width >= 384 || (_kernel_size0 >= 11 && _kernel_stride0 >= 4))
                     ? 16
                     : 32; // n outputs per a single input: major parameter
    int n_out_pix_horiz = (_in_width < 320 || (_kernel_size0 >= 11 && _kernel_stride0 >= 4))
                              ? 1
                              : 2; // n of output px horix per wk-item: major parameter
    int n_out_pix_vert = 1;        // n of output px horix per wk-item: major parameter

    int n_in_pix_horiz = n_out_pix_horiz; // n of input pix per wk_item
    int n_in_pix_vert  = n_out_pix_vert;  // n of input pix per wk_item
    int n_v_proc0      = (_out_width + n_out_pix_horiz - 1) / n_out_pix_horiz;
    int n_v_proc1      = (_out_height + n_out_pix_vert - 1) / n_out_pix_vert;

    int big = 1;

    int n_procs0 = n_proc_supertile0 / n_ins0;
    int n_procs1 = n_proc_supertile1 / n_ins1;

    int in_sz0 =
        (n_procs0 * n_out_pix_horiz - 1) * _kernel_stride0 + 1 /* + kernel_size0 - 2 * pad0*/;
    int in_sz1 =
        (n_procs1 * n_out_pix_vert - 1) * _kernel_stride1 + 1 /* + kernel_size1 - 2 * pad1*/;

    int n_ins = n_ins0 * n_ins1; // number of inputs each a from different stack

    n_outs = std::min(n_outs, _n_outputs);
    n_ins  = std::min(n_ins, _batch_sz);

    n_out_stacks   = (n_outs * n_out_stacks <= _n_outputs) ? n_out_stacks : 1;
    n_in_stacks    = (n_ins * n_in_stacks <= _batch_sz) ? n_in_stacks : 1;
    int total_ins  = n_ins * n_in_stacks;
    int total_outs = n_outs * n_out_stacks;

    int n_out_blocks   = ((_n_outputs + total_outs - 1) / total_outs);
    int n_stack_blocks = ((_batch_sz + total_ins - 1) / total_ins);

    int batch_aligned = 0;
#if 1
    if((_batch_sz / n_stack_blocks) * n_stack_blocks == _batch_sz)
    {
        batch_aligned = 1;
    }
#endif
    int out_aligned = 0;
#if 1
    if((_n_outputs / total_outs) * total_outs == _n_outputs)
    {
        out_aligned = 1;
    }
#endif

    // global work size
    gbl0 = n_ins0 * ((n_v_proc0 + n_procs0 - 1) / (n_procs0)) * n_procs0;
    gbl1 = n_ins1 * ((n_v_proc1 + n_procs1 - 1) / (n_procs1)) * n_procs1 * n_proc_supertiles;
    gbl2 = n_out_blocks * n_stack_blocks;

    int aligned_out = 1;

    if(gbl0 != n_ins0 * n_v_proc0 || gbl1 != n_ins1 * n_v_proc1)
    {
        aligned_out = 0;
    }

    int bias = _bias;

    _comp_options =
        std::string("-DMLO_GRP_SZ=") +
        std::to_string(static_cast<long long>(ocl_group_sz0 * ocl_group_sz1 * ocl_group_sz2)) +
        std::string(" -DMLO_GRP_SZ0=") + std::to_string(static_cast<long long>(ocl_group_sz0)) +
        std::string(" -DMLO_GRP_SZ1=") + std::to_string(static_cast<long long>(ocl_group_sz1)) +
        std::string(" -DMLO_GRP_SZ2=") + std::to_string(static_cast<long long>(ocl_group_sz2)) +
        std::string(" -DMLO_LCL_N_IN_CHNLS=") + std::to_string(static_cast<long long>(n_ins)) +
        std::string(" -DMLO_LCL_N_OUT_CHNLS=") + std::to_string(static_cast<long long>(n_outs)) +
        std::string(" -DMLO_OUT_STACKS=") + std::to_string(static_cast<long long>(n_out_stacks)) +
        std::string(" -DMLO_IN_STACKS=") + std::to_string(static_cast<long long>(n_in_stacks)) +
        std::string(" -DMLO_BATCH_SZ=") + std::to_string(static_cast<long long>(_batch_sz)) +
        std::string(" -DMLO_FLTR_SZ0=") + std::to_string(static_cast<long long>(_kernel_size0)) +
        std::string(" -DMLO_FLTR_PAD_SZ0=") + std::to_string(static_cast<long long>(_pad0)) +
        std::string(" -DMLO_FLTR_STRIDE0=") +
        std::to_string(static_cast<long long>(_kernel_stride0)) + std::string(" -DMLO_FLTR_SZ1=") +
        std::to_string(static_cast<long long>(_kernel_size1)) +
        std::string(" -DMLO_FLTR_PAD_SZ1=") + std::to_string(static_cast<long long>(_pad1)) +
        std::string(" -DMLO_FLTR_STRIDE1=") +
        std::to_string(static_cast<long long>(_kernel_stride1)) +
        std::string(" -DMLO_N_OUT_CHNLS=") +
        std::to_string(static_cast<long long>(_n_outputs)) // total number of output channels
        + std::string(" -DMLO_OUT_WIDTH=") + std::to_string(static_cast<long long>(_out_width)) +
        std::string(" -DMLO_OUT_HEIGHT=") + std::to_string(static_cast<long long>(_out_height)) +
        std::string(" -DMLO_OUT_STRIDE=") + std::to_string(static_cast<long long>(_out_stride)) +
        std::string(" -DMLO_OUT_CHNL_STRIDE=") +
        std::to_string(static_cast<long long>(_out_channel_stride)) +
        std::string(" -DMLO_OUT_BATCH_STRIDE=") +
        std::to_string(static_cast<long long>(_out_batch_stride)) +
        std::string(" -DMLO_N_OUT_PIX_SZ0=") +
        std::to_string(static_cast<long long>(n_out_pix_horiz)) +
        std::string(" -DMLO_N_OUT_PIX_SZ1=") +
        std::to_string(static_cast<long long>(n_out_pix_vert)) + std::string(" -DMLO_N_IN_CHNLS=") +
        std::to_string(static_cast<long long>(_n_inputs)) + std::string(" -DMLO_IN_WIDTH=") +
        std::to_string(static_cast<long long>(_in_width)) + std::string(" -DMLO_IN_HEIGHT=") +
        std::to_string(static_cast<long long>(_in_height)) + std::string(" -DMLO_IN_STRIDE=") +
        std::to_string(static_cast<long long>(_in_stride)) + std::string(" -DMLO_IN_CHNL_STRIDE=") +
        std::to_string(static_cast<long long>(_in_channel_stride)) +
        std::string(" -DMLO_IN_BATCH_STRIDE=") +
        std::to_string(static_cast<long long>(_in_batch_stride)) +
        std::string(" -DMLO_N_IN_PIX_SZ0=") +
        std::to_string(
            static_cast<long long>(n_in_pix_horiz)) // size of output processing group in 0 dim
        + std::string(" -DMLO_N_IN_PIX_SZ1=") +
        std::to_string(
            static_cast<long long>(n_in_pix_vert)) // size of output processing group in 1 dim
        + std::string(" -DMLO_WEI_SZ=") +
        std::to_string(
            static_cast<long long>(_n_outputs * _n_inputs * _kernel_size0 * _kernel_size1)) +
        std::string(" -DMLO_WEIGHTS_STRIDE=") +
        std::to_string(static_cast<long long>(_n_inputs * _kernel_size0 *
                                              _kernel_size1)) //	weights stride
        + std::string(" -DMLO_N_STACKS=") +
        std::to_string(static_cast<long long>(n_stack_blocks)) // n of separate data stacks
        + std::string(" -DMLO_N_PROCS0=") +
        std::to_string(static_cast<long long>(n_procs0)) // n of processors per stack
        + std::string(" -DMLO_N_PROCS1=") +
        std::to_string(static_cast<long long>(n_procs1)) // n of processors per stack
        + std::string(" -DMLO_ALIGNED=") +
        std::to_string(static_cast<long long>(aligned_out)) //	dimesions aligned
        + std::string(" -DMLO_BATCH_ALIGNED=") +
        std::to_string(static_cast<long long>(batch_aligned)) // batch is multiple of n_ins
        + std::string(" -DMLO_OUT_ALINED=") +
        std::to_string(static_cast<long long>(out_aligned)) // outputs is multiple of n_outs
        + std::string(" -DMLO_IN_SZ0=") +
        std::to_string(static_cast<long long>(in_sz0)) // horizontal read dim 0
        + std::string(" -DMLO_IN_SZ1=") +
        std::to_string(static_cast<long long>(in_sz1)) // vertical read dim 1
        + std::string(" -DMLO_LG2N_PROC_TILES=") +
        std::to_string(static_cast<long long>(lg2n_proc_supertiles)) +
        std::string(" -DMLO_LG2N_PROC_TILE1=") +
        std::to_string(static_cast<long long>(lg2n_proc_supertile1)) + std::string(" -DMLO_BIG=") +
        std::to_string(static_cast<long long>(big)) //	resolution > 32 x 32
        + std::string(" -DMLO_CONV_BIAS=") + std::to_string(static_cast<long long>(bias))

        //		+ std::string(" -limit-vector-registers=64 ")

        + getGeneralCompOptions();

    _kernel_file = "MIOpenConvDirGenFwd.cl";
    _kernel_name = (n_proc_supertiles == 1) ? "MIOpenCDFGen" : "MIOpenCDFGen4";

    _l_wk.clear();

    _l_wk.push_back(ocl_group_sz0);
    _l_wk.push_back(ocl_group_sz1);
    _l_wk.push_back(ocl_group_sz2);

    _g_wk.push_back(gbl0);
    _g_wk.push_back(gbl1);
    _g_wk.push_back(gbl2);

    return (0);
}

bool mlo_construct_BwdWrW2D::mloIsCompilerWorkarounds() const
{
    bool ret = false;
    ret      = (_in_height == 227 && _in_width == 227 && _n_inputs == 1 && _kernel_size0 == 3 &&
           _kernel_size1 == 3 && _pad0 == 1 && _pad1 == 1 && _kernel_stride0 == 1 &&
           _kernel_stride1 == 1) ||
          (_in_height == 231 && _in_width == 231 && _n_inputs == 1 && _kernel_size0 == 3 &&
           _kernel_size1 == 3 && _pad0 == 1 && _pad1 == 1 && _kernel_stride0 == 1 &&
           _kernel_stride1 == 1);

    return ret;
}

/*
* backward with regard to weights
* inputs == output, outputs == input
*/
// TODO: search params

int mlo_construct_BwdWrW2D::mloConstruct1x1(bool n_stages)
{

    int ret = 0;
    if(n_stages)
    {
        return (1);
    }
#if 0 // MD: Calls old 1x1 kernel (MIOpenConvBwdWrW1x1Mmap.cl) that has been optimized by Stas
	if (_in_width == 14 &&_in_height == 14 && _n_inputs == 192 && _n_outputs == 512)
	{
		return(mloConstruct1x1Mmap());
	}
#endif
    size_t localMemSize = 64 * 1024;

    _hw_wave_sz       = 64;
    _dev_local_mem_sz = localMemSize; // in bytes
                                      // major parameters

    // inpout are outputs
    int wei_cstride = _kernel_size0 * _kernel_size1;
    int wei_bstride = _n_outputs * wei_cstride;

    // number  of batch iterations
    _n_stacks = 1;
    _n_stacks = std::min(_batch_sz, _n_stacks);
    // defines how to proceed : 1 grouop per batch or with a loop over all batches
    // loop over al batches make sense in 2 cases: a lot of small inputs/outputs or few batches
    // param
    int N_BATCH_LOOPS = 1; // (_n_inputs*_n_outputs <= 8 * 1024) ? 1 : _batch_sz / _n_stacks;
    int n_batch_blks =
        1; // (_batch_sz + N_BATCH_LOOPS * _n_stacks - 1) / (N_BATCH_LOOPS * _n_stacks);

    _out_pix_tile0 = 1;
    _out_pix_tile1 = 1;
    _in_tile1      = 1;
    _in_tile0      = 1;

    int map_sz = _in_width * _in_height;
    // define a special size for a specific width as a devisor to avoid dealing with out of range
    // param
    int read_unit =
        (_in_width < 8) ? _in_width : (((map_sz / 7) * 7) == map_sz)
                                          ? 7
                                          : (((map_sz / 8) * 8) == map_sz)
                                                ? 8
                                                : (((map_sz / 5) * 5) == map_sz)
                                                      ? 5
                                                      : (((map_sz / 6) * 6) == map_sz) ? 6 : 4;

    if(_in_width * _in_height > 512)
    {
        read_unit = 4;
    }

    int MAP_WK_SZ  = ((map_sz + read_unit - 1) / read_unit);
    int N_PIXS_OFF = map_sz - (map_sz / read_unit) * read_unit;
    bool large_map = (MAP_WK_SZ > _hw_wave_sz * 2);
    // not in use
    bool midsize_map = false; // (MAP_WK_SZ <= _hw_wave_sz * 2);

    // n of wavefronts in a group
    // param
    int n_waves = 4;
    int GRP_SZ  = _hw_wave_sz * n_waves;

    // this one is valid only till _FLOAT8
    // but it's not an error, the kernel does not use these types at all
    std::string READ_TYPE = (read_unit == 1) ? "_FLOAT" : "_FLOAT" + std::to_string((read_unit));

    int N_out_lcl   = 1;
    int out_lcl_blk = 8 / N_out_lcl;
    while(!large_map && out_lcl_blk > 0 && MAP_WK_SZ * read_unit * out_lcl_blk > n_waves * 1024)
    {
        N_out_lcl <<= 1;
        out_lcl_blk >>= 1;
    }
    // number of output maps
    _n_out_pix_tiles = std::min(_n_inputs, N_out_lcl * out_lcl_blk);
    out_lcl_blk = (_n_out_pix_tiles < N_out_lcl * out_lcl_blk) ? _n_out_pix_tiles : out_lcl_blk;
    N_out_lcl =
        (_n_out_pix_tiles < N_out_lcl * out_lcl_blk) ? _n_out_pix_tiles / out_lcl_blk : N_out_lcl;

    // total maps per group
    int total_out_maps = _n_out_pix_tiles;

    int n_out_blocks = ((_n_inputs + total_out_maps - 1) / total_out_maps);

    int N_OUT_MAPS_ALIGNED = (n_out_blocks * total_out_maps == _n_inputs) ? 1 : 0;

    // number input maps
    // para

    // number of input maps per group
    // large map cover a group in full
    int N_MAPS_PER_GROUP = (!large_map) ? std::min(_n_outputs, std::max(1, GRP_SZ / MAP_WK_SZ)) : 1;

    _n_in_data_tiles =
        std::min(_n_outputs / N_MAPS_PER_GROUP, ((read_unit > 4) ? 6 : (read_unit > 2) ? 8 : 10));

    _n_in_data_tiles = (_n_outputs >= _n_in_data_tiles * N_MAPS_PER_GROUP) ? _n_in_data_tiles : 1;

    int total_in_maps = _n_in_data_tiles * N_MAPS_PER_GROUP;

    int n_in_blocks = ((_n_outputs + total_in_maps - 1) / total_in_maps);

    int N_IN_MAPS_ALIGNED = (n_in_blocks * total_in_maps == _n_outputs) ? 1 : 0;

    int lcl_comm_size = out_lcl_blk * MAP_WK_SZ * read_unit;
    // reduction loop step

    int accum_sz        = _n_in_data_tiles * _n_out_pix_tiles;
    int REDUC_LOOP_STEP = (accum_sz < MAP_WK_SZ && accum_sz < 8) ? accum_sz : _n_out_pix_tiles;
    // adjust reduction step
    while((REDUC_LOOP_STEP > MAP_WK_SZ ||
           (accum_sz / REDUC_LOOP_STEP) * REDUC_LOOP_STEP != accum_sz) &&
          REDUC_LOOP_STEP > 1)
    {
        REDUC_LOOP_STEP--;
    }

    // calculate log of summation loop
    int lg2_red_splits = 0;
    int range          = (!large_map) ? MAP_WK_SZ : GRP_SZ;

    for(; ((REDUC_LOOP_STEP << lg2_red_splits) <= range); ++lg2_red_splits)
        ;

    // more than 1 summation areas
    int first_round = 0;
    int can_divide  = 1;
    if(lg2_red_splits > 0)
    {
        // check if MAP_WK_SZ can be devided into that number at te firts round of summation
        int firsts_round_split = (1 << (lg2_red_splits - 1));
        first_round            = (range + firsts_round_split - 1) / firsts_round_split;
        can_divide             = ((first_round * firsts_round_split) == range) ? 1 : 0;
    }

    int lcl_red_size = GRP_SZ * std::max(REDUC_LOOP_STEP, (accum_sz / REDUC_LOOP_STEP));

    int lcl_size_limit =
        (!(large_map || midsize_map)) ? std::max(lcl_comm_size, lcl_red_size) : lcl_red_size;

    _grp_tile0    = GRP_SZ;
    _grp_tile1    = 1;
    int grp_tile2 = 1;

    // it's backward - inputs are outputs and vs versa
    _comp_options = std::string(" -DMLO_DIR_FORWARD=") + std::to_string(_direction) +
                    std::string(" -DMLO_GRP_SZ=") + std::to_string(GRP_SZ) +
                    std::string(" -DMLO_GRP_SZ0=") + std::to_string(_grp_tile0) +
                    std::string(" -DMLO_GRP_SZ1=") + std::to_string(_grp_tile1) +
                    std::string(" -DMLO_GRP_SZ2=") + std::to_string(grp_tile2) +
                    std::string(" -DMLO_FILTER_SIZE0=") + std::to_string(_kernel_size0) +
                    std::string(" -DMLO_FILTER_SIZE1=") + std::to_string(_kernel_size1) +
                    std::string(" -DMLO_FILTER_PAD0=") + std::to_string(_pad0) +
                    std::string(" -DMLO_FILTER_PAD1=") + std::to_string(_pad1) +
                    std::string(" -DMLO_FILTER_STRIDE0=") + std::to_string(_kernel_stride0) +
                    std::string(" -DMLO_FILTER_STRIDE1=") + std::to_string(_kernel_stride1) +
                    std::string(" -DSTRIDE_W=") + std::to_string(_kernel_stride0) +
                    std::string(" -DSTRIDE_H=") + std::to_string(_kernel_stride1) +
                    std::string(" -DMLO_N_OUTPUTS=") + std::to_string(_n_inputs) +
                    std::string(" -DMLO_N_INPUTS=") + std::to_string(_n_outputs) +
                    std::string(" -DMLO_BATCH_SZ=") + std::to_string(_batch_sz) +
                    std::string(" -DMLO_N_BATCH_LOOPS=") + std::to_string(N_BATCH_LOOPS) +
                    std::string(" -DMLO_OUT_BATCH_STRIDE=") + std::to_string(_in_batch_stride) +
                    std::string(" -DMLO_OUT_CHANNEL_STRIDE=") + std::to_string(_in_channel_stride) +
                    std::string(" -DMLO_OUT_STRIDE=") + std::to_string(_in_stride) +
                    std::string(" -DMLO_IN_BATCH_STRIDE=") + std::to_string(_out_batch_stride) +
                    std::string(" -DMLO_IN_CHANNEL_STRIDE=") + std::to_string(_out_channel_stride) +
                    std::string(" -DMLO_IN_STRIDE=") + std::to_string(_out_stride) +
                    std::string(" -DMLO_WEI_BATCH_STRIDE=") + std::to_string(wei_bstride) +
                    std::string(" -DMLO_WEI_CHANNEL_STRIDE=") + std::to_string(wei_cstride) +
                    std::string(" -DMLO_IN_WIDTH=") + std::to_string(_out_width) +
                    std::string(" -DMLO_IN_HEIGHT=") + std::to_string(_out_height) +
                    std::string(" -DMLO_OUT_WIDTH=") + std::to_string(_in_width) +
                    std::string(" -DMLO_OUT_HEIGHT=") + std::to_string(_in_height) +
                    std::string(" -DMLO_IN_TILE1=") + std::to_string(_in_tile1) +
                    std::string(" -DMLO_IN_TILE0=") + std::to_string(_in_tile0) +
                    std::string(" -DMLO_N_LCL_BATCHS=") +
                    std::to_string(_n_stacks) // # of diff stacks (part of batch).
                    + std::string(" -DMLO_N_LCL_OUT_MAPS=") +
                    std::to_string(_n_out_pix_tiles) // # output pixel tiles per wk-item (ALU)
                    + std::string(" -DMLO_N_LCL_IN_MAPS=") +
                    std::to_string(_n_in_data_tiles) // total # of blocks of different inputs in LDS
                    + std::string(" -DMLO_OUT_TILE0=") +
                    std::to_string(_out_pix_tile0) // size of ouptput tile per wk-item (ALU)
                    + std::string(" -DMLO_OUT_TILE1=") + std::to_string(_out_pix_tile1) //
                    + std::string(" -DMLO_N_WAVES=") + std::to_string(n_waves) +
                    std::string(" -DMLO_MAP_WK_SZ=") + std::to_string(MAP_WK_SZ) +
                    std::string(" -DMLO_N_PIXS_OFF=") + std::to_string(N_PIXS_OFF) +
                    std::string(" -DMLO_LCL_MEM_SZ=") + std::to_string(lcl_size_limit) +
                    std::string(" -DMLO_N_OUT_MAPS_ALIGNED=") + std::to_string(N_OUT_MAPS_ALIGNED) +
                    std::string(" -DMLO_N_IN_MAPS_ALIGNED=") + std::to_string(N_IN_MAPS_ALIGNED) +
                    std::string(" -DMLO_REDUC_LOOP_STEP=") + std::to_string(REDUC_LOOP_STEP) +
                    std::string(" -DMLO_N_MAPS_PER_GROUP=") + std::to_string(N_MAPS_PER_GROUP) +
                    std::string(" -DMLO_N_LCL_OUT=") + std::to_string(N_out_lcl) +
                    std::string(" -DMLO_OUT_LCL_BLK=") + std::to_string(out_lcl_blk) +
                    std::string(" -DMLO_FIRST_ROUND=") + std::to_string(first_round) +
                    std::string(" -DMLO_FIRST_CAN_DIVIDE=") + std::to_string(can_divide) +
                    std::string(" -DMLO_LG2_REDUC_ROUNDS=") + std::to_string(lg2_red_splits)

                    + std::string(" -DMLO_READ_TYPE=") + READ_TYPE +
                    std::string(" -DMLO_READ_UNIT=") + std::to_string(read_unit) +
                    std::string(" -DMLO_HW_WAVE_SZ=") + std::to_string(_hw_wave_sz) +
                    std::string(" -DMLO_LG2_PHYS_WAVE_SZ=") + std::to_string(mloLg2(_hw_wave_sz))

                    //		+ std::string(" -limit-vector-registers=64 ")
                    + getGeneralCompOptions();

    _mlo_kernels_info.clear();
    // wrt to W
    {
        _l_wk.clear();
        _l_wk.push_back(_grp_tile0);
        _l_wk.push_back(_grp_tile1);
        _l_wk.push_back(grp_tile2);
        // input is output

        size_t gbl_wk0 = GRP_SZ * n_out_blocks;
        size_t gbl_wk1 = n_in_blocks;
        size_t gbl_wk2 = (!large_map) ? n_batch_blks : 1;

        _g_wk.clear();
        _g_wk.push_back(gbl_wk0);
        _g_wk.push_back(gbl_wk1);
        _g_wk.push_back(gbl_wk2);

        _kernel_file = "MIOpenConvBwdWrW1x1.cl";
        _kernel_name = (large_map) ? "MLOpenCvBwdWrWLmap" : "MIOpenCvBwdWrWSmap";

        auto kern_info = std::make_tuple(_kernel_name, _kernel_file, _comp_options, _g_wk, _l_wk);
        _mlo_kernels_info.push_back(kern_info);

        _workspce_sz = 0;
    }

    return (ret);
}

int mlo_construct_BwdWrW2D::mloConstruct1x1Mmap()
{

    int ret             = 0;
    size_t localMemSize = 64 * 1024;

    _hw_wave_sz       = 64;
    _dev_local_mem_sz = localMemSize; // in bytes
                                      // major parameters

    // inpout are outputs
    int wei_cstride = _kernel_size0 * _kernel_size1;
    int wei_bstride = _n_outputs * wei_cstride;

    // number  of batch iterations
    _n_stacks = 1;
    _n_stacks = std::min(_batch_sz, _n_stacks);
    // defines how to proceed : 1 grouop per batch or with a loop over all batches
    // loop over al batches make sense in 2 cases: a lot of small inputs/outputs or few batches
    // param
    int N_BATCH_LOOPS = (_n_inputs * _n_outputs <= 8 * 1024) ? 1 : _batch_sz / _n_stacks;
    int n_batch_blks  = (_batch_sz + N_BATCH_LOOPS * _n_stacks - 1) / (N_BATCH_LOOPS * _n_stacks);

    _out_pix_tile0 = 1;
    _out_pix_tile1 = 1;
    _in_tile1      = 1;
    _in_tile0      = 1;

    // n of wvaefront in a group
    // param
    int n_waves = (_in_width <= 8) ? 1 : 4;
    int GRP_SZ  = _hw_wave_sz * n_waves;
    // number of input maps per group

    int map_sz = _in_width * _in_height;
    // define a special size for a specific width as a devisor to avoid dealing with out of range
    // param
    int read_unit =
        (_in_width == 7 || _in_width == 14)
            ? 7
            : (_in_width == 28) ? 14 : (((map_sz / 8) * 8) == map_sz)
                                           ? 8
                                           : (((map_sz / 4) * 4) == map_sz)
                                                 ? 4
                                                 : (((map_sz / 2) * 2) == map_sz) ? 2 : 1;

    int MAP_WK_SZ = ((map_sz + read_unit - 1) / read_unit);

    // to avoid exeeding the group size but trying to keep multiple of the same unit
    while(MAP_WK_SZ > GRP_SZ)
    {
        read_unit *= 2;
        MAP_WK_SZ = ((map_sz + read_unit - 1) / read_unit);
    }

    // this one is valid only till _FLOAT8
    // but it's not an error, the kernel does not use these types at all
    std::string READ_TYPE = (read_unit == 1) ? "_FLOAT" : "_FLOAT" + std::to_string((read_unit));

    int POW2_MAP_WK_SZ = (1 << mloLg2(MAP_WK_SZ));
    // number of output maps fetched into LDS and to be shred with the input mapped kept in
    // registers
    // param
    int n_out_stacks =
        (_in_width == 28) ? 10 : ((_in_width == 7) || (_in_width == 14)) ? 8 : (GRP_SZ / MAP_WK_SZ);
    int lcl_size_limit = (_in_width <= 8) ? n_out_stacks * MAP_WK_SZ * read_unit
                                          : _dev_local_mem_sz / (2 * sizeof(float));

    // not to exeed local memory size
    while((_in_width > 8) && n_out_stacks * MAP_WK_SZ * read_unit > lcl_size_limit)
    {
        n_out_stacks--;
    }

    // number input maps stacks.
    // n_in_stacks input map wil be written in teh local memory sequentially
    int n_in_stacks = (GRP_SZ / MAP_WK_SZ);

    n_out_stacks = std::min(_n_inputs, n_out_stacks);
    n_in_stacks  = std::min(_n_outputs, n_in_stacks);

    // param
    // this is 1 currently
    _n_out_pix_tiles = std::min(1, (_n_inputs + n_out_stacks - 1) / n_out_stacks);

    // number of maps in a stack or number of input read blocks written into 1 wk-item (lane)
    // param
    _n_in_data_tiles =
        std::min(((_in_width == 28) ? 2 : 4), (_n_outputs + n_in_stacks - 1) / n_in_stacks);
    // to be able to do an easy final transform and summation
    while((_in_width > 8) && n_in_stacks * _n_in_data_tiles * n_out_stacks > GRP_SZ)
    {
        n_in_stacks--;
    }

    // total maps per group
    int total_out_maps = _n_out_pix_tiles * n_out_stacks;
    int total_in_maps  = _n_in_data_tiles * n_in_stacks;

    _grp_tile0    = GRP_SZ;
    _grp_tile1    = 1;
    int grp_tile2 = 1;

    // utility parameters
    int n_ut_waves = 4;
    int UT_GRP_SZ0 = _hw_wave_sz * n_ut_waves;
    int ut_read_unit =
        ((wei_cstride / 4) * 4 == wei_cstride) ? 4 : ((wei_cstride / 2) * 2 == wei_cstride) ? 2 : 1;
    std::string UT_READ_TYPE =
        (ut_read_unit == 1) ? "_FLOAT" : "_FLOAT" + std::to_string((ut_read_unit));

    // it's backward - inputs are outputs and vs versa
    _comp_options = std::string(" -DMLO_DIR_FORWARD=") + std::to_string(_direction) +
                    std::string(" -DMLO_GRP_SZ=") + std::to_string(GRP_SZ) +
                    std::string(" -DMLO_GRP_SZ0=") + std::to_string(_grp_tile0) +
                    std::string(" -DMLO_GRP_SZ1=") + std::to_string(_grp_tile1) +
                    std::string(" -DMLO_GRP_SZ2=") + std::to_string(grp_tile2) +
                    std::string(" -DMLO_FILTER_SIZE0=") + std::to_string(_kernel_size0) +
                    std::string(" -DMLO_FILTER_SIZE1=") + std::to_string(_kernel_size1) +
                    std::string(" -DMLO_FILTER_PAD0=") + std::to_string(_pad0) +
                    std::string(" -DMLO_FILTER_PAD1=") + std::to_string(_pad1) +
                    std::string(" -DMLO_FILTER_STRIDE0=") + std::to_string(_kernel_stride0) +
                    std::string(" -DMLO_FILTER_STRIDE1=") + std::to_string(_kernel_stride1) +
                    std::string(" -DSTRIDE_W=") + std::to_string(_kernel_stride0) +
                    std::string(" -DSTRIDE_H=") + std::to_string(_kernel_stride1) +
                    std::string(" -DMLO_N_OUTPUTS=") + std::to_string(_n_inputs) +
                    std::string(" -DMLO_N_INPUTS=") + std::to_string(_n_outputs) +
                    std::string(" -DMLO_BATCH_SZ=") + std::to_string(_batch_sz) +
                    std::string(" -DMLO_N_BATCH_LOOPS=") + std::to_string(N_BATCH_LOOPS) +
                    std::string(" -DMLO_OUT_BATCH_STRIDE=") + std::to_string(_in_batch_stride) +
                    std::string(" -DMLO_OUT_CHANNEL_STRIDE=") + std::to_string(_in_channel_stride) +
                    std::string(" -DMLO_OUT_STRIDE=") + std::to_string(_in_stride) +
                    std::string(" -DMLO_IN_BATCH_STRIDE=") + std::to_string(_out_batch_stride) +
                    std::string(" -DMLO_IN_CHANNEL_STRIDE=") + std::to_string(_out_channel_stride) +
                    std::string(" -DMLO_IN_STRIDE=") + std::to_string(_out_stride) +
                    std::string(" -DMLO_WEI_BATCH_STRIDE=") + std::to_string(wei_bstride) +
                    std::string(" -DMLO_WEI_CHANNEL_STRIDE=") + std::to_string(wei_cstride) +
                    std::string(" -DMLO_IN_WIDTH=") + std::to_string(_out_width) +
                    std::string(" -DMLO_IN_HEIGHT=") + std::to_string(_out_height) +
                    std::string(" -DMLO_OUT_WIDTH=") + std::to_string(_in_width) +
                    std::string(" -DMLO_OUT_HEIGHT=") + std::to_string(_in_height) +
                    std::string(" -DMLO_IN_TILE1=") + std::to_string(_in_tile1) +
                    std::string(" -DMLO_IN_TILE0=") + std::to_string(_in_tile0) +
                    std::string(" -DMLO_N_LCL_BATCHS=") +
                    std::to_string(_n_stacks) // # of diff stacks (part of batch).
                    + std::string(" -DMLO_N_LCL_OUT_MAPS=") +
                    std::to_string(_n_out_pix_tiles) // # output pixel tiles per wk-item (ALU)
                    + std::string(" -DMLO_N_LCL_IN_MAPS=") +
                    std::to_string(_n_in_data_tiles) // total # of blocks of different inputs in LDS
                    + std::string(" -DMLO_OUT_TILE0=") +
                    std::to_string(_out_pix_tile0) // size of ouptput tile per wk-item (ALU)
                    + std::string(" -DMLO_OUT_TILE1=") + std::to_string(_out_pix_tile1) //
                    + std::string(" -DMLO_OUT_STACKS=") + std::to_string(n_out_stacks) +
                    std::string(" -DMLO_IN_STACKS=") + std::to_string(n_in_stacks) +
                    std::string(" -DMLO_N_WAVES=") + std::to_string(n_waves) +
                    std::string(" -DMLO_MAP_WK_SZ=") + std::to_string(MAP_WK_SZ) +
                    std::string(" -DMLO_POW2_MAP_WK_SZ=") + std::to_string(POW2_MAP_WK_SZ) +
                    std::string(" -DMLO_LCL_MEM_SZ=") + std::to_string(lcl_size_limit)

                    + std::string(" -DMLO_READ_TYPE=") + READ_TYPE +
                    std::string(" -DMLO_READ_UNIT=") + std::to_string(read_unit) +
                    std::string(" -DMLO_HW_WAVE_SZ=") + std::to_string(_hw_wave_sz) +
                    std::string(" -DMLO_LG2_PHYS_WAVE_SZ=") + std::to_string(mloLg2(_hw_wave_sz))

                    + std::string(" -DMLO_CONV_BIAS=") + std::to_string(_bias)

                    + std::string(" -DMLO_UT_READ_TYPE=") + UT_READ_TYPE +
                    std::string(" -DMLO_UT_READ_UNIT=") + std::to_string(ut_read_unit)

                    + std::string(" -DMLO_UT_GRP_SZ0=") + std::to_string(UT_GRP_SZ0)

                    //		+ std::string(" -limit-vector-registers=64 ")
                    + getGeneralCompOptions();

    _mlo_kernels_info.clear();
    // wrt to W
    {
        _l_wk.clear();
        _l_wk.push_back(_grp_tile0);
        _l_wk.push_back(_grp_tile1);
        _l_wk.push_back(grp_tile2);
        // input is output

        size_t gbl_wk0 = GRP_SZ * ((_n_inputs + total_out_maps - 1) / total_out_maps);
        size_t gbl_wk1 = ((_n_outputs + total_in_maps - 1) / total_in_maps);
        size_t gbl_wk2 = n_batch_blks;

        _g_wk.clear();
        _g_wk.push_back(gbl_wk0);
        _g_wk.push_back(gbl_wk1);
        _g_wk.push_back(gbl_wk2);

        _kernel_file = "MIOpenConvBwdWrW1x1Mmap.cl";
        _kernel_name = "MIOpenCvBwdWrW";

        auto kern_info = std::make_tuple(_kernel_name, _kernel_file, _comp_options, _g_wk, _l_wk);
        _mlo_kernels_info.push_back(kern_info);

        _workspce_sz = 0;
    }

    // sum over batch
    if(n_batch_blks > 1)
    {

        std::string kernel_file = "MIOpenConvBwdWrW1x1Mmap.cl";
        std::string kernel_name = "MIOpenCvBwdWrW_rdc";

        std::vector<size_t> l_wk;
        l_wk.clear();
        l_wk.push_back(UT_GRP_SZ0);
        l_wk.push_back(1);
        l_wk.push_back(1);

        int gbl_ut_wk0 = wei_bstride * _n_inputs / ut_read_unit;

        std::vector<size_t> g_wk;
        g_wk.push_back(gbl_ut_wk0);
        g_wk.push_back(1);
        g_wk.push_back(1);
        auto kern_info = std::make_tuple(kernel_name, kernel_file, _comp_options, g_wk, l_wk);
        _mlo_kernels_info.push_back(kern_info);

        int data_len = (_out_data_type == "FP32" ? 4 : 8);
        _workspce_sz = wei_bstride * _n_inputs * n_batch_blks * data_len;
    }

    return (ret);
}

int mlo_construct_BwdWrW2D::mloConstruct53(bool n_stages)
{

    int ret             = 0;
    size_t localMemSize = 64 * 1024;

    _hw_wave_sz       = 64;
    _dev_local_mem_sz = localMemSize; // in bytes
                                      // major parameters

    // inpout are outputs
    int wei_cstride = _kernel_size0 * _kernel_size1;
    int wei_bstride = _n_outputs * wei_cstride;

    int read_unit         = 4;
    std::string READ_TYPE = (read_unit == 1) ? "_FLOAT" : "_FLOAT" + std::to_string((read_unit));

    // number  of batch iterations
    _n_stacks = 1;
    _n_stacks = std::min(_batch_sz, _n_stacks);
    // defines how to proceed : 1 grouop per batch or with a loop over all batches
    // loop over al batches make sense in 2 cases: a lot of small inputs/outputs or few batches
    // param
    int N_BATCH_LOOPS = (_n_inputs * _n_outputs <= 8 * 1024)
                            ? 1
                            : (_batch_sz <= 16 || _in_width <= 32) ? (_batch_sz / _n_stacks) : 4;
    int n_batch_blks = (_batch_sz + N_BATCH_LOOPS * _n_stacks - 1) / (N_BATCH_LOOPS * _n_stacks);
    if(n_stages)
    {
        ret = (n_batch_blks > 1) ? 2 : 1;
        return (ret);
    }

    _out_pix_tile0 = _kernel_size0;
    _out_pix_tile1 = _kernel_size1;
    _in_tile1      = 1;

    // span size
    // param
    _in_tile0 = ((_out_pix_tile0 * _out_pix_tile1) <= 16 && (_in_width > 8))
                    ? 4
                    : ((_in_width / 3) * 3 == _in_width) ? 3 : 2;
    int n_spans = (_in_width + _in_tile0 - 1) / _in_tile0;

    // n of wavefronts per group
    // param
    int n_waves = ((_out_pix_tile0 * _out_pix_tile1) <= 16 && (_in_width > 8))
                      ? 4
                      : (_in_width <= 16) ? 1 : 2;
    int GRP_SZ = _hw_wave_sz * n_waves;

    _n_out_pix_tiles = 1;
    int n_out_stacks = std::min(_n_inputs, std::max(1, GRP_SZ / n_spans));
    // number of input maps per group

    _n_in_data_tiles = (_in_width <= 32 && (_out_pix_tile0 * _out_pix_tile1) <= 16) ? 4 : 1;

    _n_in_data_tiles = std::min(_n_in_data_tiles, _n_outputs);
    // calculate number of input scans in the input block
    // max LDS size is 8K
    int in_lcl_width = ((_in_width + read_unit - 1) / read_unit) * read_unit + 2 * _pad0;
    // number of input map blocks being process at once
    // param
    int in_n_vert_reads =
        (_out_height > 32 && _out_width <= 64 && (_out_pix_tile0 * _out_pix_tile1) <= 16)
            ? (_out_height + 1) / 2
            : _out_height;
    while(in_lcl_width * in_n_vert_reads * _n_in_data_tiles >
          (_dev_local_mem_sz / (2 * sizeof(float))))
    {
        in_n_vert_reads = (in_n_vert_reads + 1) / 2;
        if(in_n_vert_reads < 2 && _n_in_data_tiles >= 2)
        {
            in_n_vert_reads = _in_height;
            _n_in_data_tiles /= 2;
        }
        else if(in_n_vert_reads < 2)
        {
            printf("CONFIG ERROR: not enough local memory for the configuration\n");
            return (-1);
        }
    }
    int in_n_vert_read_loops = (_in_height + in_n_vert_reads - 1) / in_n_vert_reads;

    int ALIGNED_OUT_SCAN_LN = ((_in_width + read_unit - 1) / read_unit); // image aligned scan

    // select output mapping
    int total_out_maps = _n_out_pix_tiles * n_out_stacks;

    total_out_maps = (total_out_maps > _n_inputs) ? _n_inputs : total_out_maps;

    _grp_tile0    = GRP_SZ;
    _grp_tile1    = 1;
    int grp_tile2 = 1;

    // utility parameters
    int n_ut_waves = 4;
    int UT_GRP_SZ0 = _hw_wave_sz * n_ut_waves;
    int ut_read_unit =
        ((wei_cstride / 4) * 4 == wei_cstride) ? 4 : ((wei_cstride / 2) * 2 == wei_cstride) ? 2 : 1;
    std::string UT_READ_TYPE =
        (ut_read_unit == 1) ? "_FLOAT" : "_FLOAT" + std::to_string((ut_read_unit));

    // it's backward - inputs are outputs and vs versa
    _comp_options =
        std::string(" -DMLO_DIR_FORWARD=") + std::to_string(_direction) +
        std::string(" -DMLO_GRP_SZ=") + std::to_string(GRP_SZ) + std::string(" -DMLO_GRP_SZ0=") +
        std::to_string(_grp_tile0) + std::string(" -DMLO_GRP_SZ1=") + std::to_string(_grp_tile1) +
        std::string(" -DMLO_GRP_SZ2=") + std::to_string(grp_tile2) +
        std::string(" -DMLO_FILTER_SIZE0=") + std::to_string(_kernel_size0) +
        std::string(" -DMLO_FILTER_SIZE1=") + std::to_string(_kernel_size1) +
        std::string(" -DMLO_FILTER_PAD0=") + std::to_string(_pad0) +
        std::string(" -DMLO_FILTER_PAD1=") + std::to_string(_pad1) +
        std::string(" -DMLO_FILTER_STRIDE0=") + std::to_string(_kernel_stride0) +
        std::string(" -DMLO_FILTER_STRIDE1=") + std::to_string(_kernel_stride1) +
        std::string(" -DSTRIDE_W=") + std::to_string(_kernel_stride0) +
        std::string(" -DSTRIDE_H=") + std::to_string(_kernel_stride1) +
        std::string(" -DMLO_N_OUTPUTS=") + std::to_string(_n_inputs) +
        std::string(" -DMLO_N_INPUTS=") + std::to_string(_n_outputs) +
        std::string(" -DMLO_BATCH_SZ=") + std::to_string(_batch_sz) +
        std::string(" -DMLO_N_BATCH_LOOPS=") + std::to_string(N_BATCH_LOOPS) +
        std::string(" -DMLO_OUT_BATCH_STRIDE=") + std::to_string(_in_batch_stride) +
        std::string(" -DMLO_OUT_CHANNEL_STRIDE=") + std::to_string(_in_channel_stride) +
        std::string(" -DMLO_OUT_STRIDE=") + std::to_string(_in_stride) +
        std::string(" -DMLO_IN_BATCH_STRIDE=") + std::to_string(_out_batch_stride) +
        std::string(" -DMLO_IN_CHANNEL_STRIDE=") + std::to_string(_out_channel_stride) +
        std::string(" -DMLO_IN_STRIDE=") + std::to_string(_out_stride) +
        std::string(" -DMLO_WEI_BATCH_STRIDE=") + std::to_string(wei_bstride) +
        std::string(" -DMLO_WEI_CHANNEL_STRIDE=") + std::to_string(wei_cstride) +
        std::string(" -DMLO_IN_WIDTH=") + std::to_string(_out_width) +
        std::string(" -DMLO_IN_HEIGHT=") + std::to_string(_out_height) +
        std::string(" -DMLO_OUT_WIDTH=") + std::to_string(_in_width) +
        std::string(" -DMLO_OUT_HEIGHT=") + std::to_string(_in_height) +
        std::string(" -DMLO_IN_TILE1=") + std::to_string(_in_tile1) +
        std::string(" -DMLO_IN_TILE0=") + std::to_string(_in_tile0) +
        std::string(" -DMLO_N_LCL_BATCHS=") +
        std::to_string(_n_stacks) // # of diff stacks (part of batch).
        + std::string(" -DMLO_N_LCL_OUT_MAPS=") +
        std::to_string(_n_out_pix_tiles) // # output pixel tiles per wk-item (ALU)
        + std::string(" -DMLO_N_LCL_IN_MAPS=") +
        std::to_string(_n_in_data_tiles) // total # of blocks of different inputs in LDS
        + std::string(" -DMLO_OUT_TILE0=") +
        std::to_string(_out_pix_tile0) // size of ouptput tile per wk-item (ALU)
        + std::string(" -DMLO_OUT_TILE1=") + std::to_string(_out_pix_tile1) //
        + std::string(" -DMLO_OUT_STACKS=") + std::to_string(n_out_stacks) +
        std::string(" -DMLO_N_WAVES=") + std::to_string(n_waves) +
        std::string(" -DMLO_READ_TYPE=") + READ_TYPE + std::string(" -DMLO_READ_UNIT=") +
        std::to_string(read_unit) + std::string(" -DMLO_ALIGNED_OUT_SCAN_LN=") +
        std::to_string(ALIGNED_OUT_SCAN_LN) // image aligned scan
        + std::string(" -DMLO_HW_WAVE_SZ=") + std::to_string(_hw_wave_sz) +
        std::string(" -DMLO_LG2_PHYS_WAVE_SZ=") + std::to_string(mloLg2(_hw_wave_sz)) +
        std::string(" -DMLO_IN_EXTENT1=") + std::to_string(in_n_vert_reads) +
        std::string(" -DMLO_IN_N_VERT_LOOPS=") + std::to_string(in_n_vert_read_loops)

        + std::string(" -DMLO_CONV_BIAS=") + std::to_string(_bias)

        + std::string(" -DMLO_UT_READ_TYPE=") + UT_READ_TYPE + std::string(" -DMLO_UT_READ_UNIT=") +
        std::to_string(ut_read_unit)

        + std::string(" -DMLO_UT_GRP_SZ0=") + std::to_string(UT_GRP_SZ0)

        //		+ std::string(" -limit-vector-registers=64 ")
        + getGeneralCompOptions();

    _mlo_kernels_info.clear();
    // wrt to W
    {
        _l_wk.clear();
        _l_wk.push_back(_grp_tile0);
        _l_wk.push_back(_grp_tile1);
        _l_wk.push_back(grp_tile2);
        // input is output

        size_t gbl_wk0 = GRP_SZ * ((_n_outputs + _n_in_data_tiles - 1) / _n_in_data_tiles);
        size_t gbl_wk1 = ((_n_inputs + total_out_maps - 1) / total_out_maps);
        size_t gbl_wk2 = n_batch_blks;

        _g_wk.clear();
        _g_wk.push_back(gbl_wk0);
        _g_wk.push_back(gbl_wk1);
        _g_wk.push_back(gbl_wk2);

        _kernel_file = (_kernel_size0 == 5 && _kernel_size1 == 5 && in_n_vert_read_loops == 1)
                           ? "MIOpenConvBwdWrW_LxG_5x5.cl"
                           : "MIOpenConvBwdWrW_LxG_P53.cl";
        _kernel_name = "MIOpenCvBwdWrW";

        auto kern_info = std::make_tuple(_kernel_name, _kernel_file, _comp_options, _g_wk, _l_wk);
        _mlo_kernels_info.push_back(kern_info);

        _workspce_sz = 0;
    }

    // sum over batch
    if(n_batch_blks > 1)
    {

        std::string kernel_file =
            (_kernel_size0 == 5 && _kernel_size1 == 5 && in_n_vert_read_loops == 1)
                ? "MIOpenConvBwdWrW_LxG_5x5.cl"
                : "MIOpenConvBwdWrW_LxG_P53.cl";
        std::string kernel_name = "MIOpenCvBwdWrW_rdc";

        std::vector<size_t> l_wk;
        l_wk.clear();
        l_wk.push_back(UT_GRP_SZ0);
        l_wk.push_back(1);
        l_wk.push_back(1);

        int gbl_ut_wk0 = wei_bstride * _n_inputs / ut_read_unit;

        std::vector<size_t> g_wk;
        g_wk.push_back(gbl_ut_wk0);
        g_wk.push_back(1);
        g_wk.push_back(1);
        auto kern_info = std::make_tuple(kernel_name, kernel_file, _comp_options, g_wk, l_wk);
        _mlo_kernels_info.push_back(kern_info);

        int data_len = (_out_data_type == "FP32" ? 4 : 8);
        _workspce_sz = wei_bstride * _n_inputs * n_batch_blks * data_len;
    }

    return (ret);
}

int mlo_construct_BwdWrW2D::mloConstruct2(bool n_stages)
{
    int ret                                  = 0;
    static const char* s_stride_table[32][2] = {
        //
        {"32x38x166x5x10x0x0x2x2x32x79x341x4", "1.2.2.4.12.2"},
        {"32x38x166x5x10x0x0x2x2x32x79x341x8", "1.2.2.4.19.2"},
        {"32x38x166x5x10x0x0x2x2x32x79x341x16", "1.2.2.4.19.2"},
        {"32x38x166x5x10x0x0x2x2x32x79x341x32", "1.2.2.4.19.2"},
        {"32x79x341x5x20x0x0x2x2x1x161x700x4", "1.1.4.2.12.2"},
        {"32x79x341x5x20x0x0x2x2x1x161x700x8", "1.1.4.2.12.2"},
        {"32x79x341x5x20x0x0x2x2x1x161x700x16", "1.1.4.2.12.2"},
        {"32x79x341x5x20x0x0x2x2x1x161x700x32", "1.2.4.2.12.2"},
        {"96x55x55x11x11x0x0x4x4x3x227x227x50", "1.2.2.4.11.5"},
        {"96x55x55x11x11x0x0x4x4x3x227x227x128", "1.2.2.4.11.5"},
        {"96x55x55x11x11x0x0x4x4x3x227x227x256", "1.2.2.4.11.5"},
        {"64x55x55x11x11x2x2x4x4x3x224x224x128", "1.2.2.4.11.5"},
        {"64x112x112x7x7x3x3x2x2x3x224x224x16", "1.2.4.4.8.7"},
        {"64x54x54x3x3x1x1x2x2x3x108x108x8", "1.4.4.4.9.9"},
        {nullptr, nullptr},
    };

    std::string key;

    key = std::to_string(_n_inputs) + "x" + std::to_string(_in_height) + "x" +
          std::to_string(_in_width) + "x" + std::to_string(_kernel_size1) + "x" +
          std::to_string(_kernel_size0) + "x" + std::to_string(_pad1) + "x" +
          std::to_string(_pad0) + "x" + std::to_string(_kernel_stride1) + "x" +
          std::to_string(_kernel_stride0) + "x" + std::to_string(_n_outputs) + "x" +
          std::to_string(_out_height) + "x" + std::to_string(_out_width) + "x" +
          std::to_string(_batch_sz);
    //	std::map<std::string, std::string> lcl_db;
    bool found = false;
    int i      = 0;
    for(; s_stride_table[i][0] != nullptr; ++i)
    {
        if(std::string(s_stride_table[i][0]) == key)
        {
            found = true;
            break;
        }
    }

    int N_BATCH_LOOPS = 1; // _batch_sz / _n_stacks;
                           // n of map in a block (see below)
    _out_pix_tile1 = (_out_width > 512) ? 1 : 2;
    int n_waves    = (_kernel_size0 > 11) ? 2 : 4;
    // n of shared blocks of output maps in lcl memory
    _n_out_pix_tiles = 2;
    int read_unit    = 6;

    int N_ALIGNED_OUT_SCAN_BLK = (_out_width > 512) ? 1 : 2;

    if(found)
    {
        std::vector<std::string> val_vec;

        tokenize(std::string(s_stride_table[i][1]), val_vec, std::string("."));

        N_BATCH_LOOPS          = std::stoi(val_vec[0]);
        _out_pix_tile1         = std::stoi(val_vec[1]);
        n_waves                = std::stoi(val_vec[2]);
        _n_out_pix_tiles       = std::stoi(val_vec[3]);
        read_unit              = std::stoi(val_vec[4]);
        N_ALIGNED_OUT_SCAN_BLK = std::stoi(val_vec[5]);
    }

    size_t localMemSize = 64 * 1024;

    _hw_wave_sz       = 64;
    _dev_local_mem_sz = localMemSize; // in bytes

    // number  of batch iterations
    _n_stacks        = 1;
    _n_stacks        = std::min(_batch_sz, _n_stacks);
    int n_batch_blks = (_batch_sz + N_BATCH_LOOPS * _n_stacks - 1) / (N_BATCH_LOOPS * _n_stacks);
    if(n_stages)
    {
        ret = (n_batch_blks > 1) ? 2 : 1;
        return (ret);
    }

    // number of filter taps in the processing wk_item
    int WEI_WKITEM = (_kernel_size0 <= 7 || (((_kernel_size0 / 2) * 2) != _kernel_size0))
                         ? _kernel_size0
                         : _kernel_size0 / 2;

    _in_tile0      = 1;
    _in_tile1      = 1;
    _out_pix_tile0 = 1;

    _n_in_data_tiles = 1;

    // select output mapping
    int total_out_maps = _n_out_pix_tiles * _out_pix_tile1;
    _out_pix_tile1     = (total_out_maps > _n_inputs) ? 1 : _out_pix_tile1;
    total_out_maps     = _n_out_pix_tiles * _out_pix_tile1;
    _n_out_pix_tiles   = (total_out_maps > _n_inputs) ? _n_inputs : _n_out_pix_tiles;
    int N_OUT_BLK_GRP  = _out_pix_tile1;
    total_out_maps     = _n_out_pix_tiles * _out_pix_tile1;

    // each wave is a filter row
    int GRP_SZ = _hw_wave_sz * n_waves;

    // inpout are outputs
    int wei_cstride = _kernel_size0 * _kernel_size1;
    int wei_bstride = _n_outputs * wei_cstride;

    //	int read_unit = 6;
    std::string READ_TYPE = (read_unit == 1) ? "_FLOAT" : "_FLOAT" + std::to_string((read_unit));

    // input is output
    int ALIGNED_OUT_SCAN_LN = ((_in_width + read_unit - 1) / read_unit); // image aligned scan

    int N_OUT_BLK = (_in_height + N_ALIGNED_OUT_SCAN_BLK - 1) / N_ALIGNED_OUT_SCAN_BLK;

    int lcl_mem_sz = N_ALIGNED_OUT_SCAN_BLK * ALIGNED_OUT_SCAN_LN * read_unit +
                     _out_width * ((N_ALIGNED_OUT_SCAN_BLK - 1) * _kernel_stride1 + _kernel_size1);
    if(lcl_mem_sz > 8 * 1024)
    {
        return (1);
    }

    int OUT_N_PIXS_OFF = _in_width - (_in_width / read_unit) * read_unit;

    _grp_tile0    = GRP_SZ;
    _grp_tile1    = 1;
    int grp_tile2 = 1;

    // utility parameters
    int n_ut_waves = 4;
    int UT_GRP_SZ0 = _hw_wave_sz * n_ut_waves;
    int ut_read_unit =
        ((wei_cstride / 4) * 4 == wei_cstride) ? 4 : ((wei_cstride / 2) * 2 == wei_cstride) ? 2 : 1;
    std::string UT_READ_TYPE =
        (ut_read_unit == 1) ? "_FLOAT" : "_FLOAT" + std::to_string((ut_read_unit));

    // it's backward - inputs are outputs and vs versa
    _comp_options =
        std::string(" -DMLO_DIR_FORWARD=") + std::to_string((_direction)) +
        std::string(" -DMLO_GRP_SZ=") + std::to_string((GRP_SZ)) + std::string(" -DMLO_GRP_SZ0=") +
        std::to_string((_grp_tile0)) + std::string(" -DMLO_GRP_SZ1=") +
        std::to_string((_grp_tile1)) + std::string(" -DMLO_GRP_SZ2=") +
        std::to_string((grp_tile2)) + std::string(" -DMLO_FILTER_SIZE0=") +
        std::to_string(_kernel_size0) + std::string(" -DMLO_FILTER_SIZE1=") +
        std::to_string(_kernel_size1) + std::string(" -DMLO_FILTER_PAD0=") + std::to_string(_pad0) +
        std::string(" -DMLO_FILTER_PAD1=") + std::to_string(_pad1) +
        std::string(" -DMLO_FILTER_STRIDE0=") + std::to_string(_kernel_stride0) +
        std::string(" -DMLO_FILTER_STRIDE1=") + std::to_string(_kernel_stride1) +
        std::string(" -DMLO_N_OUTPUTS=") + std::to_string(_n_inputs) +
        std::string(" -DMLO_N_INPUTS=") + std::to_string(_n_outputs) +
        std::string(" -DMLO_BATCH_SZ=") + std::to_string(_batch_sz) +
        std::string(" -DMLO_N_BATCH_LOOPS=") + std::to_string(N_BATCH_LOOPS) +
        std::string(" -DMLO_OUT_BATCH_STRIDE=") + std::to_string((_in_batch_stride)) +
        std::string(" -DMLO_OUT_CHANNEL_STRIDE=") + std::to_string((_in_channel_stride)) +
        std::string(" -DMLO_OUT_STRIDE=") + std::to_string((_in_stride)) +
        std::string(" -DMLO_IN_BATCH_STRIDE=") + std::to_string((_out_batch_stride)) +
        std::string(" -DMLO_IN_CHANNEL_STRIDE=") + std::to_string((_out_channel_stride)) +
        std::string(" -DMLO_IN_STRIDE=") + std::to_string((_out_stride)) +
        std::string(" -DMLO_WEI_BATCH_STRIDE=") + std::to_string((wei_bstride)) +
        std::string(" -DMLO_WEI_CHANNEL_STRIDE=") + std::to_string((wei_cstride)) +
        std::string(" -DMLO_IN_WIDTH=") + std::to_string((_out_width)) +
        std::string(" -DMLO_IN_HEIGHT=") + std::to_string(_out_height) +
        std::string(" -DMLO_OUT_WIDTH=") + std::to_string(_in_width) +
        std::string(" -DMLO_OUT_HEIGHT=") + std::to_string(_in_height) +
        std::string(" -DMLO_IN_TILE1=") + std::to_string(_in_tile1) +
        std::string(" -DMLO_IN_TILE0=") + std::to_string(_in_tile0) +
        std::string(" -DMLO_N_LCL_BATCHS=") +
        std::to_string(_n_stacks) // # of diff stacks (part of batch).
        + std::string(" -DMLO_N_LCL_OUT_MAPS=") +
        std::to_string(_n_out_pix_tiles) // # output pixel tiles per wk-item (ALU)
        + std::string(" -DMLO_N_LCL_IN_MAPS=") +
        std::to_string(_n_in_data_tiles) // total # of blocks of different inputs in LDS
        + std::string(" -DMLO_OUT_TILE0=") +
        std::to_string((_out_pix_tile0)) // size of ouptput tile per wk-item (ALU))
        + std::string(" -DMLO_OUT_TILE1=") + std::to_string(_out_pix_tile1) //
        + std::string(" -DMLO_N_WAVES=") + std::to_string(n_waves) +
        std::string(" -DMLO_READ_TYPE=") + READ_TYPE + std::string(" -DMLO_READ_UNIT=") +
        std::to_string(read_unit) + std::string(" -DMLO_ALIGNED_OUT_SCAN_LN=") +
        std::to_string(ALIGNED_OUT_SCAN_LN) // image aligned scan
        + std::string(" -DMLO_N_ALIGNED_OUT_SCAN_BLK=") + std::to_string(N_ALIGNED_OUT_SCAN_BLK) +
        std::string(" -DMLO_WEI_WKITEM=") + std::to_string(WEI_WKITEM) +
        std::string(" -DMLO_N_OUT_BLK_GRP=") + std::to_string(N_OUT_BLK_GRP) +
        std::string(" -DMLO_N_OUT_BLK=") + std::to_string(N_OUT_BLK) +
        std::string(" -DMLO_HW_WAVE_SZ=") + std::to_string(_hw_wave_sz) +
        std::string(" -DMLO_LG2_PHYS_WAVE_SZ=") + std::to_string(mloLg2(_hw_wave_sz)) +
        std::string(" -DMLO_OUT_N_PIXS_OFF=") + std::to_string(OUT_N_PIXS_OFF)

        + std::string(" -DMLO_CONV_BIAS=") + std::to_string(_bias)

        + std::string(" -DMLO_UT_READ_TYPE=") + UT_READ_TYPE + std::string(" -DMLO_UT_READ_UNIT=") +
        std::to_string(ut_read_unit)

        + std::string(" -DMLO_UT_GRP_SZ0=") + std::to_string((UT_GRP_SZ0))

        //		+ std::string(" -limit-vector-registers=64 ")
        + getGeneralCompOptions();

    _mlo_kernels_info.clear();
    // wrt to W
    {
        _l_wk.clear();
        _l_wk.push_back(_grp_tile0);
        _l_wk.push_back(_grp_tile1);
        _l_wk.push_back(grp_tile2);
        // input is output

        size_t gbl_wk0 = GRP_SZ * _n_outputs;
        size_t gbl_wk1 = ((_n_inputs + total_out_maps - 1) / total_out_maps);
        size_t gbl_wk2 = n_batch_blks;

        _g_wk.clear();
        _g_wk.push_back(gbl_wk0);
        _g_wk.push_back(gbl_wk1);
        _g_wk.push_back(gbl_wk2);

        _kernel_file = "MIOpenConvBwdWrWS2.cl";
        _kernel_name = "MIOpenCvBwdWrW";

        auto kern_info = std::make_tuple(_kernel_name, _kernel_file, _comp_options, _g_wk, _l_wk);
        _mlo_kernels_info.push_back(kern_info);

        _workspce_sz = 0;
    }

    // sum over batch
    if(n_batch_blks > 1)
    {

        std::string kernel_file = "MIOpenConvBwdWrWS2.cl";
        std::string kernel_name = "MIOpenCvBwdWrW_rdc";

        std::vector<size_t> l_wk;
        l_wk.clear();
        l_wk.push_back(UT_GRP_SZ0);
        l_wk.push_back(1);
        l_wk.push_back(1);

        int gbl_ut_wk0 = wei_bstride * _n_inputs / ut_read_unit;

        std::vector<size_t> g_wk;
        g_wk.push_back(gbl_ut_wk0);
        g_wk.push_back(1);
        g_wk.push_back(1);
        auto kern_info = std::make_tuple(kernel_name, kernel_file, _comp_options, g_wk, l_wk);
        _mlo_kernels_info.push_back(kern_info);

        int data_len = (_out_data_type == "FP32" ? 4 : 8);
        _workspce_sz = wei_bstride * _n_inputs * n_batch_blks * data_len;
    }

    return (ret);
}

inline int PopIntFromString(std::string& s, size_t digits)
{
    const auto val = std::stoi(s.substr(0, digits));
    s              = s.substr(digits);
    return val;
}

static void ParsePerfParamsAsmDirect3x3WrW(const std::string& s,
                                           mlo_construct_BwdWrW2D::PerfParamsAsmDirect3x3WrW& pp)
{
    if(s.size() != 9)
    {
        MIOPEN_THROW("MIOPEN_DEBUG_GCN_ASM_DIRECT_3X3WRW_PERF_VALS: bad format.");
    }

    std::string temp    = s;
    pp.limit_wave_cnt   = PopIntFromString(temp, 2); // two digits
    pp.reverse_inout    = PopIntFromString(temp, 1);
    pp.chunk_size       = PopIntFromString(temp, 2); // two digits
    pp.k_per_wave       = PopIntFromString(temp, 1);
    pp.pipe_lines_depth = PopIntFromString(temp, 2);
    pp.n_per_group      = PopIntFromString(temp, 1);
    // Check if values are wrong.
    if(!((0 <= pp.limit_wave_cnt && pp.limit_wave_cnt <= 10) &&
         (0 <= pp.reverse_inout && pp.reverse_inout <= 1) &&
         (8 == pp.chunk_size || 16 == pp.chunk_size) &&
         (1 == pp.k_per_wave || 2 == pp.k_per_wave || 4 == pp.k_per_wave || 8 == pp.k_per_wave) &&
         (1 <= pp.pipe_lines_depth && pp.pipe_lines_depth <= 16) &&
         (1 <= pp.n_per_group && pp.n_per_group <= 8)))
    {
        MIOPEN_THROW("MIOPEN_DEBUG_GCN_ASM_DIRECT_3X3WRW_PERF_VALS: out of range.");
    }
}

static std::string FormPerfParamsAsmDirect3x3WrW(int limit_wave_cnt,
                                                 int reverse_inout,
                                                 int chunk_size,
                                                 int k_per_wave,
                                                 int pipe_lines_depth,
                                                 int n_per_group)
{
    std::ostringstream oss;
    oss << std::setfill('0') << std::setw(2) << limit_wave_cnt;
    oss << std::setfill('0') << std::setw(1) << reverse_inout;
    oss << std::setfill('0') << std::setw(2) << chunk_size;
    oss << std::setfill('0') << std::setw(1) << k_per_wave;
    oss << std::setfill('0') << std::setw(2) << pipe_lines_depth;
    oss << std::setfill('0') << std::setw(1) << n_per_group;
    return oss.str();
}

mlo_construct_BwdWrW2D::PerfParamsAsmDirect3x3WrW
mlo_construct_BwdWrW2D::mloComputePerfParamsAsmDirect3x3WrW() const
{
    /// LUT entry/env.var format: 8 decimal ASCII digits, left to right:
    /// limit_wave_cnt   [00..10]
    /// reverse_inout    [0..1]
    /// chunk_size       {08,16}
    /// k_per_wave       {1,2,4,8}
    /// pipe_lines_depth [1..16]
    /// n_per_group      [1..8]
    /// \note chunk_size is not in included in the format, but computed.

    /// Optimal values in LUT were found on Gfx8 with 56 CUs (R9 Fury).
    /// \todo Test on devices with 64 CUs (e.g. R9 Nano, Vega10) and expand
    /// implementation if optimal values are different.
    static const std::unordered_map<std::string, std::string> perf_vals_map({
        //              W    H    c    n    k    dir CUs               lwc[2] rio csz[2] kpw pld npg
        {MakeKeyWHCNKD(13, 13, 192, 128, 384, 0), FormPerfParamsAsmDirect3x3WrW(0, 0, 8, 4, 2, 1)},
        {MakeKeyWHCNKD(13, 13, 192, 128, 384, 0, 64),
         FormPerfParamsAsmDirect3x3WrW(0, 0, 16, 4, 2, 1)},
        {MakeKeyWHCNKD(13, 13, 256, 128, 256, 0), FormPerfParamsAsmDirect3x3WrW(0, 0, 8, 4, 2, 1)},
        {MakeKeyWHCNKD(13, 13, 256, 128, 256, 0, 64),
         FormPerfParamsAsmDirect3x3WrW(0, 0, 16, 4, 2, 1)},
        {MakeKeyWHCNKD(13, 13, 256, 128, 384, 0), FormPerfParamsAsmDirect3x3WrW(0, 0, 8, 4, 2, 1)},
        {MakeKeyWHCNKD(13, 13, 256, 128, 384, 0, 64),
         FormPerfParamsAsmDirect3x3WrW(0, 0, 16, 4, 2, 1)},
        {MakeKeyWHCNKD(13, 13, 384, 128, 256, 0), FormPerfParamsAsmDirect3x3WrW(0, 1, 8, 4, 2, 1)},
        {MakeKeyWHCNKD(13, 13, 384, 128, 256, 0, 64),
         FormPerfParamsAsmDirect3x3WrW(0, 1, 8, 4, 2, 1)},
        {MakeKeyWHCNKD(13, 13, 384, 128, 384, 0), FormPerfParamsAsmDirect3x3WrW(0, 1, 8, 4, 2, 1)},
        {MakeKeyWHCNKD(13, 13, 384, 128, 384, 0, 64),
         FormPerfParamsAsmDirect3x3WrW(0, 0, 8, 8, 2, 1)},
        {MakeKeyWHCNKD(14, 14, 128, 8, 256, 0, 64),
         FormPerfParamsAsmDirect3x3WrW(0, 0, 8, 4, 2, 1)},
        {MakeKeyWHCNKD(14, 14, 512, 8, 512, 0), FormPerfParamsAsmDirect3x3WrW(0, 1, 8, 4, 4, 1)},
        {MakeKeyWHCNKD(14, 14, 512, 16, 512, 0), FormPerfParamsAsmDirect3x3WrW(0, 0, 8, 4, 4, 1)},
        {MakeKeyWHCNKD(14, 14, 512, 16, 512, 0, 64),
         FormPerfParamsAsmDirect3x3WrW(0, 1, 8, 4, 4, 1)},
        {MakeKeyWHCNKD(14, 14, 512, 32, 512, 0), FormPerfParamsAsmDirect3x3WrW(0, 0, 8, 4, 4, 1)},
        {MakeKeyWHCNKD(14, 14, 512, 64, 512, 0), FormPerfParamsAsmDirect3x3WrW(0, 0, 8, 4, 4, 1)},
        {MakeKeyWHCNKD(16, 16, 256, 8, 512, 0), FormPerfParamsAsmDirect3x3WrW(0, 0, 16, 4, 2, 1)},
        {MakeKeyWHCNKD(27, 27, 128, 8, 128, 0, 64),
         FormPerfParamsAsmDirect3x3WrW(0, 0, 8, 4, 3, 1)},
        {MakeKeyWHCNKD(28, 28, 256, 8, 512, 0), FormPerfParamsAsmDirect3x3WrW(4, 1, 8, 2, 2, 1)},
        {MakeKeyWHCNKD(28, 28, 256, 16, 512, 0), FormPerfParamsAsmDirect3x3WrW(0, 1, 8, 2, 3, 1)},
        {MakeKeyWHCNKD(28, 28, 256, 32, 512, 0), FormPerfParamsAsmDirect3x3WrW(0, 0, 16, 4, 4, 1)},
        {MakeKeyWHCNKD(28, 28, 256, 64, 512, 0), FormPerfParamsAsmDirect3x3WrW(0, 0, 16, 4, 4, 1)},
        {MakeKeyWHCNKD(28, 28, 512, 32, 512, 0), FormPerfParamsAsmDirect3x3WrW(0, 0, 8, 4, 4, 1)},
        {MakeKeyWHCNKD(28, 28, 512, 64, 512, 0), FormPerfParamsAsmDirect3x3WrW(0, 0, 8, 4, 4, 1)},
        {MakeKeyWHCNKD(54, 54, 64, 8, 64, 0), FormPerfParamsAsmDirect3x3WrW(0, 1, 16, 2, 2, 4)},
        {MakeKeyWHCNKD(54, 54, 64, 8, 64, 0, 64), FormPerfParamsAsmDirect3x3WrW(0, 0, 8, 2, 3, 2)},
        {MakeKeyWHCNKD(56, 56, 64, 16, 192, 0), FormPerfParamsAsmDirect3x3WrW(0, 0, 8, 4, 2, 4)},
        {MakeKeyWHCNKD(56, 56, 64, 32, 192, 0), FormPerfParamsAsmDirect3x3WrW(0, 0, 16, 4, 4, 4)},
        {MakeKeyWHCNKD(56, 56, 256, 32, 256, 0), FormPerfParamsAsmDirect3x3WrW(0, 1, 8, 2, 4, 1)},
        {MakeKeyWHCNKD(56, 56, 256, 64, 256, 0), FormPerfParamsAsmDirect3x3WrW(0, 1, 8, 2, 4, 1)},
        {MakeKeyWHCNKD(60, 6, 64, 16, 128, 0), FormPerfParamsAsmDirect3x3WrW(4, 0, 16, 2, 6, 1)},
        {MakeKeyWHCNKD(60, 6, 64, 16, 128, 0, 64),
         FormPerfParamsAsmDirect3x3WrW(0, 0, 16, 2, 2, 1)},
        {MakeKeyWHCNKD(112, 112, 64, 8, 128, 0), FormPerfParamsAsmDirect3x3WrW(3, 0, 16, 4, 2, 2)},
        {MakeKeyWHCNKD(112, 112, 64, 8, 128, 0, 64),
         FormPerfParamsAsmDirect3x3WrW(0, 1, 16, 4, 2, 1)},
        {MakeKeyWHCNKD(112, 112, 64, 16, 128, 0), FormPerfParamsAsmDirect3x3WrW(0, 0, 16, 4, 2, 4)},
        {MakeKeyWHCNKD(112, 112, 64, 16, 128, 0, 64),
         FormPerfParamsAsmDirect3x3WrW(0, 0, 16, 4, 3, 1)},
        {MakeKeyWHCNKD(112, 112, 64, 32, 128, 0), FormPerfParamsAsmDirect3x3WrW(0, 0, 16, 4, 2, 4)},
        {MakeKeyWHCNKD(112, 112, 64, 32, 128, 0, 64),
         FormPerfParamsAsmDirect3x3WrW(0, 1, 16, 4, 3, 1)},
        {MakeKeyWHCNKD(112, 112, 64, 64, 128, 0), FormPerfParamsAsmDirect3x3WrW(0, 0, 16, 4, 2, 4)},
        {MakeKeyWHCNKD(112, 112, 256, 8, 512, 0), FormPerfParamsAsmDirect3x3WrW(0, 1, 16, 4, 2, 1)},
        {MakeKeyWHCNKD(120, 12, 32, 16, 64, 0), FormPerfParamsAsmDirect3x3WrW(3, 1, 16, 2, 1, 4)},
        {MakeKeyWHCNKD(120, 12, 32, 16, 64, 0, 64),
         FormPerfParamsAsmDirect3x3WrW(0, 0, 16, 2, 2, 2)},
        {MakeKeyWHCNKD(224, 224, 3, 8, 64, 0, 64),
         FormPerfParamsAsmDirect3x3WrW(0, 1, 16, 1, 2, 4)}, /// \todo Find opt values for 56CUs
        {MakeKeyWHCNKD(224, 224, 3, 16, 64, 0, 64),
         FormPerfParamsAsmDirect3x3WrW(0, 1, 16, 1, 5, 4)}, /// \todo Find opt values for 56CUs
        {MakeKeyWHCNKD(240, 24, 16, 16, 32, 0), FormPerfParamsAsmDirect3x3WrW(0, 0, 16, 4, 1, 8)},
        {MakeKeyWHCNKD(240, 24, 16, 16, 32, 0, 64),
         FormPerfParamsAsmDirect3x3WrW(0, 0, 16, 2, 1, 8)},
        {MakeKeyWHCNKD(13, 13, 384, 64, 256, 0),
         FormPerfParamsAsmDirect3x3WrW(0, 0, 8, 8, 11, 1)}, /// \todo Find opt values for 56CUs
        {MakeKeyWHCNKD(13, 13, 256, 50, 384, 0),
         FormPerfParamsAsmDirect3x3WrW(0, 0, 8, 8, 11, 1)}, /// \todo Find opt values for 56CUs
        {MakeKeyWHCNKD(13, 13, 384, 50, 384, 0),
         FormPerfParamsAsmDirect3x3WrW(0, 0, 8, 8, 11, 1)}, /// \todo Find opt values for 56CUs
        {MakeKeyWHCNKD(13, 13, 384, 50, 256, 0),
         FormPerfParamsAsmDirect3x3WrW(0, 0, 8, 8, 11, 1)}, /// \todo Find opt values for 56CUs
        {MakeKeyWHCNKD(28, 28, 64, 32, 64, 0),
         FormPerfParamsAsmDirect3x3WrW(0, 0, 8, 2, 2, 2)}, /// \todo Find opt values for 56CUs
        {MakeKeyWHCNKD(28, 28, 64, 32, 96, 0),
         FormPerfParamsAsmDirect3x3WrW(0, 0, 8, 2, 5, 2)}, /// \todo Find opt values for 56CUs
        {MakeKeyWHCNKD(14, 14, 160, 32, 160, 0),
         FormPerfParamsAsmDirect3x3WrW(0, 0, 16, 4, 11, 2)}, /// \todo Find opt values for 56CUs
        {MakeKeyWHCNKD(14, 14, 160, 32, 192, 0),
         FormPerfParamsAsmDirect3x3WrW(0, 0, 8, 8, 5, 1)}, /// \todo Find opt values for 56CUs
        {MakeKeyWHCNKD(14, 14, 192, 32, 256, 0),
         FormPerfParamsAsmDirect3x3WrW(0, 0, 8, 4, 3, 1)}, /// \todo Find opt values for 56CUs
        {MakeKeyWHCNKD(512, 256, 64, 1, 192, 0),
         FormPerfParamsAsmDirect3x3WrW(0, 1, 16, 4, 1, 1)}, /// \todo Find opt values for 56CUs
        {MakeKeyWHCNKD(256, 128, 96, 1, 128, 0),
         FormPerfParamsAsmDirect3x3WrW(0, 0, 16, 4, 1, 1)}, /// \todo Find opt values for 56CUs
        {MakeKeyWHCNKD(256, 128, 128, 1, 192, 0),
         FormPerfParamsAsmDirect3x3WrW(0, 0, 16, 4, 1, 1)}, /// \todo Find opt values for 56CUs
        {MakeKeyWHCNKD(14, 14, 256, 16, 256, 0),
         FormPerfParamsAsmDirect3x3WrW(0, 0, 8, 8, 11, 1)}, /// \todo Find opt values for 56CUs
        {MakeKeyWHCNKD(12, 12, 512, 128, 1024, 0),
         FormPerfParamsAsmDirect3x3WrW(0, 1, 8, 8, 11, 1)}, /// \todo Find opt values for 56CUs
        {MakeKeyWHCNKD(12, 12, 1024, 128, 1024, 0),
         FormPerfParamsAsmDirect3x3WrW(0, 1, 8, 8, 11, 1)}, /// \todo Find opt values for 56CUs
        {MakeKeyWHCNKD(7, 7, 192, 128, 384, 0),
         FormPerfParamsAsmDirect3x3WrW(0, 0, 8, 4, 7, 1)}, /// \todo Find opt values for 56CUs
        {MakeKeyWHCNKD(7, 7, 160, 128, 320, 0),
         FormPerfParamsAsmDirect3x3WrW(0, 0, 8, 4, 7, 1)}, /// \todo Find opt values for 56CUs
        {MakeKeyWHCNKD(14, 14, 160, 128, 320, 0),
         FormPerfParamsAsmDirect3x3WrW(0, 1, 8, 4, 5, 2)}, /// \todo Find opt values for 56CUs
        {MakeKeyWHCNKD(14, 14, 144, 128, 288, 0),
         FormPerfParamsAsmDirect3x3WrW(0, 1, 8, 4, 5, 2)}, /// \todo Find opt values for 56CUs
        {MakeKeyWHCNKD(14, 14, 128, 128, 256, 0),
         FormPerfParamsAsmDirect3x3WrW(0, 0, 8, 4, 4, 1)}, /// \todo Find opt values for 56CUs
        {MakeKeyWHCNKD(14, 14, 112, 128, 224, 0),
         FormPerfParamsAsmDirect3x3WrW(0, 1, 8, 4, 5, 2)}, /// \todo Find opt values for 56CUs
        {MakeKeyWHCNKD(14, 14, 96, 128, 208, 0),
         FormPerfParamsAsmDirect3x3WrW(0, 0, 8, 4, 7, 2)}, /// \todo Find opt values for 56CUs
        {MakeKeyWHCNKD(56, 56, 64, 128, 192, 0),
         FormPerfParamsAsmDirect3x3WrW(0, 0, 16, 4, 4, 1)}, /// \todo Find opt values for 56CUs
        {MakeKeyWHCNKD(28, 28, 128, 128, 192, 0),
         FormPerfParamsAsmDirect3x3WrW(0, 0, 8, 4, 2, 2)}, /// \todo Find opt values for 56CUs
        {MakeKeyWHCNKD(28, 28, 96, 128, 128, 0),
         FormPerfParamsAsmDirect3x3WrW(0, 0, 8, 4, 2, 2)}, /// \todo Find opt values for 56CUs
    });

    std::string s;
    PerfParamsAsmDirect3x3WrW pp;
    const auto p_asciz = miopen::GetStringEnv(MIOPEN_DEBUG_GCN_ASM_DIRECT_3X3WRW_PERF_VALS{});
    if(p_asciz)
    {
        s = std::string(p_asciz);
    }
    if(!s.empty())
    { // Parse and check non-empty string from env.
        ParsePerfParamsAsmDirect3x3WrW(s, pp);
        if(((_n_outputs % (64 / pp.chunk_size) != 0) && (_n_inputs % (64 / pp.chunk_size) != 0)) ||
           ((pp.reverse_inout ? _n_outputs : _n_inputs) % pp.k_per_wave != 0) ||
           !(pp.n_per_group <= _batch_sz) ||
           !(1 <= pp.pipe_lines_depth && pp.pipe_lines_depth <= std::min(_in_height, 16)))
        {
            MIOPEN_THROW(
                "MIOPEN_DEBUG_GCN_ASM_DIRECT_3X3WRW_PERF_VALS: incorrect for the problem config.");
        }
    }
    else
    {
        // Try to get values from LUT. If not found, use heuristic algorithm.
        // At first, try to find numCUs-specific values.
        const auto numCUs = static_cast<int>(_stream->GetMaxComputeUnits());
        auto key =
            MakeKeyWHCNKD(_in_width, _in_height, _n_outputs, _batch_sz, _n_inputs, 0, numCUs);
        auto found = perf_vals_map.find(key);
        if(found == perf_vals_map.end())
        { // numCUs-specific values not found, try to find "universal" ones.
            key   = MakeKeyWHCNKD(_in_width, _in_height, _n_outputs, _batch_sz, _n_inputs, 0);
            found = perf_vals_map.find(key);
        }
        if(found != perf_vals_map.end())
        {
            s = found->second;
            ParsePerfParamsAsmDirect3x3WrW(s, pp);
            /// \todo Copy-paste from above. Generalize.
            if(((_n_outputs % (64 / pp.chunk_size) != 0) &&
                (_n_inputs % (64 / pp.chunk_size) != 0)) ||
               ((pp.reverse_inout ? _n_outputs : _n_inputs) % pp.k_per_wave != 0) ||
               !(pp.n_per_group <= _batch_sz) ||
               !(1 <= pp.pipe_lines_depth && pp.pipe_lines_depth <= std::min(_in_height, 16)))
            {
                MIOPEN_THROW("mloComputePerfParamsAsmDirect3x3WrW: LUT entry: incorrect for the "
                             "problem config.");
            }
        }
        else
        {
            {
                auto& v = pp.chunk_size;
                v       = (_in_width < 48) ? 8 : 16;
                if((_n_outputs % (64 / v) != 0) && (_n_inputs % (64 / v) != 0))
                {
                    v = 16; // Fixup for correctness
                }
            }
            {
                auto& v = pp.reverse_inout;
                if((_n_outputs % 4 != 0) || (_in_width < 8))
                {
                    v = 1;
                }
                else
                {
                    v = 0;
                }
            }
            const auto c_k = _n_outputs * _n_inputs; // C*K
            {
                auto& v = pp.k_per_wave;
                if(c_k < 256)
                {
                    v = 1;
                }
                else if(c_k < 16384)
                {
                    v = 2;
                }
                else
                { // C*K >= 16k
                    v = (pp.chunk_size == 8) ? 2 : 4;
                }
                while((pp.reverse_inout ? _n_outputs : _n_inputs) % v != 0)
                {
                    v /= 2; // Fixup for correctness
                }
            }
            {
                auto& v = pp.n_per_group;
                if(c_k <= 512)
                {
                    v = 8;
                }
                else if(c_k <= 4096)
                {
                    v = 4;
                }
                else if(c_k <= 8192)
                {
                    v = 2;
                }
                else
                {
                    v = 1;
                }
                if(v > _batch_sz)
                {
                    v = _batch_sz; // Fixup for correctness
                }
            }
            {
                auto& v = pp.pipe_lines_depth;
                v       = (_in_height <= 1) ? 1 : 2;
                if((_in_height < 8) && (_in_width < 64))
                {
                    v = _in_height; // Special case.
                }
            }
        }
    }
    pp.c_per_wave = 64 / pp.chunk_size;
    return pp;
}

bool mlo_construct_BwdWrW2D::mloIsCorrectAsmDirect3x3WrW() const
{
    const std::string name = _stream->GetDeviceName();
    if(name.find("gfx8") == std::string::npos && name.find("gfx9") == std::string::npos)
    {
        return false;
    }
    assert(_weights_layout.length() == 0); // _weights_layout is not supported yet
    bool ok = _pad0 == 1                   // -q     pad_w
              && _pad1 == 1                // -p     pad_h
              && _kernel_stride0 == 1      // -u     stride_w
              && _kernel_stride1 == 1      // -v     stride_h
              && _kernel_size0 == 3        // -x   S wei_w
              && _kernel_size1 == 3        // -y   R wei_h
              && _in_layout == "NCHW";
    // && _weights_layout == "KCHW"
    if(!ok)
    {
        return false; // Early exit to speed up the check.
    }
    // Check limits:
    const auto h_w     = static_cast<long>(_in_height) * _in_width;
    const auto r_s     = static_cast<long>(_kernel_size1) * _kernel_size0;
    const auto c_h_w   = static_cast<long>(_n_outputs) * h_w;              // C*H*W
    const auto k_h_w   = static_cast<long>(_n_inputs) * h_w;               // K*H*W
    const auto c_r_s   = static_cast<long>(_n_outputs) * r_s;              // C*R*S
    const auto k_r_s   = static_cast<long>(_n_inputs) * r_s;               // K*R*S
    const auto n_c_h_w = static_cast<long>(_batch_sz) * c_h_w;             // N*C*H*W
    const auto n_k_h_w = static_cast<long>(_batch_sz) * k_h_w;             // N*K*H*W
    const auto c_k_r_s = static_cast<long>(_n_outputs) * k_r_s;            // C*K*R*S
    ok = _in_width > 0 && _in_width <= 256 && _in_height < std::pow(2, 16) // -H   H img_h
         && _batch_sz < std::pow(2, 16)                                    // -n   N batch_size
         && _n_outputs < std::pow(2, 16)                                   // -c   C input_channels
         && _n_inputs < std::pow(2, 16)                                    // -k   K output_channels
         && ((_n_outputs % 4 == 0) || (_n_inputs % 4 == 0)) && c_h_w < std::pow(2, 22) &&
         k_h_w < std::pow(2, 22) && c_r_s < std::pow(2, 22) && k_r_s < std::pow(2, 22) &&
         n_c_h_w < std::pow(2, 29) && n_k_h_w < std::pow(2, 29) && c_k_r_s < std::pow(2, 29);
    if(!ok)
    {
        return false;
    }
    // Check other constraints:
    const PerfParamsAsmDirect3x3WrW pp = mloComputePerfParamsAsmDirect3x3WrW();
    if(pp.reverse_inout == 0)
    {
        ok = (_n_outputs % pp.c_per_wave) == 0 && (_n_inputs % pp.k_per_wave) == 0;
    }
    else
    {
        ok = (_n_outputs % pp.k_per_wave) == 0 && (_n_inputs % pp.c_per_wave) == 0;
    }
    return ok;
}

bool mlo_construct_BwdWrW2D::mloIsFastAsmDirect3x3WrW() const
{
    const std::string name = _stream->GetDeviceName();
<<<<<<< HEAD
    return true;
=======
    return !(name == "gfx900" &&
             (_in_width == 13 || _in_width == 27 || _in_width == 54 || _in_width == 57 ||
              _in_width == 17 || _in_width == 250 || _in_width == 175));
>>>>>>> 9fb1826d
}

int mlo_construct_BwdWrW2D::mloConstructAsmDirect3x3WrW()
{
    std::ostringstream options;
    GenerateClangDefsym(options, "batch_size", _batch_sz); // N
    GenerateClangDefsym(options, "img_h", _in_height);     // H
    GenerateClangDefsym(options, "img_w", _in_width);      // W
    // Note that _n_outputs and _n_inputs are swapped for backward convolutions.
    GenerateClangDefsym(options, "input_channels", _n_outputs); // C
    GenerateClangDefsym(options, "output_channels", _n_inputs); // K
    GenerateClangDefsym(options, "wei_h", _kernel_size1);       // R
    GenerateClangDefsym(options, "wei_w", _kernel_size0);       // S
    GenerateClangDefsym(options, "pad_h", _pad1);
    GenerateClangDefsym(options, "pad_w", _pad0);
    GenerateClangDefsym(options, "stride_h", _kernel_stride1);
    GenerateClangDefsym(options, "stride_w", _kernel_stride0);
    GenerateClangDefsym(options, "weights_layout", 0);
    GenerateClangDefsym(options, "reverse_weights", 0);
    // Perf tune:
    const PerfParamsAsmDirect3x3WrW pp = mloComputePerfParamsAsmDirect3x3WrW();
    GenerateClangDefsym(options, "limit_wave_cnt", pp.limit_wave_cnt);
    GenerateClangDefsym(options, "chunk_size", pp.chunk_size);
    GenerateClangDefsym(options, "c_per_wave", pp.c_per_wave);
    GenerateClangDefsym(options, "k_per_wave", pp.k_per_wave);
    GenerateClangDefsym(options, "n_per_group", pp.n_per_group);
    GenerateClangDefsym(options, "pipe_lines_depth", pp.pipe_lines_depth);
    GenerateClangDefsym(options, "reverse_inout", pp.reverse_inout);
    // Debugging:
    GenerateClangDefsym(options, "enable_debug_output", 0);
    _comp_options = options.str();

    _l_wk.clear(); // workgroupsize
    _l_wk.push_back(64 * pp.n_per_group);
    _l_wk.push_back(1);
    _l_wk.push_back(1);

    _g_wk.clear(); // gridsize
    _g_wk.push_back(64 * pp.n_per_group);
    if(pp.reverse_inout == 0)
    {
        _g_wk.push_back(_n_outputs / pp.c_per_wave);
        _g_wk.push_back(_n_inputs / pp.k_per_wave);
    }
    else
    {
        _g_wk.push_back(_n_outputs / pp.k_per_wave);
        _g_wk.push_back(_n_inputs / pp.c_per_wave);
    }

    _kernel_file = "conv3x3wrw.s";
    _kernel_name = "gcnAsmConv3x3WrW";

    _mlo_kernels_info.clear();
    auto kern_info = std::make_tuple(_kernel_name, _kernel_file, _comp_options, _g_wk, _l_wk);
    _mlo_kernels_info.push_back(kern_info);
    _workspce_sz = 0;

    return 0;
}

int mlo_construct_BwdWrW2D::mloConstruct()
{
    _workspce_sz          = 0;
    rocm_meta_version rmv = V3;
    if(mloIsAmdOpenclRocm(rmv) && rmv == V3)
    {
        const auto use_assembly =
            !miopen::IsDisabled(MIOPEN_DEBUG_GCN_ASM_KERNELS{}) && ValidateGcnAssembler();
        const auto no_perf_filtering =
            miopen::IsDisabled(MIOPEN_DEBUG_AMD_ASM_KERNELS_PERF_FILTERING{});
        if(use_assembly)
        {
            if(mloIsCorrectAsmDirect3x3WrW() && (no_perf_filtering || mloIsFastAsmDirect3x3WrW()))
            {
                return (mloConstructAsmDirect3x3WrW());
            }
        }
    }

    int ret = 0;
    if(((_kernel_size0 >= _kernel_size1) &&
        ((_kernel_stride0 > 1 || _kernel_stride1 > 1) || (_kernel_size0 > 5) ||
         (_kernel_size0 == 5 && _in_width >= 64))) ||
       ((_pad0 == 0 || _pad1 == 0) && (_kernel_size0 != 1 || _kernel_size1 != 1)))
    {
        ret = mloConstruct2();
    }
    else if(_kernel_size0 >= _kernel_size1)
    {
#if 0
    if ((_kernel_size0 == 3 && _kernel_size1 == 3) && (_out_width < 8 && _out_height < 8))
    {
        ret = mloConstruct3x3();
    }
    else
#endif
        if((_kernel_size0 >= 2) || (_kernel_size1 >= 2))
        {
            ret = mloConstruct53();
        }
        else
        {
            ret = mloConstruct1x1();
        }
    }
    return (ret);
}

int mlo_construct_BwdWrW2D::mloMultiStep()
{

    int ret = 1;

    if(((_kernel_size0 >= _kernel_size1) &&
        ((_kernel_stride0 > 1 || _kernel_stride1 > 1) || (_kernel_size0 > 5) ||
         (_kernel_size0 == 5 && _in_width >= 64))) ||
       ((_pad0 == 0 || _pad1 == 0) && (_kernel_size0 != 1 || _kernel_size1 != 1)))
    {
        ret = mloConstruct2(true);
    }
    else if(_kernel_size0 >= _kernel_size1)
    {
        if((_kernel_size0 >= 2) || (_kernel_size1 >= 2))
        {
            ret = mloConstruct53(true);
        }
        else
        {
            ret = mloConstruct1x1(true);
        }
    }

    return (ret);
}

/*
 * makes a unique key that represent the current kernel c0onfiguration
 */

int mlo_construct_direct2D::mloMakeKernelHash(std::string& hash) const
{

    std::string conf_key, conf_val;
    mloBuildConf_Key(conf_key);
    int grp_tile1;
    int grp_tile0;
    int in_tile1;
    int in_tile0;
    int out_pix_tile1;
    int out_pix_tile0;
    int n_out_pix_tiles;
    int n_in_data_tiles;
    int n_stacks;

    getConfigParameters(grp_tile1,
                        grp_tile0,
                        in_tile1,
                        in_tile0,
                        out_pix_tile1,
                        out_pix_tile0,
                        n_out_pix_tiles,
                        n_in_data_tiles,
                        n_stacks);
    mloBuildConf_Val(conf_val,
                     grp_tile1,
                     grp_tile0,
                     in_tile1,
                     in_tile0,
                     out_pix_tile1,
                     out_pix_tile0,
                     n_out_pix_tiles,
                     n_in_data_tiles,
                     n_stacks);
    hash = conf_key + std::string(" ") + conf_val;
    return (0);
}

/***********************************************************************************************************

 * Internal implementation of the direct conv configuration search

 ************************************************************************************************************/

/*
   the search db is a text file with the name defined by the device characteristics.
   each line is a key/value pair, separated by a space:
   32x16x16x3x3x64x16x16x100xNCHWxFP32x1 16.16.16.16.1.4.8.4.1
   or
   64x8x8x5x5x32x8x8x100xNCHWxFP32x0 16.16.8.8.2.4.1.1.4

   key format (all values are separted by x):
   n input maps
   input height
   input width
   filter height
   filter width
   n output maps
   output height
   output width
   batch size
   tensors' layout
   tensprs' data type
   direction (1 - forward, 0 - backward)

Note:
for backward direction - input and output are reversed.

value format (all values are separated by .):
vertical group size
horizontal group size
input block vertical size
input block horizontal size
output tile vertical size
output tile horizaontal size
n of output tiles
n of input blocks
n batchs (stacks) processed by the group
*/

int mlo_construct_direct2D::mloSetConf(const std::string& conf_val)
{
    mloParseConf(conf_val,
                 _grp_tile1,
                 _grp_tile0,
                 _in_tile1,
                 _in_tile0,
                 _out_pix_tile1,
                 _out_pix_tile0,
                 _n_out_pix_tiles,
                 _n_in_data_tiles,
                 _n_stacks);

    return (0);
}

int mlo_construct_direct2D::mloBuildConf_Key(std::string& conf_key) const
{

    conf_key = std::to_string(static_cast<long long>(_n_inputs)) + std::string("x") +
               std::to_string(static_cast<long long>(_in_height)) + std::string("x") +
               std::to_string(static_cast<long long>(_in_width)) + std::string("x") +
               std::to_string(static_cast<long long>(_kernel_size1)) + std::string("x") +
               std::to_string(static_cast<long long>(_kernel_size0)) + std::string("x") +
               std::to_string(static_cast<long long>(_n_outputs)) + std::string("x") +
               std::to_string(static_cast<long long>(_out_height)) + std::string("x") +
               std::to_string(static_cast<long long>(_out_width)) + std::string("x") +
               std::to_string(static_cast<long long>(_batch_sz)) + std::string("x") + _in_layout +
               std::string("x") + _in_data_type + std::string("x") +
               std::to_string(static_cast<long long>(_direction));
    return (0);
}

/*
 * select defult configuration if a known configuration has not been found.
 */
int mlo_construct_direct2D::mloSelectDefaultConfig(std::string& conf_val)
{

    //
    _in_tile0 =
        (_in_width <= 8) ? 8 : (_in_width <= 16) ? 16 : 32; // size of input data per ALU plane
    _in_tile1 =
        (_in_height <= 8) ? 8 : (_in_height <= 16) ? 16 : 8; // size of input data per ALU plane

    _grp_tile0 = (_in_tile0 == 8) ? 8 : 16;
    _grp_tile1 = (_in_tile1 == 8) ? 8 : 16;

    _out_pix_tile0 = 2; // size of ouptput tile per wk-item (ALU))
    _out_pix_tile1 = 2; //

    _n_out_pix_tiles = 8; // # output pixel tiles per wk-item (ALU)
    _n_in_data_tiles = 2; // # of blocks of different inputs in LDS

    _n_stacks = 1; // # of diff stacks (part of batch).

    if(_kernel_size0 == 1 && _kernel_size1 == 1)
    {

        if((_n_outputs / 16) * 16 == _n_outputs && (_n_inputs / 4) * 4 == _n_inputs)
        {
            // version
            if(_direction && (_n_inputs / 8) * 8 == _n_inputs && _kernel_stride0 == 1 &&
               _kernel_stride1 == 1)
            {
                _n_in_data_tiles = 128;

                _n_out_pix_tiles = 32;
                // 0 or 1
                // CHEAT_SHADER_COMPILER =
                _out_pix_tile0 = 0;

                // int version =
                _out_pix_tile1 = 1;
            }
            else
            {
                int i_sz       = _out_height * _out_width;
                _out_pix_tile0 = (i_sz & 1) ? 1 : 2;

                if(_pad0 > 0 || _kernel_stride0 > 1)
                {

                    if(_direction)
                    {
                        _out_pix_tile0 = (_out_width & 1) ? 1 : 2;
                    }
                    else
                    {
                        _out_pix_tile0 = ((_out_width & 1) || (_in_width & 1)) ? 1 : 2;
                    }
                }

                _n_out_pix_tiles = 16;
                _n_in_data_tiles = 4;
                _grp_tile0       = 64;
                // int version =
                _out_pix_tile1 = 0;
            }
        }
        else
        {

            _in_tile0 = 4; // size of input data per ALU plane
            _in_tile1 = 1; // size of input data per ALU plane

            int out_len4 = (_out_height * _out_width + 3) / 4;

            _grp_tile0 =
                (out_len4 > 192) ? 256 : (out_len4 > 128) ? 192 : (out_len4 > 64) ? 128 : 64;
            _grp_tile1 = 1;

            _out_pix_tile0 = 4; // size of ouptput tile per wk-item (ALU))
            _out_pix_tile1 = 1; // 4; //

            _n_out_pix_tiles = 16; // 2;  // # output pixel tiles per wk-item (ALU)
            _n_in_data_tiles = 2;  // 4; // # of blocks of different inputs in LDS

            _n_stacks = (_batch_sz > 1) ? 2 : 1; // # of diff stacks (part of batch).
        }
    }

    mloBuildConf_Val(conf_val,
                     _grp_tile1,
                     _grp_tile0,
                     _in_tile1,
                     _in_tile0,
                     _out_pix_tile1,
                     _out_pix_tile0,
                     _n_out_pix_tiles,
                     _n_in_data_tiles,
                     _n_stacks);

    mloSetConf(conf_val);

    return (0);
}

/*
 * mesure the current onfiguration pefformance
 */
int mlo_construct_direct2D::mloMeasuredLoop(miopen::Handle* profile_h,
                                            Data_t bot_ocl_buf,
                                            Data_t top_ocl_buf,
                                            Data_t wei_ocl_buf,
                                            Data_t bias_ocl_buf,
                                            double& processing_time)
{
    int ret = 0;

    ret = mloConstructDirect2DFwd();
    if(ret != 0)
    {
        return (ret);
    }

    std::string compiler_options = _gen_comp_options + _comp_options;

    // Creating OCLKernel obj
    try
    {

        float padding_value = 0;

        double s = 0, e = 0;
        int iter = 1;

        if(profile_h)
        {
            processing_time = std::numeric_limits<float>::max();

            auto k = profile_h->GetKernel(
                "", "", _kernel_file, _kernel_name, _l_wk, _g_wk, compiler_options);

            if(_bias)
            {
                k(bot_ocl_buf, wei_ocl_buf, bias_ocl_buf, top_ocl_buf, padding_value);
            }
            else
            {
                k(bot_ocl_buf, wei_ocl_buf, top_ocl_buf, padding_value);
            }
            processing_time = profile_h->GetKernelTime();
        }
        else
        {
            iter = (_n_timer_iter <= 0) ? 1 : _n_timer_iter;

            auto k = _stream->GetKernel(
                "", "", _kernel_file, _kernel_name, _l_wk, _g_wk, compiler_options);

            if(_bias)
            {
                k(bot_ocl_buf, wei_ocl_buf, bias_ocl_buf, top_ocl_buf, padding_value);
            }
            else
            {
                k(bot_ocl_buf, wei_ocl_buf, top_ocl_buf, padding_value);
            }

            _stream->Finish();

            s = miopen_mach_absolute_time();

            for(int i = 0; i < iter && ret == 0; i++)
            {
                if(_bias)
                {
                    k(bot_ocl_buf, wei_ocl_buf, bias_ocl_buf, top_ocl_buf, padding_value);
                }
                else
                {
                    k(bot_ocl_buf, wei_ocl_buf, top_ocl_buf, padding_value);
                }
            }

            _stream->Finish();
            e = miopen_mach_absolute_time();

            processing_time = subtractTimes(e, s) / iter;
        }
    }
    catch(miopen::Exception&)
    {
        return -1;
    }

    return (ret);
}

/*
 * request cofiguraion db management
 * request configuration db is a text file
 * each line is a key (in cofig db format) that has not been found in teh configuratio db
 */

int mlo_construct_direct2D::mloAddConfigReq(const std::string& conf_key) const
{
    int ret = 0;
    std::vector<std::string> req_conf_db;
    std::string conf_file = (_kernel_path.empty()) ? miopen::GetDbPath() : _kernel_path;

    conf_file += std::string("/") + _stream->GetDeviceName() + "_" +
                 std::to_string(_stream->GetMaxComputeUnits()) + "." + std::string("cd.rdb.txt");
#ifdef MIOPEN_LOG_CONVOLUTION
    printf("file %s\n", conf_file.c_str());
#endif
    std::vector<std::string>::iterator it;
    bool found = mloFindConfigReq(conf_file, conf_key, req_conf_db, it);

    if(!found)
    {
        req_conf_db.push_back(conf_key);
        ret = mloUpdateDb(conf_file, req_conf_db);
    }
    return (ret);
}

int mlo_construct_direct2D::mloRemoveConfigReq(const std::string& conf_key) const
{
    int ret = 0;
    std::vector<std::string> req_conf_db;

    std::vector<std::string>::iterator it;

    std::string conf_file = (_kernel_path.empty()) ? miopen::GetDbPath() : _kernel_path;
    conf_file += std::string("/") + _stream->GetDeviceName() + "_" +
                 std::to_string(_stream->GetMaxComputeUnits()) + "." + std::string("cd.rdb.txt");

    bool found = mloFindConfigReq(conf_file, conf_key, req_conf_db, it);

    if(found)
    {
        req_conf_db.erase(it);
        ret = mloUpdateDb(conf_file, req_conf_db);
    }
    return (ret);
}

int mlo_construct_direct2D::mloReadConfigDB(std::map<std::string, std::string>& conf_db) const
{

    int ret               = 0;
    std::string conf_file = (_kernel_path.empty()) ? miopen::GetDbPath() : _kernel_path;

    conf_file += std::string("/") + _stream->GetDeviceName() + "_" +
                 std::to_string(_stream->GetMaxComputeUnits()) + "." + std::string("cd.pdb.txt");

    std::vector<std::string> db;
    mloReadDb(conf_file, db);

    // build searchable db

    std::vector<std::string>::iterator it;
    for(it = db.begin(); it != db.end(); ++it)
    {
        std::vector<std::string> v_key_val;
        tokenize((*it), v_key_val, std::string(" "));

        conf_db[v_key_val[0]] = v_key_val[1];
    }
    return (ret);
}

int mlo_construct_direct2D::mloWriteConfigDB(
    const std::map<std::string, std::string>& conf_db) const
{

    int ret = 0;
    // serialize
    std::string conf_file = (_kernel_path.empty()) ? miopen::GetDbPath() : _kernel_path;

    conf_file += std::string("/") + _stream->GetDeviceName() + "_" +
                 std::to_string(_stream->GetMaxComputeUnits()) + "." + std::string("cd.pdb.txt");

    std::vector<std::string> db;

    std::map<std::string, std::string>::const_iterator it;

    for(it = conf_db.begin(); it != conf_db.end(); ++it)
    {
        db.push_back((*it).first + std::string(" ") + (*it).second + std::string("\n"));
    }

    ret = mloUpdateDb(conf_file, db);

    return (ret);
}

int mlo_construct_direct2D::mloAddConfig(std::string& conf_key, std::string& conf_val) const
{
    int ret = 0;

    // build searchable db
    std::map<std::string, std::string> conf_db;

    mloReadConfigDB(conf_db);
    // add config

    conf_db[conf_key] = conf_val;
    // serialize
    ret = mloWriteConfigDB(conf_db);

    // remove request
    mloRemoveConfigReq(conf_key);

    return (ret);
}

bool mlo_construct_direct2D::mloSearchConfigInDB(std::string& conf_key, std::string& conf_val) const
{
    bool known_config = false;
    // build searchable db
    std::map<std::string, std::string> conf_db;

    mloReadConfigDB(conf_db);

    mloBuildConf_Key(conf_key);

    std::map<std::string, std::string>::iterator m_it;
    known_config = mloSearchConfigDB(conf_db, conf_key, conf_val, m_it);

    return (known_config);
}

/*
 * return a known or default configuration
 */
bool mlo_construct_direct2D::mloGetConfig()
{
    bool known_config = false;
    std::string conf_key;
    std::string conf_val;

    // find a db and configuration in it
    known_config = mloSearchConfigInDB(conf_key, conf_val);

    // if found save it

    if(known_config)
    {
        mloSetConf(conf_val);
    }
    else
    // otherwise
    {
        // select default
        mloSelectDefaultConfig(conf_val);
        // save the unknown configuration
        // if allowed
        if(_save_srch_req)
        {
            mloAddConfigReq(conf_key);
        }
    }

    return (known_config);
}

/*
 * search utility
 * defines a configurati spce
 * search by maesure performabce per each configuration and saves the a current minimum


*/
int mlo_construct_direct2D::mloSearchDirect2D()
{
    int ret = 0;

    miopen::Handle profile_h;
    double processing_time;
    std::string conf_key;
    std::string conf_val;

    int min_grp_tile0 = 16;
    int min_grp_tile1 = 16;
    // tile 0
    int min_in_tile0 = 16;
    // tile 1
    int min_in_tile1 = 16;
    // out pix 0
    int min_out_pix_tile0 = 1;
    // out pix 1
    int min_out_pix_tile1   = 1;
    int min_n_out_pix_tiles = 2;
    int min_n_in_data_tiles = 3;
    int min_n_stacks        = 1;

    // enable profiling for the handle for benchmarking
    profile_h.EnableProfiling();

    size_t localMemSize = profile_h.GetLocalMemorySize();
    profile_h.EnableProfiling();

    _hw_wave_sz       = 64;
    _dev_local_mem_sz = localMemSize; // in bytes

    // if it is not known
    bool known_config = mloSearchConfigInDB(conf_key, conf_val);

    // proceed
    if(!known_config)
    {

        // allocate tem input/output buffers
        size_t bot_sz = _bot_sz / sizeof(float);
        std::vector<float> bot_sys_buf(bot_sz);

        for(int i = 0; i < bot_sz; i++)
        {
            bot_sys_buf[i] = static_cast<float>(rand() * (1.0 / RAND_MAX));
        }

        auto bot_ocl_buf = profile_h.Write(bot_sys_buf);

        size_t top_sz = _top_sz / sizeof(float);
        std::vector<float> top_sys_buf(top_sz);

        auto top_ocl_buf = profile_h.Write(top_sys_buf);

        std::vector<float> random_top_sys_buf(top_sz);
        for(int i = 0; i < top_sz; i++)
        {
            random_top_sys_buf[i] = static_cast<float>(rand() * (1.0 / RAND_MAX));
        }

        size_t weights_sz = _weights_sz / sizeof(float);
        std::vector<float> wei_sys_buf(weights_sz);
        for(int i = 0; i < weights_sz; i++)
        {
            wei_sys_buf[i] = static_cast<float>((rand() * (1.0 / RAND_MAX) - 0.5) * 0.001);
        }

        auto wei_ocl_buf = profile_h.Write(wei_sys_buf);

        std::vector<float> bias_sys_buf;
        ManageDataPtr bias_ocl_buf = nullptr;

        if(_bias)
        {
            size_t bias_sz = _bias_sz / sizeof(float);
            bias_sys_buf   = std::vector<float>(bias_sz);
            for(int i = 0; i < bias_sz; i++)
            {
                bias_sys_buf[i] = static_cast<float>(rand() * (1.0 / RAND_MAX));
            }

            bias_ocl_buf = profile_h.Write(bias_sys_buf);
        }

        // search loop here
        int grp_tl_ln[4]       = {8, 16};
        int tile_sz[3]         = {8, 16, 32};
        int tile_sz1[3]        = {8, 16, 32};
        int tile_sz0[3]        = {8, 16, 32};
        int out_pix_tile_sz[3] = {1, 2, 4};
        int n_out_tiles_rg[2]  = {1, 8};
        int n_in_tiles_rg[2]   = {1, 4};
        int n_in_stacks_sz[3]  = {1, 2, 4};
        int in_tiles[4]        = {64, 128, 256, 2048};
        /*
std::vector<int> v_tile_sz;
std::vector<int> v_out_pix_tile_sz;
std::vector<int> v_n_out_tiles_rg;
std::vector<int> v_n_in_tiles_rg;
std::vector<int> v_n_in_stacks_sz;
*/
        //

        double min_proc_time = std::numeric_limits<float>::max();

#if 1

        size_t run_counter = 0;
        int n_grp_tiles1   = 2;
        int n_grp_tiles0   = 2;

        int out_pix_tl_cnt = 3; // out_pix_tile_sz[1];
        int n_out_tls      = n_out_tiles_rg[1];
        int stack_cnt      = 2;
        int n_tile0_sz     = 3;
        int n_tile1_sz     = 3;

        n_out_tls = std::min(_n_outputs, n_out_tls);

        if(_in_width <= 8)
        {
            n_tile0_sz       = 1;
            n_in_tiles_rg[1] = 16;
        }
        else if(_in_width <= 16)
        {
            n_tile0_sz       = 1;
            tile_sz0[0]      = 16;
            n_in_tiles_rg[1] = 8;
        }
        else if(_in_width <= 32)
        {
            n_tile0_sz  = 2;
            tile_sz0[0] = 16;
            tile_sz0[1] = 32;
        }

        if(_in_height <= 8)
        {
            n_tile1_sz       = 1;
            n_in_tiles_rg[1] = 16;
        }
        else if(_in_height <= 16)
        {
            n_tile1_sz       = 1;
            tile_sz1[0]      = 16;
            n_in_tiles_rg[1] = 8;
        }
        else if(_in_width <= 32)
        {
            n_tile1_sz  = 2;
            tile_sz1[0] = 16;
            tile_sz1[1] = 32;
        }

        bool unaligned =
            (_out_height < 8 || _out_width < 8 || (_out_height > 8 && _out_height < 16) ||
             (_out_width > 8 && _out_width < 16) || (_out_height > 16 && _out_height < 32) ||
             (_out_width > 16 && _out_width < 32));

        if(unaligned)
        {
            out_pix_tile_sz[1] = 6;
            out_pix_tl_cnt     = out_pix_tile_sz[1];
        }

        int n_grp_tiles = n_grp_tiles1 * n_grp_tiles0;

        int n_tiles_cnt = n_tile0_sz * n_tile1_sz;
        n_grp_tiles     = (_out_height > 16 && _out_width > 16) ? n_grp_tiles - 1 : n_grp_tiles;
        n_tiles_cnt     = (_out_height > 16 && _out_width > 16) ? n_tiles_cnt - 1 : n_tiles_cnt;
        size_t report_inteval = 100;
        //			_n_timer_iter = 250;

        long long runs_left = 0;

        if(_kernel_size0 == 1 && _kernel_size1 == 1)
        {
            grp_tl_ln[0] = 64;
            grp_tl_ln[1] = 128;
            grp_tl_ln[2] = 256;
            grp_tl_ln[3] = 512;
            n_grp_tiles1 = 1;
            n_grp_tiles0 = 4;

            tile_sz1[0] = 1;
            tile_sz0[0] = 4;
            n_tile0_sz = n_tile1_sz = 1;
            n_tiles_cnt             = n_tile0_sz * n_tile1_sz;
            out_pix_tile_sz[0]      = (unaligned) ? 0 : out_pix_tile_sz[0];
            out_pix_tile_sz[1]      = 1;
            n_out_tiles_rg[1]       = 16;
            n_in_tiles_rg[1]        = 8;
            stack_cnt               = 3;
            out_pix_tl_cnt          = out_pix_tile_sz[1];
            n_out_tls               = n_out_tiles_rg[1];
            n_grp_tiles             = n_grp_tiles1 * n_grp_tiles0;

            report_inteval = 20;
        }

        if(_kernel_size0 == 1 && _kernel_size1 == 1 && (_n_outputs / 16) * 16 == _n_outputs &&
           (_n_inputs / 4) * 4 == _n_inputs)
        {

            std::cout
                << "Searching the best solution in the 4 dim space. Please, be patient it may "
                   "take few minutes."
                << std::endl;
            _grp_tile1     = 1;
            _in_tile1      = 1;
            _in_tile0      = 1;
            report_inteval = 4;

            // Add 1x1_stride : no padding support yet
            if(_direction && (_n_inputs / 8) * 8 == _n_inputs && _pad0 == 0 && _pad1 == 0)
            {

                // uint N_LCL_IN_MAPS = _n_in_data_tiles;
                n_in_tiles_rg[0] = 0;
                n_in_tiles_rg[1] = 3;
                int n_in_tls     = 4;

                //					int N_LCL_OUT_MAPS = _n_out_pix_tiles;
                n_out_tiles_rg[0] = 4;
                n_out_tiles_rg[1] = 6;
                // 0 or 1
                out_pix_tl_cnt = 3;
                //					uint CHEAT_SHADER_COMPILER = _out_pix_tile0;
                out_pix_tile_sz[0] = 0;
                out_pix_tile_sz[1] = 1;
                n_out_tls          = (n_out_tiles_rg[1] - n_out_tiles_rg[0] + 1);
                n_grp_tiles0       = 0;

                runs_left = out_pix_tl_cnt * n_out_tls * n_in_tls * (n_grp_tiles0 + 1);

                _out_pix_tile1 = 1;
            }
            else
            {
                int i_sz = _in_width * _in_height;
                if(_kernel_stride0 == 1)
                {
                    out_pix_tl_cnt = (i_sz & 1) ? 1 : (i_sz & 0x3) ? 2 : 3;
                }
                else
                {
                    if(_direction)
                    {
                        out_pix_tl_cnt = (_out_width & 1) ? 1 : 2;
                    }
                    else
                    {
                        out_pix_tl_cnt = ((_out_width & 1) || (_in_width & 1)) ? 1 : 2;
                    }
                }
                out_pix_tile_sz[0] = 1;
                out_pix_tile_sz[1] = 2;
                out_pix_tile_sz[2] = 4;

                n_out_tiles_rg[0] = 2;
                n_out_tiles_rg[1] = ((_n_outputs / 64) * 64 == _n_outputs)
                                        ? 6
                                        : ((_n_outputs / 32) * 32 == _n_outputs) ? 5 : 4;

                n_in_tiles_rg[0] = 2;
                n_in_tiles_rg[1] = ((_n_inputs / 8) * 8 == _n_inputs) ? 3 : 2;

                grp_tl_ln[0] = 64;
                grp_tl_ln[1] = 128;
                grp_tl_ln[2] = 256;
                n_grp_tiles0 = 3;
                n_grp_tiles1 = 1;

                n_grp_tiles  = n_grp_tiles1 * n_grp_tiles0;
                n_out_tls    = (n_out_tiles_rg[1] - n_out_tiles_rg[0] + 1);
                int n_in_tls = 2;
                runs_left    = n_grp_tiles * out_pix_tl_cnt * n_out_tls * n_in_tls;

                _out_pix_tile1 = 0;
            }

            int version = _out_pix_tile1;

            for(int g0 = 0; g0 <= n_grp_tiles0; ++g0)
            {
                _grp_tile0 = grp_tl_ln[g0];

                // out pix 0
                for(int o_t = n_out_tiles_rg[0]; o_t <= n_out_tiles_rg[1]; ++o_t)
                {
                    _n_out_pix_tiles = (1 << o_t);
                    for(int l = 0; l < out_pix_tl_cnt; ++l)
                    {
                        _out_pix_tile0 = out_pix_tile_sz[l];
                        if(version == 0 && ((_n_out_pix_tiles == 32 && _out_pix_tile0 >= 4) ||
                                            (_n_out_pix_tiles == 64 && _out_pix_tile0 >= 2)))
                        {
                            continue;
                        }

                        for(int i_t = n_in_tiles_rg[0]; i_t <= n_in_tiles_rg[1]; ++i_t)
                        {
                            if(version == 1)
                            {
                                _n_in_data_tiles = in_tiles[i_t];
                            }
                            else
                            {
                                _n_in_data_tiles = (1 << i_t);
                            }
                            // randomize output
                            profile_h.WriteTo(
                                reinterpret_cast<const void*>(random_top_sys_buf.data()),
                                top_ocl_buf,
                                random_top_sys_buf.size() * sizeof(float));

                            ret = mloMeasuredLoop(&profile_h,
                                                  bot_ocl_buf.get(),
                                                  top_ocl_buf.get(),
                                                  wei_ocl_buf.get(),
                                                  bias_ocl_buf.get(),
                                                  processing_time);

                            if(ret != 0)
                            {
                                std::cout << "Failed run." << std::endl;
                                runs_left--;
                                runs_left = (runs_left < 0) ? 0 : runs_left;
                                continue;
                            }

                            if(run_counter != 0 && run_counter % report_inteval == 0)
                            {
                                std::cout << "Runs left : " << runs_left << ", "
                                          << "min time so far : " << min_proc_time << ", "
                                          << "curr time : " << processing_time
#if 1
                                          << ", " << _grp_tile1 << ", " << _grp_tile0 << ", "
                                          << _in_tile1 << ", " << _in_tile0 << ", "
                                          << _out_pix_tile1 << ", " << _out_pix_tile0 << ", "
                                          << _n_out_pix_tiles << ", " << _n_in_data_tiles << ", "
                                          << _n_stacks
#endif
                                          << std::endl;
                            }

                            run_counter++;
                            runs_left--;
                            runs_left = (runs_left < 0) ? 0 : runs_left;
                            if(min_proc_time > processing_time)
                            {
                                min_proc_time       = processing_time;
                                min_grp_tile0       = _grp_tile0;
                                min_grp_tile1       = _grp_tile1;
                                min_in_tile0        = _in_tile0;
                                min_in_tile1        = _in_tile1;
                                min_out_pix_tile0   = _out_pix_tile0;
                                min_out_pix_tile1   = _out_pix_tile1;
                                min_n_out_pix_tiles = _n_out_pix_tiles;
                                min_n_in_data_tiles = _n_in_data_tiles;
                                min_n_stacks        = _n_stacks;
                            }

                        } // for (int i_t = n_in_tiles_rg[0]; i_t <= n_in_tiles_rg[1];
                          // ++i_t)
                    }     // if (_out_pix_tile0 > _in_tile0)
                }         // for (int l = 0; l < l_l; ++l)
            }             // for (int g0 = 0; g0 < 2; ++g0)
        }
        else
        {

            std::cout
                << "Searching the best solution in the 9 dim space. Please, be patient it may "
                   "take few minutes."
                << std::endl;

            runs_left = n_grp_tiles * n_tiles_cnt * out_pix_tl_cnt * out_pix_tl_cnt * n_out_tls *
                        n_in_tiles_rg[1] * stack_cnt;

            for(int g1 = 0; g1 < n_grp_tiles1; g1++)
            {
                _grp_tile1 = (_kernel_size0 == 1 && _kernel_size1 == 1) ? 1 : grp_tl_ln[g1];
                for(int g0 = 0; g0 < n_grp_tiles0; ++g0)
                {
                    _grp_tile0 = grp_tl_ln[g0];

                    // tile1
                    for(int j = 0; j < n_tile1_sz; ++j)
                    {
                        _in_tile1 = tile_sz1[j];
                        if(_out_height * 2 <= _in_tile1 && _in_tile1 > tile_sz[0])
                        {
                            runs_left--;
                            runs_left = (runs_left < 0) ? 0 : runs_left;
                            continue;
                        }

                        // tile 0
                        for(int i = 0; i < n_tile0_sz; ++i)
                        {
                            _in_tile0 = tile_sz0[i];
                            if((_out_width * 2 <= _in_tile0 && _in_tile0 > tile_sz[0]))
                            {
                                runs_left--;
                                runs_left = (runs_left < 0) ? 0 : runs_left;
                                continue;
                            }
                            if(_out_height > 16 && _out_width > 16 &&
                               ((_in_tile1 == 8 && _in_tile0 == 8) ||
                                (_grp_tile0 == 8 && _grp_tile1 == 8)))
                            {
                                runs_left--;
                                runs_left = (runs_left < 0) ? 0 : runs_left;
                                continue;
                            }
                            if(_out_width > 32 && _in_tile1 > _in_tile0)
                            {
                                runs_left--;
                                runs_left = (runs_left < 0) ? 0 : runs_left;
                                continue;
                            }
                            // out pix 1

                            for(int k = (unaligned) ? out_pix_tile_sz[0] : 0; k < out_pix_tl_cnt;
                                ++k)
                            {
                                _out_pix_tile1 = (unaligned) ? k : out_pix_tile_sz[k];
                                if(_out_pix_tile1 > _in_tile1)
                                {
                                    runs_left--;
                                    runs_left = (runs_left < 0) ? 0 : runs_left;
                                    continue;
                                }
                                // out pix 0

                                for(int l = (unaligned) ? out_pix_tile_sz[0] : 0;
                                    l < out_pix_tl_cnt;
                                    ++l)
                                {
                                    _out_pix_tile0 = (_kernel_size0 == 1 && _kernel_size1 == 1)
                                                         ? 4
                                                         : (unaligned) ? l : out_pix_tile_sz[l];

                                    if(_out_pix_tile0 > _in_tile0)
                                    {
                                        runs_left--;
                                        runs_left = (runs_left < 0) ? 0 : runs_left;
                                        continue;
                                    }

                                    int o_l = n_out_tiles_rg[1];
                                    for(int o_t = n_out_tiles_rg[0]; o_t <= o_l; ++o_t)
                                    {
                                        _n_out_pix_tiles = o_t;
                                        if(_n_outputs < _n_out_pix_tiles)
                                        {
                                            runs_left--;
                                            runs_left = (runs_left < 0) ? 0 : runs_left;
                                            continue;
                                        }
#if 1
                                        if(_kernel_size0 == 1 && _kernel_size1 == 1)
                                        {
                                            int N4S = 1;

                                            int MAP_SZ4 =
                                                (_in_width * _in_height + N4S * 4 - 1) / (N4S * 4);

                                            int GRP_SZ          = _grp_tile0;
                                            int N_MAPS_PERGROUP = 1;
                                            int exchange_step;

                                            if(MAP_SZ4 <= GRP_SZ / 2)
                                            {
                                                N_MAPS_PERGROUP = GRP_SZ / MAP_SZ4;
                                                int lcl_mem_avial =
                                                    (_grp_tile0 <= 192)
                                                        ? (_dev_local_mem_sz / 4) / 2
                                                        : (_dev_local_mem_sz / 4);

                                                exchange_step =
                                                    lcl_mem_avial / (N_MAPS_PERGROUP * MAP_SZ4 * 4);
                                                exchange_step = std::min(
                                                    std::min(exchange_step, _n_out_pix_tiles),
                                                    N_MAPS_PERGROUP);
                                                if(exchange_step < _n_out_pix_tiles)
                                                {
                                                    auto tmp_stp =
                                                        static_cast<int>(std::ceil(std::sqrt(
                                                            static_cast<float>(exchange_step))));
                                                    n_in_tiles_rg[0] = tmp_stp;
                                                    n_in_tiles_rg[1] = exchange_step;
                                                }
                                                else
                                                {
                                                    n_in_tiles_rg[0] = 1;
                                                    n_in_tiles_rg[1] = 1;
                                                }
                                            }
                                        }
#endif
                                        for(int i_t = n_in_tiles_rg[0]; i_t <= n_in_tiles_rg[1];
                                            ++i_t)
                                        {
                                            _n_in_data_tiles = i_t;
                                            if(_n_inputs < _n_in_data_tiles)
                                            {
                                                runs_left--;
                                                runs_left = (runs_left < 0) ? 0 : runs_left;
                                                continue;
                                            }

                                            for(int s = 0; s < stack_cnt; ++s)
                                            {

                                                _n_stacks = n_in_stacks_sz[s];
                                                if(_kernel_size0 == 1 && _kernel_size1 == 1)
                                                {
                                                }
                                                else
                                                {
                                                    int alu_tile0 =
                                                        std::max(1, _in_tile0 / _out_pix_tile0);
                                                    int alu_tile1 =
                                                        std::max(1, _in_tile1 / _out_pix_tile1);
                                                    int alu_tiles_sz = (alu_tile0 * alu_tile1);
                                                    int n_alus_total = (_grp_tile0 * _grp_tile1);

                                                    if(alu_tiles_sz >
                                                       n_alus_total /* || _n_in_data_tiles*_n_out_pix_tiles*_out_pix_tile1*_out_pix_tile0 > 240*/)
                                                    {
                                                        runs_left--;
                                                        runs_left = (runs_left < 0) ? 0 : runs_left;
                                                        continue;
                                                    }
                                                }

                                                if(_n_stacks > _batch_sz)
                                                {
                                                    runs_left--;
                                                    runs_left = (runs_left < 0) ? 0 : runs_left;
                                                    continue;
                                                }
                                                ret = mloMeasuredLoop(&profile_h,
                                                                      bot_ocl_buf.get(),
                                                                      top_ocl_buf.get(),
                                                                      wei_ocl_buf.get(),
                                                                      bias_ocl_buf.get(),
                                                                      processing_time);

                                                if(ret != 0)
                                                {
                                                    std::cout << "Failed run." << std::endl;
                                                    runs_left--;
                                                    runs_left = (runs_left < 0) ? 0 : runs_left;
                                                    continue;
                                                }

                                                if(run_counter != 0 &&
                                                   run_counter % report_inteval == 0)
                                                {
                                                    std::cout
                                                        << "Runs left : " << runs_left << ", "
                                                        << "min time so far : " << min_proc_time
                                                        << ", "
                                                        << "curr time : " << processing_time
#if 1
                                                        << ", " << _grp_tile1 << ", " << _grp_tile0
                                                        << ", " << _in_tile1 << ", " << _in_tile0
                                                        << ", " << _out_pix_tile1 << ", "
                                                        << _out_pix_tile0 << ", "
                                                        << _n_out_pix_tiles << ", "
                                                        << _n_in_data_tiles << ", " << _n_stacks
#endif
                                                        << std::endl;
                                                }

                                                run_counter++;
                                                runs_left--;
                                                runs_left = (runs_left < 0) ? 0 : runs_left;
                                                if(min_proc_time > processing_time)
                                                {
                                                    min_proc_time       = processing_time;
                                                    min_grp_tile0       = _grp_tile0;
                                                    min_grp_tile1       = _grp_tile1;
                                                    min_in_tile0        = _in_tile0;
                                                    min_in_tile1        = _in_tile1;
                                                    min_out_pix_tile0   = _out_pix_tile0;
                                                    min_out_pix_tile1   = _out_pix_tile1;
                                                    min_n_out_pix_tiles = _n_out_pix_tiles;
                                                    min_n_in_data_tiles = _n_in_data_tiles;
                                                    min_n_stacks        = _n_stacks;
                                                }

                                            } // for (int s = 0; s < 3; ++s)
                                        }     // for (int i_t = n_in_tiles_rg[0]; i_t <=
                                              // n_in_tiles_rg[1];
                                              // ++i_t)
                                    }         // if (_out_pix_tile0 > _in_tile0)
                                }             // for (int l = 0; l < l_l; ++l)
                            }                 // for (int k = 0; k < k_l; ++k)
                        }                     // for (int i = 0; i < 3; ++i)
                    }                         // for (int j = 0; j < 3; ++j)
                }                             // for (int g0 = 0; g0 < 2; ++g0)
            }                                 // for (int g1 = 0; g1 < 2; g1++)
        }
        std::cout << std::endl << "Score: " << min_proc_time << std::endl;
#endif

        mloBuildConf_Val(conf_val,
                         min_grp_tile1,
                         min_grp_tile0,
                         min_in_tile1,
                         min_in_tile0,
                         min_out_pix_tile1,
                         min_out_pix_tile0,
                         min_n_out_pix_tiles,
                         min_n_in_data_tiles,
                         min_n_stacks);

        mloAddConfig(conf_key, conf_val);
        // set the learnt data fo the current run.
        mloSetConf(conf_val);
    }

    profile_h.EnableProfiling(false);

    return (ret);
}

// Tensor Helper APIs

size_t
mlo_construct_direct2D::setWeightDescFromMLDesc(const miopen::TensorDescriptor& weight_tensor)
{

    int nWei;
    int cWei;
    int hWei;
    int wWei;
    int nWeiStride;
    int cWeiStride;
    int hWeiStride;
    int wWeiStride;

    std::tie(nWei, cWei, hWei, wWei) = miopen::tie4(weight_tensor.GetLengths());
    std::tie(nWeiStride, cWeiStride, hWeiStride, wWeiStride) =
        miopen::tie4(weight_tensor.GetStrides());

    setWeightsDescr(
        "NCHW", "FP32", nWei, cWei, hWei, wWei, nWeiStride, cWeiStride, hWeiStride, wWeiStride);

    size_t weights_sz = nWei * cWei * hWei * wWei * sizeof(float);
    return weights_sz;
}

size_t
mlo_construct_direct2D::setOutputDescFromMLDesc(const miopen::TensorDescriptor& output_tensor)
{

    int nOut;
    int cOut;
    int hOut;
    int wOut;
    int nOutStride;
    int cOutStride;
    int hOutStride;
    int wOutStride;

    std::tie(nOut, cOut, hOut, wOut) = miopen::tie4(output_tensor.GetLengths());
    std::tie(nOutStride, cOutStride, hOutStride, wOutStride) =
        miopen::tie4(output_tensor.GetStrides());

    setOutputDescr(
        "NCHW", "FP32", nOut, cOut, hOut, wOut, nOutStride, cOutStride, hOutStride, wOutStride);

    size_t output_sz = nOut * cOut * hOut * wOut * sizeof(float);
    return output_sz;
}

size_t mlo_construct_direct2D::setInputDescFromMLDesc(const miopen::TensorDescriptor& input_tensor)
{

    int nIn;
    int cIn;
    int hIn;
    int wIn;
    int nInStride;
    int cInStride;
    int hInStride;
    int wInStride;

    std::tie(nIn, cIn, hIn, wIn)                         = miopen::tie4(input_tensor.GetLengths());
    std::tie(nInStride, cInStride, hInStride, wInStride) = miopen::tie4(input_tensor.GetStrides());

    setInputDescr("NCHW", "FP32", nIn, cIn, hIn, wIn, nInStride, cInStride, hInStride, wInStride);

    size_t input_sz = nIn * cIn * hIn * wIn * sizeof(float);

    return input_sz;
}<|MERGE_RESOLUTION|>--- conflicted
+++ resolved
@@ -1452,22 +1452,10 @@
             {
                 int FIXED_WORKGROUP_SIZE = 64;
 
-<<<<<<< HEAD
                 _l_wk.clear();
                 _l_wk.push_back(FIXED_WORKGROUP_SIZE);
                 _l_wk.push_back(1);
                 _l_wk.push_back(1);
-=======
-    if(small_map)
-    {
-        exchange_step    = std::min(std::min(exchange_step, _n_out_pix_tiles), N_MAPS_PERGROUP);
-        _n_out_pix_tiles = (_n_out_pix_tiles / exchange_step) * exchange_step;
-    }
-    // n of input map per group
-    N_MAPS_PERGROUP = std::min(N_MAPS_PERGROUP, n_input_scaled);
-    // number of input loops
-    //   int n_in_loop = (n_input_scaled + N_MAPS_PERGROUP - 1) / N_MAPS_PERGROUP;
->>>>>>> 9fb1826d
 
                 size_t imagesizeAlign =
                     ((_in_width * _in_height * _batch_sz + FIXED_WORKGROUP_SIZE - 1) /
@@ -1610,60 +1598,7 @@
     else
     {
 
-<<<<<<< HEAD
         size_t localMemSize = _stream->GetLocalMemorySize();
-=======
-    _comp_options =
-        std::string(" -DMLO_DIR_FORWARD=") + std::to_string(static_cast<long long>(_direction)) +
-        std::string(" -DMLO_FILTER_PAD1=") + std::to_string(static_cast<long long>(_pad1)) +
-        std::string(" -DMLO_N_OUTPUTS=") + std::to_string(static_cast<long long>(_n_outputs)) +
-        std::string(" -DMLO_N_INPUTS=") + std::to_string(static_cast<long long>(_n_inputs)) +
-        std::string(" -DMLO_BATCH_SZ=") + std::to_string(static_cast<long long>(_batch_sz)) +
-        std::string(" -DMLO_OUT_BATCH_STRIDE=") +
-        std::to_string(static_cast<long long>(_out_batch_stride)) +
-        std::string(" -DMLO_OUT_CHANNEL_STRIDE=") +
-        std::to_string(static_cast<long long>(_out_channel_stride)) +
-        std::string(" -DMLO_OUT_STRIDE=") + std::to_string(static_cast<long long>(_out_stride)) +
-        std::string(" -DMLO_IN_BATCH_STRIDE=") +
-        std::to_string(static_cast<long long>(_in_batch_stride)) +
-        std::string(" -DMLO_IN_CHANNEL_STRIDE=") +
-        std::to_string(static_cast<long long>(_in_channel_stride)) +
-        std::string(" -DMLO_IN_STRIDE=") + std::to_string(static_cast<long long>(_in_stride)) +
-        std::string(" -DMLO_WEI_BSTRIDE=") + std::to_string(static_cast<long long>(wei_bstride)) +
-        std::string(" -DMLO_WEI_CHANNEL_STRIDE=") +
-        std::to_string(static_cast<long long>(wei_cstride))
-        // algorithm parameters
-        + std::string(" -DMLO_GRP_SZ0=") + std::to_string(static_cast<long long>(GRP_SZ)) +
-        std::string(" -DMLO_GRP_SZ1=") + std::to_string(1) + std::string(" -DMLO_GRP_SZ2=") +
-        std::to_string(1) +
-
-        std::string(" -DMLO_MAP_SZ4=") + std::to_string(static_cast<long long>(MAP_SZ4)) +
-        std::string(" -DMLO_C1x1_PIXLEFT=") + std::to_string(static_cast<long long>(C1x1_PIXLEFT)) +
-        std::string(" -DMLO_DIVBY4=") + std::to_string(static_cast<long long>(DIVBY4)) +
-        // std::string(" -DMLO_IN_LOOP=") + std::to_string(static_cast<long long>(n_in_loop)) +
-        std::string(" -DMLO_N_LCL_BATCHS=") +
-        std::to_string(static_cast<long long>(_n_stacks)) // # of diff stacks (part of batch).
-        + std::string(" -DMLO_N_LCL_OUT_MAPS=") +
-        std::to_string(
-            static_cast<long long>(_n_out_pix_tiles)) // # output pixel tiles per wk-item (ALU)
-        + std::string(" -DMLO_N_OUT_TILES_PERGROUP=") +
-        std::to_string(static_cast<long long>(n_out_tiles_pergroup)) +
-        std::string(" -DMLO_N_LCL_IN_MAPS=") +
-        std::to_string(static_cast<long long>(
-            _n_in_data_tiles)) // total # of blocks of different inputs in LDS
-        + std::string(" -DMLO_N_MAPS_PERGROUP=") +
-        std::to_string(
-            static_cast<long long>(N_MAPS_PERGROUP)) // total # of blocks of different inputs in LDS
-        + std::string(" -DMLO_CONV_BIAS=") + std::to_string(static_cast<long long>(_bias)) +
-        std::string(" -DMLO_BATCH_ALIGNED=") +
-        std::to_string(static_cast<long long>(batch_aligned)) +
-        std::string(" -DMLO_OUTPUTS_ALIGNED=") +
-        std::to_string(static_cast<long long>(output_aligned)) +
-        std::string(" -DMLO_EXCHANGE_STEP=") +
-        std::to_string(static_cast<long long>(exchange_step)) + std::string(" -DMLO_READ_TYPE=") +
-        READ_TYPE + std::string(" -DMLO_READ_UNIT=") +
-        std::to_string(static_cast<long long>(read_unit)) + getGeneralCompOptions();
->>>>>>> 9fb1826d
 
         _hw_wave_sz       = 64;
         _dev_local_mem_sz = localMemSize; // in bytes
@@ -3784,14 +3719,7 @@
 
 bool mlo_construct_BwdWrW2D::mloIsFastAsmDirect3x3WrW() const
 {
-    const std::string name = _stream->GetDeviceName();
-<<<<<<< HEAD
     return true;
-=======
-    return !(name == "gfx900" &&
-             (_in_width == 13 || _in_width == 27 || _in_width == 54 || _in_width == 57 ||
-              _in_width == 17 || _in_width == 250 || _in_width == 175));
->>>>>>> 9fb1826d
 }
 
 int mlo_construct_BwdWrW2D::mloConstructAsmDirect3x3WrW()
