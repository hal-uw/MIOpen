--- conflicted
+++ resolved
@@ -1581,12 +1581,6 @@
 
 	// Creating OCLKernel obj
 	try {
-<<<<<<< HEAD
-        auto program = mlopen::LoadProgram(mlopen::GetContext(profile_q), mlopen::GetDevice(profile_q), _kernel_file, compiler_options, false);
-        mlopen::OCLKernel kernel{mlopen::CreateKernel(program, _kernel_name), _l_wk, _g_wk};
-		// pass all arguments
-=======
->>>>>>> 075bcc1e
 
 		float padding_value = 0;
 		
