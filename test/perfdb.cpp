--- conflicted
+++ resolved
@@ -195,8 +195,7 @@
     static const char* id1() { return "1"; }
     static const char* id2() { return "2"; }
     static const char* missing_id() { return "3"; }
-<<<<<<< HEAD
-    const TempFile& temp_file() const { return _temp_file; }
+    const TempFile& temp_file() const { return temp_file; }
 
     template <class TKey, class TValue, size_t count>
     static inline void RawWrite(const std::string& db_path,
@@ -235,9 +234,6 @@
             EXPECT_EQUAL(id_value.second, read);
         }
     }
-=======
-    const TempFile& temp_file_path() const { return temp_file; }
->>>>>>> 9c1dc1cb
 
     private:
     TempFile temp_file;
@@ -248,16 +244,10 @@
     public:
     inline void Run() const
     {
-<<<<<<< HEAD
+        std::cout << "Testing db for reading premade file by FindRecord..." << std::endl;
+
         ResetDb();
         RawWrite(temp_file(), key(), common_data());
-=======
-        std::cout << "Testing db for reading premade file by FindRecord..." << std::endl;
-
-        std::ostringstream ss_vals;
-        ss_vals << key().x << ',' << key().y << '=' << id1() << ':' << value1().x << ','
-                << value1().y << ';' << id0() << ':' << value0().x << ',' << value0().y;
->>>>>>> 9c1dc1cb
 
         Db db(temp_file());
         ValidateSingleEntry(key(), common_data(), db);
@@ -273,14 +263,9 @@
     public:
     inline void Run() const
     {
-<<<<<<< HEAD
-        ResetDb();
-=======
         std::cout << "Testing db for reading stored data..." << std::endl;
 
-        (void)std::ofstream(temp_file_path());
-
->>>>>>> 9c1dc1cb
+        ResetDb();
         DbRecord record(key());
         EXPECT(record.SetValues(id0(), value0()));
         EXPECT(record.SetValues(id1(), value1()));
@@ -303,14 +288,9 @@
     public:
     inline void Run() const
     {
-<<<<<<< HEAD
-        ResetDb();
-=======
         std::cout << "Testing db for updating existing records..." << std::endl;
 
-        (void)std::ofstream(temp_file_path());
-
->>>>>>> 9c1dc1cb
+        ResetDb();
         // Store record0 (key=id0:value0)
         DbRecord record0(key());
         EXPECT(record0.SetValues(id0(), value0()));
@@ -348,14 +328,9 @@
     public:
     inline void Run() const
     {
-<<<<<<< HEAD
-        ResetDb();
-=======
         std::cout << "Testing db for removing records..." << std::endl;
 
-        (void)std::ofstream(temp_file_path());
-
->>>>>>> 9c1dc1cb
+        ResetDb();
         DbRecord record(key());
         EXPECT(record.SetValues(id0(), value0()));
         EXPECT(record.SetValues(id1(), value1()));
@@ -381,31 +356,11 @@
     public:
     inline void Run() const
     {
-<<<<<<< HEAD
+        std::cout << "Testing db for reading premade file by Load..." << std::endl;
+
         ResetDb();
         RawWrite(temp_file(), key(), common_data());
         ValidateSingleEntry(key(), common_data(), Db(temp_file()));
-=======
-        std::cout << "Testing db for reading premade file by Load..." << std::endl;
-
-        std::ostringstream ss_vals;
-        ss_vals << key().x << ',' << key().y << '=' << id1() << ':' << value1().x << ','
-                << value1().y << ';' << id0() << ':' << value0().x << ',' << value0().y;
-
-        std::ofstream(temp_file_path()) << ss_vals.str() << std::endl;
-
-        TestData read0, read1;
-
-        {
-            Db db(temp_file_path());
-
-            EXPECT(db.Load(key(), id0(), read0));
-            EXPECT(db.Load(key(), id1(), read1));
-        }
-
-        EXPECT_EQUAL(value0(), read0);
-        EXPECT_EQUAL(value1(), read1);
->>>>>>> 9c1dc1cb
     }
 };
 
@@ -414,13 +369,9 @@
     public:
     inline void Run() const
     {
-<<<<<<< HEAD
-        ResetDb();
-=======
         std::cout << "Testing db for storing unexistent records by update..." << std::endl;
 
-        (void)std::ofstream(temp_file_path());
->>>>>>> 9c1dc1cb
+        ResetDb();
 
         {
             Db db(temp_file());
@@ -441,14 +392,9 @@
     public:
     inline void Run() const
     {
-<<<<<<< HEAD
-        ResetDb();
-=======
         std::cout << "Testing different db operations db..." << std::endl;
 
-        (void)std::ofstream(temp_file_path()); // To suppress warning in logs.
-
->>>>>>> 9c1dc1cb
+        ResetDb();
         TestData to_be_rewritten(7, 8);
 
         {
@@ -520,12 +466,10 @@
     public:
     inline void Run() const
     {
-<<<<<<< HEAD
-        ResetDb();
-=======
         std::cout << "Testing db for using two objects targeting one file existing in one scope..."
                   << std::endl;
->>>>>>> 9c1dc1cb
+
+        ResetDb();
 
         {
             Db db(temp_file());
@@ -780,12 +724,9 @@
 
     inline void Run()
     {
-<<<<<<< HEAD
-        ResetDb();
-=======
         std::cout << "Testing db for multithreaded write access..." << std::endl;
 
->>>>>>> 9c1dc1cb
+        ResetDb();
         std::mutex mutex;
         std::vector<std::thread> threads;
 
@@ -810,12 +751,8 @@
         for(auto& thread : threads)
             thread.join();
 
-<<<<<<< HEAD
+        std::cout << "Validation results..." << std::endl;
         DBMultiThreadedTestWork::ValidateCommonPart(temp_file());
-=======
-        std::cout << "Validation results..." << std::endl;
-        DBMultiThreadedTestWork::ValidateCommonPart(temp_file_path());
->>>>>>> 9c1dc1cb
     }
 };
 
@@ -861,12 +798,9 @@
 
     inline void Run() const
     {
-<<<<<<< HEAD
-        ResetDb();
-=======
         std::cout << "Testing db for multiprocess write access..." << std::endl;
 
->>>>>>> 9c1dc1cb
+        ResetDb();
         std::vector<FILE*> children(DBMultiThreadedTestWork::threads_count);
         const auto lock_file_path = LockFilePath(temp_file());
 
@@ -882,10 +816,6 @@
 
             for(auto& child : children)
             {
-<<<<<<< HEAD
-                const auto command = exe_path().string() + " " + arg + " " + std::to_string(id++) +
-                                     " " + temp_file().Path();
-=======
                 auto command = exe_path().string() + " --" + write_arg + " --" + id_arg + " " +
                                std::to_string(id++) + " --" + path_arg + " " +
                                temp_file_path().Path();
@@ -894,7 +824,6 @@
                     command += std::string(" --") + DbMultiThreadedTest::logs_path_arg + " " +
                                *thread_logs_root();
 
->>>>>>> 9c1dc1cb
                 child = popen(command.c_str(), "w");
             }
         }
@@ -909,12 +838,8 @@
         }
 
         std::remove(lock_file_path.c_str());
-<<<<<<< HEAD
+        std::cout << "Validation results..." << std::endl;
         DBMultiThreadedTestWork::ValidateCommonPart(temp_file());
-=======
-        std::cout << "Validation results..." << std::endl;
-        DBMultiThreadedTestWork::ValidateCommonPart(temp_file_path());
->>>>>>> 9c1dc1cb
     }
 
     static inline void WorkItem(unsigned int id, const std::string& db_path, bool write)
@@ -1129,6 +1054,8 @@
         miopen::tests::DbParallelTest().Run();
         miopen::tests::DbMultiThreadedReadTest().Run();
         miopen::tests::DbMultiProcessReadTest().Run();
+        miopen::tests::DbMultiFileReadTest().Run();
+        miopen::tests::DbMultiFileWriteTest().Run();
 
         if(test_experimental_write)
         {
@@ -1141,24 +1068,9 @@
     bool test_experimental_write = false;
     std::string logs_root;
 
-<<<<<<< HEAD
-    miopen::tests::DbFindTest().Run();
-    miopen::tests::DbStoreTest().Run();
-    miopen::tests::DbUpdateTest().Run();
-    miopen::tests::DbRemoveTest().Run();
-    miopen::tests::DbReadTest().Run();
-    miopen::tests::DbWriteTest().Run();
-    miopen::tests::DbOperationsTest().Run();
-    miopen::tests::DbParallelTest().Run();
-    miopen::tests::DbMultiThreadedTest().Run();
-    miopen::tests::DbMultiProcessTest().Run();
-    miopen::tests::DbMultiFileReadTest().Run();
-    miopen::tests::DbMultiFileWriteTest().Run();
-=======
     int mt_child_id = -1;
     std::string mt_child_db_path;
 };
->>>>>>> 9c1dc1cb
 
 int main(int argc, const char* argv[])
 {
