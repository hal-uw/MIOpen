/*******************************************************************************
*
* MIT License
*
* Copyright (c) 2017 Advanced Micro Devices, Inc.
*
* Permission is hereby granted, free of charge, to any person obtaining a copy
* of this software and associated documentation files (the "Software"), to deal
* in the Software without restriction, including without limitation the rights
* to use, copy, modify, merge, publish, distribute, sublicense, and/or sell
* copies of the Software, and to permit persons to whom the Software is
* furnished to do so, subject to the following conditions:
*
* The above copyright notice and this permission notice shall be included in all
* copies or substantial portions of the Software.
*
* THE SOFTWARE IS PROVIDED "AS IS", WITHOUT WARRANTY OF ANY KIND, EXPRESS OR
* IMPLIED, INCLUDING BUT NOT LIMITED TO THE WARRANTIES OF MERCHANTABILITY,
* FITNESS FOR A PARTICULAR PURPOSE AND NONINFRINGEMENT. IN NO EVENT SHALL THE
* AUTHORS OR COPYRIGHT HOLDERS BE LIABLE FOR ANY CLAIM, DAMAGES OR OTHER
* LIABILITY, WHETHER IN AN ACTION OF CONTRACT, TORT OR OTHERWISE, ARISING FROM,
* OUT OF OR IN CONNECTION WITH THE SOFTWARE OR THE USE OR OTHER DEALINGS IN THE
* SOFTWARE.
*
*******************************************************************************/

#include <array>
#include <cstdio>
#include <cstdlib>
#include <fstream>
#include <mutex>
#include <random>
#include <string>
#include <thread>
#include <vector>
#include <atomic>

#include <boost/filesystem/operations.hpp>
#include <boost/filesystem/path.hpp>
#include <boost/optional.hpp>

#include <miopen/db.hpp>
#include <miopen/db_record.hpp>
#include <miopen/lock_file.hpp>
#include <miopen/temp_file.hpp>

#include "test.hpp"

namespace miopen {
namespace tests {

static boost::filesystem::path& exe_path()
{
    static boost::filesystem::path exe_path;
    return exe_path;
}

class Random
{
    public:
    Random(unsigned int seed = 0) : rng(seed) {}

    std::mt19937::result_type Next() { return dist(rng); }

    private:
    std::mt19937 rng;
    std::uniform_int_distribution<std::mt19937::result_type> dist;
};

struct TestData
{
    int x;
    int y;

    inline TestData() : x(Rnd().Next()), y(Rnd().Next()) {}

    inline TestData(int x_, int y_) : x(x_), y(y_) {}

    template <unsigned int seed>
    static inline TestData Seeded()
    {
        static Random rnd(seed);
        return {static_cast<int>(rnd.Next()), static_cast<int>(rnd.Next())};
    }

    inline void Serialize(std::ostream& s) const
    {
        static const auto sep = ',';
        s << x << sep << y;
    }

    inline bool Deserialize(const std::string& s)
    {
        static const auto sep = ',';
        TestData t;
        std::istringstream ss(s);

        auto success = DeserializeField(ss, &t.x, sep) && DeserializeField(ss, &t.y, sep);

        if(!success)
            return false;

        *this = t;
        return true;
    }

    inline bool operator==(const TestData& other) const { return x == other.x && y == other.y; }

    private:
    static inline bool DeserializeField(std::istream& from, int* ret, char separator)
    {
        std::string part;

        if(!std::getline(from, part, separator))
            return false;

        const auto start = part.c_str();
        char* end;
        auto value = std::strtol(start, &end, 10);

        if(start == end)
            return false;

        *ret = value;
        return true;
    }

    static inline Random& Rnd()
    {
        static Random rnd;
        return rnd;
    }
};

std::ostream& operator<<(std::ostream& s, const TestData& td)
{
    s << "x: " << td.x << ", y: " << td.y;
    return s;
}

class DbTest
{
    public:
    DbTest() : _temp_file("miopen.tests.perfdb") {}
    virtual ~DbTest() {}

    protected:
    static const std::array<std::pair<const char*, TestData>, 2>& common_data()
    {
        static const std::array<std::pair<const char*, TestData>, 2> data{
            std::make_pair(id1(), value1()), std::make_pair(id0(), value0()),
        };

        return data;
    }

    inline void ResetDb() const { (void)std::ofstream(temp_file()); }

    static const TestData& key()
    {
        static const TestData data(1, 2);
        return data;
    }

    static const TestData& value0()
    {
        static const TestData data(3, 4);
        return data;
    }

    static const TestData& value1()
    {
        static const TestData data(5, 6);
        return data;
    }

    static const TestData& value2()
    {
        static const TestData data(7, 8);
        return data;
    }

    static const char* id0() { return "0"; }
    static const char* id1() { return "1"; }
    static const char* id2() { return "2"; }
    static const char* missing_id() { return "3"; }
    const TempFile& temp_file() const { return _temp_file; }

    template <class TKey, class TValue, size_t count>
    static inline void RawWrite(const std::string& db_path,
                                const TKey& key,
                                const std::array<std::pair<const char*, TValue>, count> values)
    {
        std::ostringstream ss_vals;
        ss_vals << key.x << ',' << key.y << '=';

        auto first = true;

        for(const auto& id_value : values)
        {
            if(!first)
                ss_vals << ";";

            first = false;
            ss_vals << id_value.first << ':' << id_value.second.x << ',' << id_value.second.y;
        }

        std::ofstream(db_path, std::ios::out | std::ios::ate) << ss_vals.str() << std::endl;
    }

    template <class TDb, class TKey, class TValue, size_t count>
    static inline void ValidateSingleEntry(
        TKey key, const std::array<std::pair<const char*, TValue>, count> values, TDb db)
    {
        boost::optional<DbRecord> record = db.FindRecord(key);

        EXPECT(record);

        for(const auto& id_value : values)
        {
            TValue read;
            EXPECT(record->GetValues(id_value.first, read));
            EXPECT_EQUAL(id_value.second, read);
        }
    }

    private:
    TempFile _temp_file;
};

class DbFindTest : public DbTest
{
    public:
    inline void Run() const
    {
        ResetDb();
        RawWrite(temp_file(), key(), common_data());

        Db db(temp_file());
        ValidateSingleEntry(key(), common_data(), db);

        TestData invalid_key(100, 200);
        auto record1 = db.FindRecord(invalid_key);
        EXPECT(!record1);
    }
};

class DbStoreTest : public DbTest
{
    public:
    inline void Run() const
    {
        ResetDb();
        DbRecord record(key());
        EXPECT(record.SetValues(id0(), value0()));
        EXPECT(record.SetValues(id1(), value1()));

        {
            Db db(temp_file());

            EXPECT(db.StoreRecord(record));
        }

        std::string read;
        EXPECT(std::getline(std::ifstream(temp_file()), read).good());

        ValidateSingleEntry(key(), common_data(), Db(temp_file()));
    }
};

class DbUpdateTest : public DbTest
{
    public:
    inline void Run() const
    {
        ResetDb();
        // Store record0 (key=id0:value0)
        DbRecord record0(key());
        EXPECT(record0.SetValues(id0(), value0()));

        {
            Db db(temp_file());

            EXPECT(db.StoreRecord(record0));
        }

        // Update with record1 (key=id1:value1)
        DbRecord record1(key());
        EXPECT(record1.SetValues(id1(), value1()));

        {
            Db db(temp_file());

            EXPECT(db.UpdateRecord(record1));
        }

        // Check record1 (key=id0:value0;id1:value1)
        TestData read0, read1;
        EXPECT(record1.GetValues(id0(), read0));
        EXPECT(record1.GetValues(id1(), read1));
        EXPECT_EQUAL(value0(), read0);
        EXPECT_EQUAL(value1(), read1);

        // Check record that is stored in db (key=id0:value0;id1:value1)
        ValidateSingleEntry(key(), common_data(), Db(temp_file()));
    }
};

class DbRemoveTest : public DbTest
{
    public:
    inline void Run() const
    {
        ResetDb();
        DbRecord record(key());
        EXPECT(record.SetValues(id0(), value0()));
        EXPECT(record.SetValues(id1(), value1()));

        {
            Db db(temp_file());

            EXPECT(db.StoreRecord(record));
        }

        {
            Db db(temp_file());

            EXPECT(db.FindRecord(key()));
            EXPECT(db.RemoveRecord(key()));
            EXPECT(!db.FindRecord(key()));
        }
    }
};

class DbReadTest : public DbTest
{
    public:
    inline void Run() const
    {
        ResetDb();
        RawWrite(temp_file(), key(), common_data());
        ValidateSingleEntry(key(), common_data(), Db(temp_file()));
    }
};

class DbWriteTest : public DbTest
{
    public:
    inline void Run() const
    {
        ResetDb();

        {
            Db db(temp_file());

            EXPECT(db.Update(key(), id0(), value0()));
            EXPECT(db.Update(key(), id1(), value1()));
        }

        std::string read;
        EXPECT(std::getline(std::ifstream(temp_file()), read).good());

        ValidateSingleEntry(key(), common_data(), Db(temp_file()));
    }
};

class DbOperationsTest : public DbTest
{
    public:
    inline void Run() const
    {
        ResetDb();
        TestData to_be_rewritten(7, 8);

        {
            Db db(temp_file());

            EXPECT(db.Update(key(), id0(), to_be_rewritten));
            EXPECT(db.Update(key(), id1(), to_be_rewritten));

            // Rewritting existing value with other.
            EXPECT(db.Update(key(), id1(), value1()));

            // Rewritting existing value with same. In fact no DB manipulation should be performed
            // inside of store in such case.
            EXPECT(db.Update(key(), id1(), value1()));
        }

        {
            Db db(temp_file());

            // Rewriting existing value to store it to file.
            EXPECT(db.Update(key(), id0(), value0()));
        }

        {
            TestData read0, read1, read_missing, read_missing_cmp(read_missing);
            Db db(temp_file());

            // Loading by id not present in record should execute well but return false as nothing
            // was read.
            EXPECT(!db.Load(key(), missing_id(), read_missing));

            // In such case value should not be changed.
            EXPECT_EQUAL(read_missing, read_missing_cmp);

            EXPECT(db.Load(key(), id0(), read0));
            EXPECT(db.Load(key(), id1(), read1));

            EXPECT_EQUAL(read0, value0());
            EXPECT_EQUAL(read1, value1());

            EXPECT(db.Remove(key(), id0()));

            read0 = read_missing_cmp;

            EXPECT(!db.Load(key(), id0(), read0));
            EXPECT(db.Load(key(), id1(), read1));

            EXPECT_EQUAL(read0, read_missing_cmp);
            EXPECT_EQUAL(read1, value1());

            EXPECT(!db.Remove(key(), id0()));
        }

        {
            TestData read0, read1, read_missing_cmp(read0);
            Db db(temp_file());

            EXPECT(!db.Load(key(), id0(), read0));
            EXPECT(db.Load(key(), id1(), read1));

            EXPECT_EQUAL(read0, read_missing_cmp);
            EXPECT_EQUAL(read1, value1());
        }
    }
};

class DbParallelTest : public DbTest
{
    public:
    inline void Run() const
    {
        ResetDb();

        {
            Db db(temp_file());
            EXPECT(db.Update(key(), id0(), value0()));
        }

        {
            Db db0(temp_file());
            Db db1(temp_file());

            auto r0 = db0.FindRecord(key());
            auto r1 = db1.FindRecord(key());

            EXPECT(r0);
            EXPECT(r1);

            EXPECT(r0->SetValues(id1(), value1()));
            EXPECT(r1->SetValues(id2(), value2()));

            EXPECT(db0.UpdateRecord(*r0));
            EXPECT(db1.UpdateRecord(*r1));
        }

        const std::array<std::pair<const char*, TestData>, 3> data{
            std::make_pair(id0(), value0()),
            std::make_pair(id1(), value1()),
            std::make_pair(id2(), value2()),
        };

        ValidateSingleEntry(key(), data, Db(temp_file()));
    }
};

class DBMultiThreadedTestWork
{
    public:
    static constexpr unsigned char threads_count   = 8;
    static constexpr unsigned int common_part_size = 128;
    static constexpr unsigned int unique_part_size = 128;
    static constexpr unsigned int ids_per_key      = 16;
    static constexpr unsigned int common_part_seed = 435345;

    static inline const std::array<TestData, common_part_size>& common_part()
    {
        static const std::array<TestData, common_part_size>& ref = common_part_init();
        return ref;
    }

    static inline void WorkItem(unsigned int id, const std::string& db_path)
    {
        CommonPart(db_path);
        UniquePart(id, db_path);
    }

    static inline void ValidateCommonPart(const std::string& db_path)
    {
        Db db(db_path);

        for(auto i = 0u; i < common_part_size; i++)
        {
            const auto key  = i / ids_per_key;
            const auto id   = i % ids_per_key;
            const auto data = common_part()[i];
            TestData read;

            EXPECT(db.Load(std::to_string(key), std::to_string(id), read));
            EXPECT_EQUAL(read, data);
        }
    }

    private:
    static inline void CommonPart(const std::string& db_path)
    {
        {
            Db db(db_path);
            CommonPartSection(0u, common_part_size / 2, [&db]() { return db; });
        }

        CommonPartSection(
            common_part_size / 2, common_part_size, [&db_path]() { return Db(db_path); });
    }

    template <class TDbGetter>
    static inline void
    CommonPartSection(unsigned int start, unsigned int end, const TDbGetter& db_getter)
    {
        for(auto i = start; i < end; i++)
        {
            const auto key  = i / ids_per_key;
            const auto id   = i % ids_per_key;
            const auto data = common_part()[i];

            db_getter().Update(std::to_string(key), std::to_string(id), data);
        }
    }

    static inline void UniquePart(unsigned int id, const std::string& db_path)
    {
        Random rnd(123123 + id);

        {
            Db db(db_path);
            UniquePartSection(rnd, 0, unique_part_size / 2, [&db]() { return db; });
        }

        UniquePartSection(
            rnd, unique_part_size / 2, unique_part_size, [&db_path]() { return Db(db_path); });
    }

    template <class TDbGetter>
    static inline void
    UniquePartSection(Random& rnd, unsigned int start, unsigned int end, const TDbGetter& db_getter)
    {
        for(auto i = start; i < end; i++)
        {
            auto key = LimitedRandom(rnd, common_part_size / ids_per_key + 2);
            auto id  = LimitedRandom(rnd, ids_per_key + 1);
            TestData data;

            db_getter().Update(std::to_string(key), std::to_string(id), data);
        }
    }

    static inline std::mt19937::result_type LimitedRandom(Random& rnd,
                                                          std::mt19937::result_type min)
    {
        std::mt19937::result_type key;

        do
            key = rnd.Next();
        while(key < min);

        return key;
    }

    static inline const std::array<TestData, common_part_size>& common_part_init()
    {
        static std::array<TestData, common_part_size> data;

        for(auto i  = 0u; i < common_part_size; i++)
            data[i] = TestData::Seeded<common_part_seed>();

        return data;
    }
};

class DbMultiThreadedTest : public DbTest
{
    public:
    inline void Run()
    {
        ResetDb();
        std::mutex mutex;
        std::vector<std::thread> threads;

        threads.reserve(DBMultiThreadedTestWork::threads_count);

        {
            std::unique_lock<std::mutex> lock(mutex);

            for(auto i = 0u; i < DBMultiThreadedTestWork::threads_count; i++)
                threads.emplace_back([this, &mutex, i]() {
                    (void)std::unique_lock<std::mutex>(mutex);
<<<<<<< HEAD
                    DBMultiThreadedTestWork::WorkItem(id++, temp_file());
=======
                    std::string p = temp_file_path();
                    DBMultiThreadedTestWork::WorkItem(i, p);
>>>>>>> 4b1e9ab8
                });
        }

        for(auto& thread : threads)
            thread.join();

        DBMultiThreadedTestWork::ValidateCommonPart(temp_file());
    }
};

class DbMultiProcessTest : public DbTest
{
    public:
    static constexpr const char* arg = "-mp-test-child";

    inline void Run() const
    {
        ResetDb();
        std::vector<FILE*> children(DBMultiThreadedTestWork::threads_count);
        const auto lock_file_path = LockFilePath(temp_file());

        {
            auto& file_lock = LockFile::Get(lock_file_path.c_str());
            std::shared_lock<LockFile> lock(file_lock);

            auto id = 0;

            for(auto& child : children)
            {
                const auto command = exe_path().string() + " " + arg + " " + std::to_string(id++) +
                                     " " + temp_file().Path();
                child = popen(command.c_str(), "w");
            }
        }

        for(auto child : children)
        {
            auto status          = pclose(child);
            const auto exit_code = WEXITSTATUS(status);

            EXPECT_EQUAL(exit_code, 0);
        }

        std::remove(lock_file_path.c_str());
        DBMultiThreadedTestWork::ValidateCommonPart(temp_file());
    }

    static inline void WorkItem(unsigned int id, const std::string& db_path)
    {
        {
            auto& file_lock = LockFile::Get(LockFilePath(db_path).c_str());
            std::lock_guard<LockFile> lock(file_lock);
        }

        DBMultiThreadedTestWork::WorkItem(id, db_path);
    }

    private:
    static std::string LockFilePath(const std::string& db_path) { return db_path + ".test.lock"; }
};

class DbMultiFileTest : public DbTest
{
    protected:
    const std::string& user_db_path() const { return _user_db_path; }

    inline void ResetDb() const
    {
        DbTest::ResetDb();
        (void)std::ofstream(user_db_path());
    }

    private:
    const std::string _user_db_path = temp_file().Path() + ".user";
};

class DbMultiFileReadTest : public DbMultiFileTest
{
    public:
    inline void Run() const
    {
        ResetDb();
        MergedAndMissing();

        ResetDb();
        ReadUser();

        ResetDb();
        ReadInstalled();

        ResetDb();
        ReadConflict();
    }

    private:
    static const std::array<std::pair<const char*, TestData>, 1>& single_item_data()
    {
        static const std::array<std::pair<const char*, TestData>, 1> data{
            std::make_pair(id0(), value0()),
        };

        return data;
    }

    inline void MergedAndMissing() const
    {
        RawWrite(temp_file(), key(), common_data());

        MultiFileDb db(temp_file(), user_db_path());
        ValidateSingleEntry(key(), common_data(), db);

        TestData invalid_key(100, 200);
        auto record1 = db.FindRecord(invalid_key);
        EXPECT(!record1);
    }

    inline void ReadUser() const
    {
        RawWrite(user_db_path(), key(), single_item_data());
        ValidateSingleEntry(key(), single_item_data(), MultiFileDb(temp_file(), user_db_path()));
    }

    inline void ReadInstalled() const
    {
        RawWrite(temp_file(), key(), single_item_data());
        ValidateSingleEntry(key(), single_item_data(), MultiFileDb(temp_file(), user_db_path()));
    }

    inline void ReadConflict() const
    {
        RawWrite(temp_file(), key(), single_item_data());
        ReadUser();
    }
};

class DbMultiFileWriteTest : public DbMultiFileTest
{
    public:
    inline void Run() const
    {
        ResetDb();

        DbRecord record(key());
        EXPECT(record.SetValues(id0(), value0()));
        EXPECT(record.SetValues(id1(), value1()));

        {
            MultiFileDb db(temp_file(), user_db_path());

            EXPECT(db.StoreRecord(record));
        }

        std::string read;
        EXPECT(!std::getline(std::ifstream(temp_file()), read).good());
        EXPECT(std::getline(std::ifstream(user_db_path()), read).good());

        ValidateSingleEntry(key(), common_data(), MultiFileDb(temp_file(), user_db_path()));
    }
};

} // namespace tests
} // namespace miopen

int main(int argsn, char** argsc)
{
    if(argsn >= 4 && argsc[1] == std::string(miopen::tests::DbMultiProcessTest::arg))
    {
        miopen::tests::DbMultiProcessTest::WorkItem(strtol(argsc[2], nullptr, 10), argsc[3]);
        return 0;
    }

    miopen::tests::exe_path() =
        boost::filesystem::system_complete(boost::filesystem::path(argsc[0]));

    miopen::tests::DbFindTest().Run();
    miopen::tests::DbStoreTest().Run();
    miopen::tests::DbUpdateTest().Run();
    miopen::tests::DbRemoveTest().Run();
    miopen::tests::DbReadTest().Run();
    miopen::tests::DbWriteTest().Run();
    miopen::tests::DbOperationsTest().Run();
    miopen::tests::DbParallelTest().Run();
    miopen::tests::DbMultiThreadedTest().Run();
    miopen::tests::DbMultiProcessTest().Run();
    miopen::tests::DbMultiFileReadTest().Run();
    miopen::tests::DbMultiFileWriteTest().Run();

    return 0;
}<|MERGE_RESOLUTION|>--- conflicted
+++ resolved
@@ -605,12 +605,8 @@
             for(auto i = 0u; i < DBMultiThreadedTestWork::threads_count; i++)
                 threads.emplace_back([this, &mutex, i]() {
                     (void)std::unique_lock<std::mutex>(mutex);
-<<<<<<< HEAD
-                    DBMultiThreadedTestWork::WorkItem(id++, temp_file());
-=======
                     std::string p = temp_file_path();
                     DBMultiThreadedTestWork::WorkItem(i, p);
->>>>>>> 4b1e9ab8
                 });
         }
 
