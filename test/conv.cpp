/*******************************************************************************
 *
 * MIT License
 *
 * Copyright (c) 2017 Advanced Micro Devices, Inc.
 *
 * Permission is hereby granted, free of charge, to any person obtaining a copy
 * of this software and associated documentation files (the "Software"), to deal
 * in the Software without restriction, including without limitation the rights
 * to use, copy, modify, merge, publish, distribute, sublicense, and/or sell
 * copies of the Software, and to permit persons to whom the Software is
 * furnished to do so, subject to the following conditions:
 *
 * The above copyright notice and this permission notice shall be included in all
 * copies or substantial portions of the Software.
 *
 * THE SOFTWARE IS PROVIDED "AS IS", WITHOUT WARRANTY OF ANY KIND, EXPRESS OR
 * IMPLIED, INCLUDING BUT NOT LIMITED TO THE WARRANTIES OF MERCHANTABILITY,
 * FITNESS FOR A PARTICULAR PURPOSE AND NONINFRINGEMENT. IN NO EVENT SHALL THE
 * AUTHORS OR COPYRIGHT HOLDERS BE LIABLE FOR ANY CLAIM, DAMAGES OR OTHER
 * LIABILITY, WHETHER IN AN ACTION OF CONTRACT, TORT OR OTHERWISE, ARISING FROM,
 * OUT OF OR IN CONNECTION WITH THE SOFTWARE OR THE USE OR OTHER DEALINGS IN THE
 * SOFTWARE.
 *
 *******************************************************************************/
#include "test.hpp"
#include <array>
#include <iostream>
#include <iterator>
#include <limits>
#include <memory>
#include <miopen/convolution.hpp>
#include <miopen/miopen.h>
#include <miopen/tensor.hpp>
#include <utility>

// #include "network_data.hpp"
#include "driver.hpp"
#include "get_handle.hpp"
#include "tensor_holder.hpp"
#include "verify.hpp"
#include <miopen/stringutils.hpp>

template <class T>
tensor<T> get_output_tensor(const miopen::ConvolutionDescriptor& filter,
                            const tensor<T>& input,
                            const tensor<T>& weights)
{
    return tensor<T>{filter.GetForwardOutputTensor(input.desc, weights.desc)};
}

template <class T>
struct conv_base
{
    tensor<T> input;
    tensor<T> weights;
    tensor<T> out;
    miopen::ConvolutionDescriptor filter;
    int bias{};
    int search{};

    void fail(float = 0) const
    {
        std::cout << "Input tensor: " << input.desc.ToString() << std::endl;
        std::cout << "Weights tensor: " << weights.desc.ToString() << std::endl;
        std::cout << "Output tensor: " << out.desc.ToString() << std::endl;
        std::cout << "Filter: " << filter << std::endl;
    }
};

template <class T>
struct verify_forward_conv : conv_base<T>
{
    using conv_base<T>::out;
    using conv_base<T>::input;
    using conv_base<T>::weights;
    using conv_base<T>::filter;
    using conv_base<T>::bias;
    using conv_base<T>::search;

    verify_forward_conv(const tensor<T>& pinput,
                        const tensor<T>& pweights,
                        const miopen::ConvolutionDescriptor& pfilter,
                        int pbias   = 0,
                        int psearch = 0)
    {
        input   = pinput;
        weights = pweights;
        filter  = pfilter;
        bias    = pbias;
        search  = psearch;
    }

    tensor<T> cpu() const
    {
        auto rout = get_output_tensor(filter, input, weights);

        if(filter.mode == miopenTranspose)
        {
            std::fill(rout.begin(), rout.end(), 0);

            int out_h, out_w;
            std::tie(std::ignore, std::ignore, out_h, out_w) =
                miopen::tien<4>(rout.desc.GetLengths());

            int wei_c, wei_h, wei_w;
            std::tie(std::ignore, wei_c, wei_h, wei_w) = miopen::tien<4>(weights.desc.GetLengths());

            int in_n, in_c, in_h, in_w;
            std::tie(in_n, in_c, in_h, in_w) = miopen::tien<4>(input.desc.GetLengths());

            par_ford(in_n, wei_c)([&](int o, int k) {
                ford(in_c, in_h, in_w, wei_h, wei_w)([&](int w, int i, int j, int x, int y) {
                    const int start_x = i * filter.u - filter.pad_h;
                    const int start_y = j * filter.v - filter.pad_w;
                    const int out_x   = start_x + x * filter.dilation_h;
                    const int out_y   = start_y + y * filter.dilation_w;
                    if(out_x >= 0 && out_x < out_h && out_y >= 0 && out_y < out_w)
                    {
                        rout(o, k, out_x, out_y) += input(o, w, i, j) * weights(w, k, x, y);
                    }
                });
            });
        }
        else if(filter.mode == miopenGroupConv || filter.mode == miopenDepthwise)
        {
            int in_h, in_w;
            std::tie(std::ignore, std::ignore, in_h, in_w) =
                miopen::tien<4>(input.desc.GetLengths());

            int wei_n, wei_c, wei_h, wei_w;
            std::tie(wei_n, wei_c, wei_h, wei_w) = miopen::tien<4>(weights.desc.GetLengths());

            rout.par_for_each([&](int o, int w, int i, int j) {
                const int start_x  = i * filter.u - filter.pad_h;
                const int start_y  = j * filter.v - filter.pad_w;
                const int group_id = w / (wei_n / filter.group_count);

                double acc = bias;
                ford(wei_c, wei_h, wei_w)([&](int k, int x, int y) {
                    const int in_x  = start_x + x;
                    const int in_y  = start_y + y;
                    const int in_ch = group_id * wei_c + k;
                    if(in_x >= 0 && in_x < in_h && in_y >= 0 && in_y < in_w)
                    {
                        acc += input(o, in_ch, in_x, in_y) * weights(w, k, x, y);
                    }
                });
                rout(o, w, i, j) = acc;
            });
        }
        else
        {
            int in_h, in_w;
            std::tie(std::ignore, std::ignore, in_h, in_w) =
                miopen::tien<4>(input.desc.GetLengths());

            int wei_c, wei_h, wei_w;
            std::tie(std::ignore, wei_c, wei_h, wei_w) = miopen::tien<4>(weights.desc.GetLengths());

            rout.par_for_each([&](int o, int w, int i, int j) {
                const int start_x = i * filter.u - filter.pad_h;
                const int start_y = j * filter.v - filter.pad_w;

                double acc = bias;
                ford(wei_c, wei_h, wei_w)([&](int k, int x, int y) {
                    const int in_x = start_x + x * filter.dilation_h;
                    const int in_y = start_y + y * filter.dilation_w;
                    if(in_x >= 0 && in_x < in_h && in_y >= 0 && in_y < in_w)
                    {
                        acc += input(o, k, in_x, in_y) * weights(w, k, x, y);
                    }
                });
                rout(o, w, i, j) = acc;
            });
        }

        return rout;
    }

    tensor<T> gpu() const
    {
        auto&& handle = get_handle();
        auto rout     = get_output_tensor(filter, input, weights);

        auto in_dev  = handle.Write(input.data);
        auto wei_dev = handle.Write(weights.data);
        auto out_dev = handle.Write(rout.data);

        size_t workspace_size =
            filter.ForwardGetWorkSpaceSize(handle, weights.desc, input.desc, rout.desc);

        std::vector<char> workspace(workspace_size);
        auto workspace_dev = workspace_size != 0 ? handle.Write(workspace) : nullptr;

        int ret_algo_count;
        miopenConvAlgoPerf_t perf;

        float alpha = 1, beta = 0;

        filter.FindConvFwdAlgorithm(handle,
                                    input.desc,
                                    in_dev.get(),
                                    weights.desc,
                                    wei_dev.get(),
                                    rout.desc,
                                    out_dev.get(),
                                    1,
                                    &ret_algo_count,
                                    &perf,
                                    workspace_dev.get(),
                                    workspace_size,
                                    search);

        filter.ConvolutionForward(handle,
                                  &alpha,
                                  input.desc,
                                  in_dev.get(),
                                  weights.desc,
                                  wei_dev.get(),
                                  perf.fwd_algo,
                                  &beta,
                                  rout.desc,
                                  out_dev.get(),
                                  workspace_dev.get(),
                                  workspace_size);

        rout.data = handle.Read<T>(out_dev, rout.data.size());

        return rout;
    }

    void fail(float = 0) const
    {
        std::cout << "Forward convolution: " << std::endl;
        this->conv_base<T>::fail();
    }
};

template <class T>
struct verify_backward_conv : conv_base<T>
{
    using conv_base<T>::input;
    using conv_base<T>::weights;
    using conv_base<T>::out;
    using conv_base<T>::filter;
    using conv_base<T>::bias;
    using conv_base<T>::search;

    verify_backward_conv(const tensor<T>& pinput,
                         const tensor<T>& pweights,
                         const tensor<T>& pout,
                         const miopen::ConvolutionDescriptor& pfilter,
                         int pbias   = 0,
                         int psearch = 0)
    {
        input   = pinput;
        weights = pweights;
        out     = pout;
        filter  = pfilter;
        bias    = pbias;
        search  = psearch;
    }

    tensor<T> cpu() const
    {
        auto rinput = input;
        std::fill(rinput.begin(), rinput.end(), 0);

        if(filter.mode == miopenTranspose)
        {
            int out_h, out_w;
            std::tie(std::ignore, std::ignore, out_h, out_w) =
                miopen::tien<4>(out.desc.GetLengths());

            int wei_c, wei_h, wei_w;
            std::tie(std::ignore, wei_c, wei_h, wei_w) = miopen::tien<4>(weights.desc.GetLengths());

            rinput.par_for_each([&](int o, int w, int i, int j) {
                const int start_x = i * filter.u - filter.pad_h;
                const int start_y = j * filter.v - filter.pad_w;

                double acc = 0.0;
                ford(wei_c, wei_h, wei_w)([&](int k, int x, int y) {
                    const int in_x = start_x + x * filter.dilation_h;
                    const int in_y = start_y + y * filter.dilation_w;
                    if(in_x >= 0 && in_x < out_h && in_y >= 0 && in_y < out_w)
                    {
                        acc += out(o, k, in_x, in_y) * weights(w, k, x, y);
                    }
                });
                rinput(o, w, i, j) = acc;
            });
        }
        else if(filter.mode == miopenGroupConv || filter.mode == miopenDepthwise)
        {
            int in_c, in_h, in_w;
            std::tie(std::ignore, in_c, in_h, in_w) = miopen::tien<4>(rinput.desc.GetLengths());

            int wei_c, wei_h, wei_w;
            std::tie(std::ignore, wei_c, wei_h, wei_w) = miopen::tien<4>(weights.desc.GetLengths());

            int out_n, out_c, out_h, out_w;
            std::tie(out_n, out_c, out_h, out_w) = miopen::tien<4>(out.desc.GetLengths());

            par_ford(out_n, in_c)([&](int o, int k) {
                const int group_id = k / wei_c;
                ford(out_c / filter.group_count, out_h, out_w, wei_h, wei_w)(
                    [&](int w, int i, int j, int x, int y) {
                        const int start_x = i * filter.u - filter.pad_h;
                        const int start_y = j * filter.v - filter.pad_w;
                        const int in_x    = start_x + x;
                        const int in_y    = start_y + y;
                        const int out_ch  = group_id * (out_c / filter.group_count) + w;
                        const int wei_ch  = k % wei_c;
                        if(in_x >= 0 && in_x < in_h && in_y >= 0 && in_y < in_w)
                        {
                            rinput(o, k, in_x, in_y) +=
                                out(o, out_ch, i, j) * weights(out_ch, wei_ch, x, y);
                        }
                    });
            });
        }
        else
        {
            int in_h, in_w;
            std::tie(std::ignore, std::ignore, in_h, in_w) =
                miopen::tien<4>(rinput.desc.GetLengths());

            int wei_c, wei_h, wei_w;
            std::tie(std::ignore, wei_c, wei_h, wei_w) = miopen::tien<4>(weights.desc.GetLengths());

            int out_n, out_c, out_h, out_w;
            std::tie(out_n, out_c, out_h, out_w) = miopen::tien<4>(out.desc.GetLengths());

            par_ford(out_n, wei_c)([&](int o, int k) {
                ford(out_c, out_h, out_w, wei_h, wei_w)([&](int w, int i, int j, int x, int y) {
                    const int start_x = i * filter.u - filter.pad_h;
                    const int start_y = j * filter.v - filter.pad_w;
                    const int in_x    = start_x + x * filter.dilation_h;
                    const int in_y    = start_y + y * filter.dilation_w;
                    if(in_x >= 0 && in_x < in_h && in_y >= 0 && in_y < in_w)
                    {
                        rinput(o, k, in_x, in_y) += out(o, w, i, j) * weights(w, k, x, y);
                    }
                });
            });
        }
        return rinput;
    }

    tensor<T> gpu() const
    {
        auto&& handle = get_handle();
        auto rinput   = input;
        std::fill(rinput.begin(), rinput.end(), 0);

        auto out_dev = handle.Write(out.data);
        auto wei_dev = handle.Write(weights.data);
        auto in_dev  = handle.Write(rinput.data);

        size_t workspace_size =
            filter.BackwardDataGetWorkSpaceSize(handle, weights.desc, out.desc, rinput.desc);

        std::vector<char> workspace(workspace_size);
        auto workspace_dev = workspace_size != 0 ? handle.Write(workspace) : nullptr;

        int ret_algo_count;
        miopenConvAlgoPerf_t perf;

        float alpha = 1, beta = 0;

        filter.FindConvBwdDataAlgorithm(handle,
                                        out.desc,
                                        out_dev.get(),
                                        weights.desc,
                                        wei_dev.get(),
                                        rinput.desc,
                                        in_dev.get(),
                                        1,
                                        &ret_algo_count,
                                        &perf,
                                        workspace_dev.get(),
                                        workspace_size,
                                        search);

        filter.ConvolutionBackwardData(handle,
                                       &alpha,
                                       out.desc,
                                       out_dev.get(),
                                       weights.desc,
                                       wei_dev.get(),
                                       perf.bwd_data_algo,
                                       &beta,
                                       rinput.desc,
                                       in_dev.get(),
                                       workspace_dev.get(),
                                       workspace_size);

        rinput.data = handle.Read<T>(in_dev, rinput.data.size());
        return rinput;
    }

    void fail(float) const
    {
        std::cout << "Backward convolution: " << std::endl;
        this->conv_base<T>::fail();
    }
};

template <class T>
struct verify_backward_weights_conv : conv_base<T>
{
    using conv_base<T>::input;
    using conv_base<T>::weights;
    using conv_base<T>::out;
    using conv_base<T>::filter;
    using conv_base<T>::bias;
    using conv_base<T>::search;

    verify_backward_weights_conv(const tensor<T>& pinput,
                                 const tensor<T>& pweights,
                                 const tensor<T>& pout,
                                 const miopen::ConvolutionDescriptor& pfilter,
                                 int pbias   = 0,
                                 int psearch = 0)
    {
        input   = pinput;
        weights = pweights;
        out     = pout;
        filter  = pfilter;
        bias    = pbias;
        search  = psearch;
    }

    tensor<T> cpu() const
    {
        auto rweights = weights;
        std::fill(rweights.begin(), rweights.end(), 0);

        int in_h, in_w;
        std::tie(std::ignore, std::ignore, in_h, in_w) = miopen::tien<4>(
            filter.mode == miopenTranspose ? out.desc.GetLengths() : input.desc.GetLengths());

        int wei_c, wei_h, wei_w;
        std::tie(std::ignore, wei_c, wei_h, wei_w) = miopen::tien<4>(rweights.desc.GetLengths());

        int out_n, out_c, out_h, out_w;
        std::tie(out_n, out_c, out_h, out_w) = miopen::tien<4>(
            filter.mode == miopenTranspose ? input.desc.GetLengths() : out.desc.GetLengths());

        int groups = 1;
        if(filter.mode == miopenGroupConv || filter.mode == miopenDepthwise)
            groups = filter.group_count;

        par_ford(out_c, wei_c, wei_h, wei_w)([&](int w, int k, int x, int y) {
            double acc         = 0.0;
            const int group_id = w / (out_c / groups);
            const int in_ch    = group_id * wei_c + k;
            ford(out_n, out_h, out_w)([&](int o, int i, int j) {
                const int start_x = i * filter.u - filter.pad_h;
                const int start_y = j * filter.v - filter.pad_w;
                const int in_x    = start_x + x * filter.dilation_h;
                const int in_y    = start_y + y * filter.dilation_w;
                if(in_x >= 0 && in_x < in_h && in_y >= 0 && in_y < in_w)
                {
                    acc += (filter.mode == miopenTranspose
                                ? out(o, k, in_x, in_y) * input(o, w, i, j)
                                : input(o, in_ch, in_x, in_y) * out(o, w, i, j));
                }
            });
            rweights(w, k, x, y) = acc;
        });
        return rweights;
    }

    tensor<T> gpu() const
    {
        auto&& handle = get_handle();
        auto rweights = weights;
        std::fill(rweights.begin(), rweights.end(), 0);

        auto out_dev = handle.Write(out.data);
        auto wei_dev = handle.Write(rweights.data);
        auto in_dev  = handle.Write(input.data);

        std::size_t workspace_size = filter.ConvolutionBackwardWeightsGetWorkSpaceSize(
            handle, out.desc, input.desc, rweights.desc);

        std::vector<char> workspace(workspace_size);
        auto workspace_dev = workspace_size != 0 ? handle.Write(workspace) : nullptr;

        int ret_algo_count;
        miopenConvAlgoPerf_t perf;

        float alpha = 1, beta = 0;
        filter.FindConvBwdWeightsAlgorithm(handle,
                                           out.desc,
                                           out_dev.get(),
                                           input.desc,
                                           in_dev.get(),
                                           rweights.desc,
                                           wei_dev.get(),
                                           1,
                                           &ret_algo_count,
                                           &perf,
                                           workspace_dev.get(),
                                           workspace_size,
                                           search);

        filter.ConvolutionBackwardWeights(handle,
                                          &alpha,
                                          out.desc,
                                          out_dev.get(),
                                          input.desc,
                                          in_dev.get(),
                                          perf.bwd_weights_algo,
                                          &beta,
                                          rweights.desc,
                                          wei_dev.get(),
                                          workspace_dev.get(),
                                          workspace_size);

        rweights.data = handle.Read<T>(wei_dev, rweights.data.size());
        return rweights;
    }

    void fail(float) const
    {
        std::cout << "Backward weights convolution: " << std::endl;
        this->conv_base<T>::fail();
    }
};

template <class T>
struct conv_driver : test_driver
{
    tensor<T> input;
    tensor<T> weights;
    miopen::ConvolutionDescriptor filter;
    std::string conv_mode;
    std::string pad_mode;
    bool enable_backward_weights = false;
    bool do_backward_data        = true;
    int search                   = 0;
    unsigned long max_value      = miopen_type<T>{} == miopenHalf ? 5 : 17;
    int groupCount{};

    std::unordered_map<std::string, miopenConvolutionMode_t> cmode_lookup = {
        {"CONV", miopenConvolution},
        {"TRANS", miopenTranspose},
        {"GROUP", miopenGroupConv},
        {"DW", miopenDepthwise}};

    std::unordered_map<std::string, miopenPaddingMode_t> pmode_lookup = {
        {"SAME", miopenPaddingSame},
        {"VALID", miopenPaddingValid},
        {"DEFAULT", miopenPaddingDefault}};

    conv_driver()
    {
        add(input, "input", get_input_tensor());
        add(weights, "weights", get_weights_tensor());
        add(filter, "filter", generate_data(get_filters()));
        add(enable_backward_weights, "enable-backward-weights", flag());
        add(do_backward_data, "disable-backward-data", set_value(false));
        add(search, "search", set_value(1));
        add(conv_mode, "cmode", generate_data({"conv"}));
        add(pad_mode, "pmode", generate_data({"default", "same", "valid"}));
        add(groupCount, "group-count", generate_data({1}));
    }

    std::vector<miopen::ConvolutionDescriptor> get_filters()
    {
        return {miopen::ConvolutionDescriptor{0, 0, 1, 1},
                miopen::ConvolutionDescriptor{0, 0, 2, 2},
                miopen::ConvolutionDescriptor{1, 1, 1, 1},
                miopen::ConvolutionDescriptor{1, 1, 2, 2},
                miopen::ConvolutionDescriptor{2, 2, 1, 1},
                miopen::ConvolutionDescriptor{3, 3, 2, 2},
                miopen::ConvolutionDescriptor{0, 0, 1, 1, 2, 2},
                miopen::ConvolutionDescriptor{1, 1, 2, 2, 3, 3},
                miopen::ConvolutionDescriptor{3, 3, 2, 2, 4, 4}};
    }

    void run()
    {
        int input_c, input_h, input_w, wei_c, wei_k, wei_h, wei_w;
        std::tie(wei_k, wei_c, wei_h, wei_w) = miopen::tien<4>(weights.desc.GetLengths());
        std::tie(std::ignore, input_c, input_h, input_w) = miopen::tien<4>(input.desc.GetLengths());

        filter.mode        = cmode_lookup[miopen::ToUpper(conv_mode)];
        filter.paddingMode = pmode_lookup[miopen::ToUpper(pad_mode)];
        filter.group_count =
            filter.mode == miopenDepthwise ? input_c : std::max(static_cast<int>(groupCount), 1);
        if(filter.group_count > 1 &&
           !(filter.mode == miopenDepthwise || filter.mode == miopenTranspose))
            filter.mode = miopenGroupConv;

        /// lack of support of 2x2 filter and transposeConv for half type
        /// \todo enhance support of half type into conv/transConv
        if((input.desc.GetType() == miopenHalf) &&
           (((filter.mode == miopenConvolution) && !filter.IsDirectSupported(weights.desc)) ||
<<<<<<< HEAD
            (filter.mode == miopenTranspose || filter.mode == miopenGroupConv ||
             filter.mode == miopenDepthwise)))
=======
            (filter.dilation_h > 1 || filter.dilation_w > 1) || (filter.mode == miopenTranspose)))
>>>>>>> 21d0c68e
        {
            // Unsupported config for conv with half type
            return;
        }

        if(((filter.mode == miopenTranspose) && (input_c == wei_k)) ||
           ((filter.mode == miopenConvolution) && (input_c == wei_c)) ||
           ((filter.mode == miopenGroupConv) && (input_c % wei_c == 0)) ||
           ((filter.mode == miopenDepthwise) && (wei_c == 1)))
        {
            if(filter.mode == miopenConvolution &&
               ((filter.dilation_h == 1 && filter.dilation_w == 1) || (wei_h == 1 && wei_w == 1)))
            {
                if(filter.paddingMode == miopenPaddingSame)
                {
                    if(filter.u == 0 || filter.v == 0)
                        return;
                    auto _pad_h =
                        (input_h % filter.u == 0)
                            ? (std::max(static_cast<int>(wei_h - filter.u), 0))
                            : (std::max(static_cast<int>(wei_h - (input_h % filter.u)), 0));
                    auto _pad_w =
                        (input_w % filter.v == 0)
                            ? (std::max(static_cast<int>(wei_w - filter.v), 0))
                            : (std::max(static_cast<int>(wei_w - (input_w % filter.v)), 0));

                    filter.pad_h = _pad_h / 2;
                    filter.pad_w = _pad_w / 2;

                    int out_h = std::ceil(static_cast<double>(input_h) / filter.u);
                    int out_w = std::ceil(static_cast<double>(input_w) / filter.v);

                    if(out_h <= 0 || out_w <= 0)
                        return;
                }
                else if(filter.paddingMode == miopenPaddingValid)
                {
                    if(filter.u == 0 || filter.v == 0)
                        return;
                    filter.pad_h = 0;
                    filter.pad_w = 0;

                    int out_h = std::ceil(static_cast<double>(input_h - wei_h + 1) / filter.u);
                    int out_w = std::ceil(static_cast<double>(input_w - wei_w + 1) / filter.v);

                    if(out_h <= 0 || out_w <= 0)
                        return;
                }
            }

            if(((filter.mode == miopenConvolution &&
                 input.desc.GetLengths().at(1) == weights.desc.GetLengths().at(1)) ||
                (filter.mode == miopenTranspose &&
                 input.desc.GetLengths().at(1) == weights.desc.GetLengths().at(0)) ||
                (filter.mode == miopenGroupConv &&
                 (input.desc.GetLengths().at(1) % weights.desc.GetLengths().at(1) == 0)) ||
                (filter.mode == miopenDepthwise && weights.desc.GetLengths().at(1) == 1)) &&
               wei_h > 2 * filter.pad_h && wei_w > 2 * filter.pad_w &&
               input_h >= (2 * filter.pad_h + wei_h) && input_w >= (2 * filter.pad_w + wei_w))
            {
                auto out_p = verify(verify_forward_conv<T>{input, weights, filter, 0, search});
                for(auto& x : out_p.first)
                    x = (long(x + 19) * 2) % max_value + (long(x + 19) * 2) % (max_value - 1) +
                        (long(x + 19) * 2) % (max_value + 1); // Clamp big numbers
                if(do_backward_data)
                    verify(verify_backward_conv<T>{input, weights, out_p.first, filter, 0, search});
                if(enable_backward_weights or (MIOPEN_USE_MIOPENGEMM and sizeof(T) > 2))
                {
                    verify(verify_backward_weights_conv<T>{
                        input, weights, out_p.first, filter, 0, search});
                }
            }
        }
    }
};

int main(int argc, const char* argv[]) { test_drive<conv_driver>(argc, argv); }<|MERGE_RESOLUTION|>--- conflicted
+++ resolved
@@ -601,12 +601,8 @@
         /// \todo enhance support of half type into conv/transConv
         if((input.desc.GetType() == miopenHalf) &&
            (((filter.mode == miopenConvolution) && !filter.IsDirectSupported(weights.desc)) ||
-<<<<<<< HEAD
-            (filter.mode == miopenTranspose || filter.mode == miopenGroupConv ||
+            (filter.dilation_h > 1 || filter.dilation_w > 1) || (filter.mode == miopenTranspose || filter.mode == miopenGroupConv ||
              filter.mode == miopenDepthwise)))
-=======
-            (filter.dilation_h > 1 || filter.dilation_w > 1) || (filter.mode == miopenTranspose)))
->>>>>>> 21d0c68e
         {
             // Unsupported config for conv with half type
             return;
