/*******************************************************************************
 *
 * MIT License
 *
 * Copyright (c) 2017 Advanced Micro Devices, Inc.
 *
 * Permission is hereby granted, free of charge, to any person obtaining a copy
 * of this software and associated documentation files (the "Software"), to deal
 * in the Software without restriction, including without limitation the rights
 * to use, copy, modify, merge, publish, distribute, sublicense, and/or sell
 * copies of the Software, and to permit persons to whom the Software is
 * furnished to do so, subject to the following conditions:
 *
 * The above copyright notice and this permission notice shall be included in all
 * copies or substantial portions of the Software.
 *
 * THE SOFTWARE IS PROVIDED "AS IS", WITHOUT WARRANTY OF ANY KIND, EXPRESS OR
 * IMPLIED, INCLUDING BUT NOT LIMITED TO THE WARRANTIES OF MERCHANTABILITY,
 * FITNESS FOR A PARTICULAR PURPOSE AND NONINFRINGEMENT. IN NO EVENT SHALL THE
 * AUTHORS OR COPYRIGHT HOLDERS BE LIABLE FOR ANY CLAIM, DAMAGES OR OTHER
 * LIABILITY, WHETHER IN AN ACTION OF CONTRACT, TORT OR OTHERWISE, ARISING FROM,
 * OUT OF OR IN CONNECTION WITH THE SOFTWARE OR THE USE OR OTHER DEALINGS IN THE
 * SOFTWARE.
 *
 *******************************************************************************/
#include "test.hpp"
#include <array>
#include <iostream>
#include <iterator>
#include <limits>
#include <memory>
#include <miopen/convolution.hpp>
#include <miopen/miopen.h>
#include <miopen/tensor.hpp>
#include <miopen/tensor_ops.hpp>
#include <utility>

#include "driver.hpp"
#include "get_handle.hpp"
#include "tensor_holder.hpp"
#include "verify.hpp"

#define MIO_TENSOROP_DEBUG 0

template <class T>
struct tensor_ops_base
{
    tensor<T> a;
    tensor<T> b;
    tensor<T> c;

    void fail(float = 0)
    {
        std::cout << "A tensor: " << a.desc.ToString() << std::endl;
        std::cout << "B tensor: " << b.desc.ToString() << std::endl;
        std::cout << "C tensor: " << a.desc.ToString() << std::endl;
    }
};

template <class T>
struct verify_tensor_ops : tensor_ops_base<T>
{
    tensor<T> aSuper;
    tensor<T> bSuper;
    tensor<T> cSuper;

<<<<<<< HEAD
    miopen::TensorDescriptor aDesc;
    miopen::TensorDescriptor bDesc;
    miopen::TensorDescriptor cDesc;
=======
    int Aoffset;
    int Boffset;
    int Coffset;
>>>>>>> 7906b4ff

    float alpha0;
    float alpha1;
    float beta;
<<<<<<< HEAD

    int aOffset;
    int bOffset;
    int cOffset;

    verify_tensor_ops(const tensor<T>& paSuper,
                      const tensor<T>& pbSuper,
                      const tensor<T>& pcSuper,
                      const miopen::TensorDescriptor& paDesc,
                      const miopen::TensorDescriptor& pbDesc,
                      const miopen::TensorDescriptor& pcDesc,
                      std::vector<int>& offsets,
                      float palpha0 = 1,
                      float palpha1 = 1,
                      float pbeta   = 0)
    {
        aSuper = paSuper;
        bSuper = pbSuper;
        cSuper = pcSuper;

        aDesc = paDesc;
        bDesc = pbDesc;
        cDesc = pcDesc;

        aOffset = offsets[0];
        bOffset = offsets[1];
        cOffset = offsets[2];
=======

    verify_tensor_ops(const tensor<T>& pa,
                      const tensor<T>& pb,
                      const tensor<T>& pc,
                      std::vector<int>& offsets,
                      float palpha0 = 1,
                      float palpha1 = 1,
                      float pbeta   = 0)
    {
        a = pa;
        b = pb;
        c = pc;

        Aoffset = offsets[0];
        Boffset = offsets[1];
        Coffset = offsets[2];
>>>>>>> 7906b4ff

        alpha0 = palpha0;
        alpha1 = palpha1;
        beta   = pbeta;
    }

    // verify_tensor_ops(const tensor<T>& pa, const tensor<T>& pb, const tensor<T>& pc, const
    // std::vector<T>& dims)
    //{
    // a = pa(dims);
    // b = pb(dims);
    // c = pc(dims);
    //}

    T add_elem(T aelem, T belem) { return aelem + belem; }
    T mul_elem(T aelem, T belem) { return aelem * belem; }
    T max_elem(T aelem, T belem) { return ((aelem > belem) ? aelem : belem); }
    T min_elem(T aelem, T belem) { return ((aelem < belem) ? aelem : belem); }

<<<<<<< HEAD
    void tensor_for_loop(int recurr_aoffset, int recurr_boffset, int recurr_coffset, int dim)
    {

        int astride                = aDesc.GetStrides()[dim];
        int bstride                = bDesc.GetStrides()[dim];
        int cstride                = cDesc.GetStrides()[dim];
        std::vector<size_t> a_dims = cDesc.GetLengths();
        std::vector<size_t> b_dims = bDesc.GetLengths();
=======
    void tensor_for_loop(const tensor<T>& aten,
                         const tensor<T>& bten,
                         tensor<T>& cten,
                         const std::vector<size_t>& a_dims,
                         const std::vector<size_t>& b_dims,
                         float palpha0,
                         float palpha1,
                         float pbeta,
                         int recurr_aoffset,
                         int recurr_boffset,
                         int recurr_coffset,
                         int dim,
                         int AtenOffset,
                         int BtenOffset,
                         int CtenOffset)
    {

        int astride = aten.desc.GetStrides()[dim];
        int bstride = bten.desc.GetStrides()[dim];
        int cstride = cten.desc.GetStrides()[dim];
>>>>>>> 7906b4ff

        // printf("cstride: %d\n", cstride);

        for(int idx = 0; idx < a_dims[dim]; idx++)
        {
            size_t aindex = recurr_aoffset + astride * idx;
            size_t cindex = recurr_coffset + cstride * idx;
            size_t bindex =
                (b_dims[dim] == a_dims[dim]) ? recurr_boffset + bstride * idx : recurr_boffset;

            // if((bindex < bten.desc.GetElementSize()) && (dim == a_dims.size() - 1))
            if(dim == (a_dims.size() - 1))
            {
<<<<<<< HEAD
                cSuper[cindex + cOffset] =
                    add_elem(aSuper[aindex + aOffset] * alpha0, bSuper[bindex + bOffset] * alpha1) +
                    beta * cSuper[cindex + cOffset];
=======
#if(MIO_OPS_DEBUG)
                printf("c[%lu](%f) = a[%lu](%f) + b[%lu](%f)\n",
                       cindex + CtenOffset,
                       cten[cindex + CtenOffset],
                       aindex + AtenOffset,
                       aten[aindex + AtenOffset],
                       bindex + Boffset,
                       bten[bindex + Boffset]);
#endif
                cten[cindex + CtenOffset] =
                    // add_elem(aten[aindex + AtenOffset] * palpha0, bten[bindex + BtenOffset] *
                    // palpha1) +
                    // max_elem(aten[aindex + AtenOffset] * palpha0, bten[bindex + BtenOffset] *
                    // palpha1) +
                    // min_elem(aten[aindex + AtenOffset] * palpha0, bten[bindex + BtenOffset] *
                    // palpha1) +
                    mul_elem(aten[aindex + AtenOffset] * palpha0,
                             bten[bindex + BtenOffset] * palpha1) +
                    pbeta * cten[cindex + Coffset];
>>>>>>> 7906b4ff
            }
            if(dim < (a_dims.size() - 1))
            {

<<<<<<< HEAD
                tensor_for_loop(aindex, bindex, cindex, dim + 1);
=======
                tensor_for_loop(aten,
                                bten,
                                cten,
                                a_dims,
                                b_dims,
                                palpha0,
                                palpha1,
                                pbeta,
                                aindex,
                                bindex,
                                cindex,
                                dim + 1,
                                AtenOffset,
                                BtenOffset,
                                CtenOffset);
>>>>>>> 7906b4ff
            }
        }
        return;
    }

    tensor<T> cpu()
    {
<<<<<<< HEAD
        std::fill(cSuper.begin(), cSuper.end(), 1);
        tensor_for_loop(0, 0, 0, 0);

        return cSuper;
=======
        std::fill(c.begin(), c.end(), 1);
        auto clens    = c.desc.GetLengths();
        auto blens    = b.desc.GetLengths();
        auto bstrides = b.desc.GetStrides();
        auto cstrides = c.desc.GetStrides();

        tensor_for_loop(
            a, b, c, clens, blens, alpha0, alpha1, beta, 0, 0, 0, 0, Aoffset, Boffset, Coffset);

#if(MIO_OPS_DEBUG)
        for(int i = 0; i < c.desc.GetElementSize(); i++)
            printf("CPU_C[%d]: %f\n", i, c.data[i + Coffset]);
#endif
        return c;
>>>>>>> 7906b4ff
    }

    tensor<T> gpu()
    {

<<<<<<< HEAD
        std::fill(cSuper.begin(), cSuper.end(), 1);
        auto&& handle = get_handle();

        auto aSuper_dev = handle.Write(aSuper.data);
        auto bSuper_dev = handle.Write(bSuper.data);
        auto cSuper_dev = handle.Write(cSuper.data);

        miopen::OpTensor(handle,
                         miopenTensorOpAdd,
                         // miopenTensorOpMax,
                         // miopenTensorOpMin,
                         // miopenTensorOpMul,
                         &alpha0,
                         aDesc,
                         aSuper_dev.get(),
                         &alpha1,
                         bDesc,
                         bSuper_dev.get(),
                         &beta,
                         cDesc,
                         cSuper_dev.get(),
                         aOffset,
                         bOffset,
                         cOffset);
=======
        // return c;
        std::fill(c.begin(), c.end(), 1);

        auto c_dev = handle.Write(c.data);
        auto a_dev = handle.Write(a.data);
        auto b_dev = handle.Write(b.data);

        miopen::OpTensor(handle,
                         // miopenTensorOpAdd,
                         // miopenTensorOpMax,
                         // miopenTensorOpMin,
                         miopenTensorOpMul,
                         &alpha0,
                         a.desc,
                         a_dev.get(),
                         &alpha1,
                         b.desc,
                         b_dev.get(),
                         &beta,
                         c.desc,
                         c_dev.get(),
                         Aoffset,
                         Boffset,
                         Coffset);
>>>>>>> 7906b4ff

        cSuper.data = handle.Read<T>(cSuper_dev, cSuper.data.size());

<<<<<<< HEAD
        return cSuper;
=======
#if(MIO_OPS_DEBUG)
        handle.Finish();
        auto clens    = c.desc.GetLengths();
        auto cstrides = c.desc.GetStrides();
        for(int i = 0; i < c.desc.GetElementSize(); i++)
            printf("GPU_C[%d]: %f\n", i, c.data[i + Coffset]);
#endif
        return c;
>>>>>>> 7906b4ff
    }

    void fail(float = 0)
    {
        std::cout << "TensorOp: " << std::endl;
        this->tensor_ops_base<T>::fail();
    }
};

template <class T>
struct tensor_ops_driver : test_driver
{
<<<<<<< HEAD
    tensor<T> a;
    tensor<T> b;
    tensor<T> c;
    tensor<T> aSuper;
    tensor<T> bSuper;
    tensor<T> cSuper;
    miopen::TensorDescriptor aDesc;
    miopen::TensorDescriptor bDesc;
    miopen::TensorDescriptor cDesc;
    std::vector<int> tensorlens;
    std::vector<int> offsets;
    std::vector<float> alphabeta;
=======
>>>>>>> 7906b4ff

    tensor<T> super_a;
    tensor<T> super_b;
    tensor<T> super_c;

    std::vector<int> tensorlens_ac;
    std::vector<int> tensorlens_b;
    std::vector<int> offsets;
    std::vector<float> alphabeta;

    std::vector<std::vector<int>> get_sub_tensor_a()
    {
<<<<<<< HEAD

#if(MIO_TENSOROP_DEBUG == 1)
        printf("Generating super tensors...");
        fflush(nullptr);
#endif

        std::vector<int> alens = {{32, 16, 16, 16, 16}};
        std::vector<int> blens = {{32, 16, 16, 16, 16}};
        std::vector<int> clens = {{32, 16, 16, 16, 16}};

        aSuper = tensor<T>{alens}.generate(rand_gen{});
        bSuper = tensor<T>{blens}.generate(rand_gen{});
        cSuper = tensor<T>{clens}.generate(rand_gen{});

#if(MIO_TENSOROP_DEBUG == 1)
        printf("done.\n");
        fflush(nullptr);
        printf("Generating sub-tensors lengths...");
        fflush(nullptr);
#endif

        std::vector<std::vector<float>> get_scalars = {{1, 1, 1}, {1, 1, 1}, {1, 1, 1}};
        std::vector<std::vector<int>> get_offsets   = {{1, 11, 1}, {2, 12, 1}, {3, 13, 1}};

        add(tensorlens, "tensorlens", generate_data(get_sub_tensor()));
        add(offsets, "offsets", generate_data(get_offsets));
        add(alphabeta, "alphabeta", generate_data(get_scalars));

#if(MIO_TENSOROP_DEBUG == 1)
        printf("done.\n");
        fflush(nullptr);
#endif
=======
        return {{32, 16, 8, 4, 4}, {16, 20, 16, 8}, {20, 16, 8}, {16, 8}, {8}};
    }

    std::vector<std::vector<int>> get_sub_tensor_b()
    {
        return {{32, 16, 8, 4, 4},
                {32, 16, 1, 1, 1},
                {1, 16, 8, 1, 1},
                {1, 1, 8, 4, 1},
                {16, 20, 16, 8},
                {16, 20, 16, 1},
                {16, 20, 1, 1},
                {16, 1, 1, 1},
                {1, 20, 16, 8},
                {1, 20, 16, 1},
                {1, 20, 1, 1},
                {1, 1, 16, 8},
                {1, 1, 1, 8},
                {20, 16, 8},
                {20, 16, 1},
                {1, 16, 8},
                {1, 16, 1},
                {20, 1, 1},
                {16, 8},
                {16, 1},
                {1, 8},
                {8},
                {1}};
    }

    tensor_ops_driver()
    {

        std::vector<int> alens = {{32, 16, 20, 16, 8}};
        std::vector<int> blens = {{32, 16, 20, 16, 8}};
        std::vector<int> clens = {{32, 16, 20, 16, 8}};

        super_a = tensor<T>{alens}.generate(rand_gen{});
        super_b = tensor<T>{blens}.generate(rand_gen{});
        super_c = tensor<T>{clens}.generate(rand_gen{});

        std::vector<std::vector<int>> get_offsets     = {{64, 32, 16}, {32, 16, 32}, {32, 16, 32}};
        std::vector<std::vector<float>> get_alphabeta = {{1, 1, 0}, {-1, 1, 1}, {1.0, 0.5, 0.3}};

        add(tensorlens_ac, "tensorlens_ac", generate_data(get_sub_tensor_a()));
        add(tensorlens_b, "tensorlens_b", generate_data(get_sub_tensor_b()));
        add(offsets, "offsets", generate_data(get_offsets));
        add(alphabeta, "alphabeta", generate_data(get_alphabeta));
    }

    tensor<T> get_subtensors(tensor<T>& super_tensor, std::vector<int>& lens)
    {
        std::vector<size_t> superStrides = super_tensor.desc.GetStrides();
        std::vector<int> strides(superStrides.begin() + (5 - lens.size()), superStrides.end());
        auto tDesc = miopen::TensorDescriptor{
            miopenFloat, lens.data(), strides.data(), static_cast<int>(lens.size())};
        tensor<T> t = tensor<T>{tDesc};
        t.data      = super_tensor.data;
        return t;
>>>>>>> 7906b4ff
    }

    void run()
    {
<<<<<<< HEAD
        std::vector<size_t> aSuperStrides = aSuper.desc.GetStrides();
        std::vector<size_t> bSuperStrides = bSuper.desc.GetStrides();
        std::vector<size_t> cSuperStrides = cSuper.desc.GetStrides();
        std::vector<int> astrides(aSuperStrides.begin() + (5 - tensorlens.size()),
                                  aSuperStrides.end());
        std::vector<int> bstrides(bSuperStrides.begin() + (5 - tensorlens.size()),
                                  bSuperStrides.end());
        std::vector<int> cstrides(cSuperStrides.begin() + (5 - tensorlens.size()),
                                  cSuperStrides.end());

        aDesc = miopen::TensorDescriptor(
            miopenFloat, tensorlens.data(), astrides.data(), tensorlens.size());
        bDesc = miopen::TensorDescriptor(
            miopenFloat, tensorlens.data(), bstrides.data(), tensorlens.size());
        cDesc = miopen::TensorDescriptor(
            miopenFloat, tensorlens.data(), cstrides.data(), tensorlens.size());

        float alpha0 = alphabeta[0];
        float alpha1 = alphabeta[1];
        float beta   = alphabeta[2];

        if(aDesc.GetLengths().size() == cDesc.GetLengths().size())
        {
            printf("offsets {src, dst}: %d, %d\n", offsets[0], offsets[1]);
            verify(verify_tensor_ops<T>{
                aSuper, bSuper, cSuper, aDesc, bDesc, cDesc, offsets, alpha0, alpha1, beta});
=======
        if(tensorlens_ac.size() == tensorlens_b.size())
        {
            tensor<T> aTensor = get_subtensors(super_a, tensorlens_ac);
            tensor<T> bTensor = get_subtensors(super_b, tensorlens_b);
            tensor<T> cTensor = get_subtensors(super_c, tensorlens_ac);

            verify(verify_tensor_ops<T>{
                aTensor, bTensor, cTensor, offsets, alphabeta[0], alphabeta[1], alphabeta[2]});
>>>>>>> 7906b4ff
        }
    }
};

int main(int argc, const char* argv[]) { test_drive<tensor_ops_driver<float>>(argc, argv); }<|MERGE_RESOLUTION|>--- conflicted
+++ resolved
@@ -40,7 +40,7 @@
 #include "tensor_holder.hpp"
 #include "verify.hpp"
 
-#define MIO_TENSOROP_DEBUG 0
+#define MIO_OPS_DEBUG 0
 
 template <class T>
 struct tensor_ops_base
@@ -60,52 +60,17 @@
 template <class T>
 struct verify_tensor_ops : tensor_ops_base<T>
 {
-    tensor<T> aSuper;
-    tensor<T> bSuper;
-    tensor<T> cSuper;
-
-<<<<<<< HEAD
-    miopen::TensorDescriptor aDesc;
-    miopen::TensorDescriptor bDesc;
-    miopen::TensorDescriptor cDesc;
-=======
+    using tensor_ops_base<T>::a;
+    using tensor_ops_base<T>::b;
+    using tensor_ops_base<T>::c;
+
     int Aoffset;
     int Boffset;
     int Coffset;
->>>>>>> 7906b4ff
 
     float alpha0;
     float alpha1;
     float beta;
-<<<<<<< HEAD
-
-    int aOffset;
-    int bOffset;
-    int cOffset;
-
-    verify_tensor_ops(const tensor<T>& paSuper,
-                      const tensor<T>& pbSuper,
-                      const tensor<T>& pcSuper,
-                      const miopen::TensorDescriptor& paDesc,
-                      const miopen::TensorDescriptor& pbDesc,
-                      const miopen::TensorDescriptor& pcDesc,
-                      std::vector<int>& offsets,
-                      float palpha0 = 1,
-                      float palpha1 = 1,
-                      float pbeta   = 0)
-    {
-        aSuper = paSuper;
-        bSuper = pbSuper;
-        cSuper = pcSuper;
-
-        aDesc = paDesc;
-        bDesc = pbDesc;
-        cDesc = pcDesc;
-
-        aOffset = offsets[0];
-        bOffset = offsets[1];
-        cOffset = offsets[2];
-=======
 
     verify_tensor_ops(const tensor<T>& pa,
                       const tensor<T>& pb,
@@ -122,7 +87,6 @@
         Aoffset = offsets[0];
         Boffset = offsets[1];
         Coffset = offsets[2];
->>>>>>> 7906b4ff
 
         alpha0 = palpha0;
         alpha1 = palpha1;
@@ -142,16 +106,6 @@
     T max_elem(T aelem, T belem) { return ((aelem > belem) ? aelem : belem); }
     T min_elem(T aelem, T belem) { return ((aelem < belem) ? aelem : belem); }
 
-<<<<<<< HEAD
-    void tensor_for_loop(int recurr_aoffset, int recurr_boffset, int recurr_coffset, int dim)
-    {
-
-        int astride                = aDesc.GetStrides()[dim];
-        int bstride                = bDesc.GetStrides()[dim];
-        int cstride                = cDesc.GetStrides()[dim];
-        std::vector<size_t> a_dims = cDesc.GetLengths();
-        std::vector<size_t> b_dims = bDesc.GetLengths();
-=======
     void tensor_for_loop(const tensor<T>& aten,
                          const tensor<T>& bten,
                          tensor<T>& cten,
@@ -172,7 +126,6 @@
         int astride = aten.desc.GetStrides()[dim];
         int bstride = bten.desc.GetStrides()[dim];
         int cstride = cten.desc.GetStrides()[dim];
->>>>>>> 7906b4ff
 
         // printf("cstride: %d\n", cstride);
 
@@ -186,11 +139,6 @@
             // if((bindex < bten.desc.GetElementSize()) && (dim == a_dims.size() - 1))
             if(dim == (a_dims.size() - 1))
             {
-<<<<<<< HEAD
-                cSuper[cindex + cOffset] =
-                    add_elem(aSuper[aindex + aOffset] * alpha0, bSuper[bindex + bOffset] * alpha1) +
-                    beta * cSuper[cindex + cOffset];
-=======
 #if(MIO_OPS_DEBUG)
                 printf("c[%lu](%f) = a[%lu](%f) + b[%lu](%f)\n",
                        cindex + CtenOffset,
@@ -210,14 +158,10 @@
                     mul_elem(aten[aindex + AtenOffset] * palpha0,
                              bten[bindex + BtenOffset] * palpha1) +
                     pbeta * cten[cindex + Coffset];
->>>>>>> 7906b4ff
             }
             if(dim < (a_dims.size() - 1))
             {
 
-<<<<<<< HEAD
-                tensor_for_loop(aindex, bindex, cindex, dim + 1);
-=======
                 tensor_for_loop(aten,
                                 bten,
                                 cten,
@@ -233,7 +177,6 @@
                                 AtenOffset,
                                 BtenOffset,
                                 CtenOffset);
->>>>>>> 7906b4ff
             }
         }
         return;
@@ -241,12 +184,6 @@
 
     tensor<T> cpu()
     {
-<<<<<<< HEAD
-        std::fill(cSuper.begin(), cSuper.end(), 1);
-        tensor_for_loop(0, 0, 0, 0);
-
-        return cSuper;
-=======
         std::fill(c.begin(), c.end(), 1);
         auto clens    = c.desc.GetLengths();
         auto blens    = b.desc.GetLengths();
@@ -261,38 +198,12 @@
             printf("CPU_C[%d]: %f\n", i, c.data[i + Coffset]);
 #endif
         return c;
->>>>>>> 7906b4ff
     }
 
     tensor<T> gpu()
     {
-
-<<<<<<< HEAD
-        std::fill(cSuper.begin(), cSuper.end(), 1);
         auto&& handle = get_handle();
 
-        auto aSuper_dev = handle.Write(aSuper.data);
-        auto bSuper_dev = handle.Write(bSuper.data);
-        auto cSuper_dev = handle.Write(cSuper.data);
-
-        miopen::OpTensor(handle,
-                         miopenTensorOpAdd,
-                         // miopenTensorOpMax,
-                         // miopenTensorOpMin,
-                         // miopenTensorOpMul,
-                         &alpha0,
-                         aDesc,
-                         aSuper_dev.get(),
-                         &alpha1,
-                         bDesc,
-                         bSuper_dev.get(),
-                         &beta,
-                         cDesc,
-                         cSuper_dev.get(),
-                         aOffset,
-                         bOffset,
-                         cOffset);
-=======
         // return c;
         std::fill(c.begin(), c.end(), 1);
 
@@ -317,13 +228,9 @@
                          Aoffset,
                          Boffset,
                          Coffset);
->>>>>>> 7906b4ff
-
-        cSuper.data = handle.Read<T>(cSuper_dev, cSuper.data.size());
-
-<<<<<<< HEAD
-        return cSuper;
-=======
+
+        c.data = handle.Read<T>(c_dev, c.data.size());
+
 #if(MIO_OPS_DEBUG)
         handle.Finish();
         auto clens    = c.desc.GetLengths();
@@ -332,7 +239,6 @@
             printf("GPU_C[%d]: %f\n", i, c.data[i + Coffset]);
 #endif
         return c;
->>>>>>> 7906b4ff
     }
 
     void fail(float = 0)
@@ -345,21 +251,6 @@
 template <class T>
 struct tensor_ops_driver : test_driver
 {
-<<<<<<< HEAD
-    tensor<T> a;
-    tensor<T> b;
-    tensor<T> c;
-    tensor<T> aSuper;
-    tensor<T> bSuper;
-    tensor<T> cSuper;
-    miopen::TensorDescriptor aDesc;
-    miopen::TensorDescriptor bDesc;
-    miopen::TensorDescriptor cDesc;
-    std::vector<int> tensorlens;
-    std::vector<int> offsets;
-    std::vector<float> alphabeta;
-=======
->>>>>>> 7906b4ff
 
     tensor<T> super_a;
     tensor<T> super_b;
@@ -372,40 +263,6 @@
 
     std::vector<std::vector<int>> get_sub_tensor_a()
     {
-<<<<<<< HEAD
-
-#if(MIO_TENSOROP_DEBUG == 1)
-        printf("Generating super tensors...");
-        fflush(nullptr);
-#endif
-
-        std::vector<int> alens = {{32, 16, 16, 16, 16}};
-        std::vector<int> blens = {{32, 16, 16, 16, 16}};
-        std::vector<int> clens = {{32, 16, 16, 16, 16}};
-
-        aSuper = tensor<T>{alens}.generate(rand_gen{});
-        bSuper = tensor<T>{blens}.generate(rand_gen{});
-        cSuper = tensor<T>{clens}.generate(rand_gen{});
-
-#if(MIO_TENSOROP_DEBUG == 1)
-        printf("done.\n");
-        fflush(nullptr);
-        printf("Generating sub-tensors lengths...");
-        fflush(nullptr);
-#endif
-
-        std::vector<std::vector<float>> get_scalars = {{1, 1, 1}, {1, 1, 1}, {1, 1, 1}};
-        std::vector<std::vector<int>> get_offsets   = {{1, 11, 1}, {2, 12, 1}, {3, 13, 1}};
-
-        add(tensorlens, "tensorlens", generate_data(get_sub_tensor()));
-        add(offsets, "offsets", generate_data(get_offsets));
-        add(alphabeta, "alphabeta", generate_data(get_scalars));
-
-#if(MIO_TENSOROP_DEBUG == 1)
-        printf("done.\n");
-        fflush(nullptr);
-#endif
-=======
         return {{32, 16, 8, 4, 4}, {16, 20, 16, 8}, {20, 16, 8}, {16, 8}, {8}};
     }
 
@@ -465,39 +322,10 @@
         tensor<T> t = tensor<T>{tDesc};
         t.data      = super_tensor.data;
         return t;
->>>>>>> 7906b4ff
     }
 
     void run()
     {
-<<<<<<< HEAD
-        std::vector<size_t> aSuperStrides = aSuper.desc.GetStrides();
-        std::vector<size_t> bSuperStrides = bSuper.desc.GetStrides();
-        std::vector<size_t> cSuperStrides = cSuper.desc.GetStrides();
-        std::vector<int> astrides(aSuperStrides.begin() + (5 - tensorlens.size()),
-                                  aSuperStrides.end());
-        std::vector<int> bstrides(bSuperStrides.begin() + (5 - tensorlens.size()),
-                                  bSuperStrides.end());
-        std::vector<int> cstrides(cSuperStrides.begin() + (5 - tensorlens.size()),
-                                  cSuperStrides.end());
-
-        aDesc = miopen::TensorDescriptor(
-            miopenFloat, tensorlens.data(), astrides.data(), tensorlens.size());
-        bDesc = miopen::TensorDescriptor(
-            miopenFloat, tensorlens.data(), bstrides.data(), tensorlens.size());
-        cDesc = miopen::TensorDescriptor(
-            miopenFloat, tensorlens.data(), cstrides.data(), tensorlens.size());
-
-        float alpha0 = alphabeta[0];
-        float alpha1 = alphabeta[1];
-        float beta   = alphabeta[2];
-
-        if(aDesc.GetLengths().size() == cDesc.GetLengths().size())
-        {
-            printf("offsets {src, dst}: %d, %d\n", offsets[0], offsets[1]);
-            verify(verify_tensor_ops<T>{
-                aSuper, bSuper, cSuper, aDesc, bDesc, cDesc, offsets, alpha0, alpha1, beta});
-=======
         if(tensorlens_ac.size() == tensorlens_b.size())
         {
             tensor<T> aTensor = get_subtensors(super_a, tensorlens_ac);
@@ -506,7 +334,6 @@
 
             verify(verify_tensor_ops<T>{
                 aTensor, bTensor, cTensor, offsets, alphabeta[0], alphabeta[1], alphabeta[2]});
->>>>>>> 7906b4ff
         }
     }
 };
