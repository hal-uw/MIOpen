/*******************************************************************************
 *
 * MIT License
 *
 * Copyright (c) 2017 Advanced Micro Devices, Inc.
 *
 * Permission is hereby granted, free of charge, to any person obtaining a copy
 * of this software and associated documentation files (the "Software"), to deal
 * in the Software without restriction, including without limitation the rights
 * to use, copy, modify, merge, publish, distribute, sublicense, and/or sell
 * copies of the Software, and to permit persons to whom the Software is
 * furnished to do so, subject to the following conditions:
 *
 * The above copyright notice and this permission notice shall be included in all
 * copies or substantial portions of the Software.
 *
 * THE SOFTWARE IS PROVIDED "AS IS", WITHOUT WARRANTY OF ANY KIND, EXPRESS OR
 * IMPLIED, INCLUDING BUT NOT LIMITED TO THE WARRANTIES OF MERCHANTABILITY,
 * FITNESS FOR A PARTICULAR PURPOSE AND NONINFRINGEMENT. IN NO EVENT SHALL THE
 * AUTHORS OR COPYRIGHT HOLDERS BE LIABLE FOR ANY CLAIM, DAMAGES OR OTHER
 * LIABILITY, WHETHER IN AN ACTION OF CONTRACT, TORT OR OTHERWISE, ARISING FROM,
 * OUT OF OR IN CONNECTION WITH THE SOFTWARE OR THE USE OR OTHER DEALINGS IN THE
 * SOFTWARE.
 *
 *******************************************************************************/
#include "test.hpp"
#include <array>
#include <iostream>
#include <iterator>
#include <limits>
#include <memory>
#include <miopen/convolution.hpp>
#include <miopen/miopen.h>
#include <miopen/tensor.hpp>
#include <miopen/tensor_ops.hpp>
#include <utility>

#include "driver.hpp"
#include "get_handle.hpp"
#include "tensor_holder.hpp"
#include "verify.hpp"

#define MIO_TENSOROP_DEBUG 0

template <class T>
struct tensor_ops_base
{
    tensor<T> a;
    tensor<T> b;
    tensor<T> c;

    void fail(float = 0)
    {
        std::cout << "A tensor: " << a.desc.ToString() << std::endl;
        std::cout << "B tensor: " << b.desc.ToString() << std::endl;
        std::cout << "C tensor: " << a.desc.ToString() << std::endl;
    }
};

template <class T>
struct verify_tensor_ops : tensor_ops_base<T>
{
    tensor<T> aSuper;
    tensor<T> bSuper;
    tensor<T> cSuper;

<<<<<<< HEAD
    miopen::TensorDescriptor aDesc;
    miopen::TensorDescriptor bDesc;
    miopen::TensorDescriptor cDesc;
=======
    int Aoffset;
    int Boffset;
    int Coffset;
>>>>>>> 640dd21c

    float alpha0;
    float alpha1;
    float beta;
<<<<<<< HEAD

    int aOffset;
    int bOffset;
    int cOffset;

    verify_tensor_ops(const tensor<T>& paSuper,
                      const tensor<T>& pbSuper,
                      const tensor<T>& pcSuper,
                      const miopen::TensorDescriptor& paDesc,
                      const miopen::TensorDescriptor& pbDesc,
                      const miopen::TensorDescriptor& pcDesc,
                      std::vector<int>& offsets,
                      float palpha0 = 1,
                      float palpha1 = 1,
                      float pbeta   = 0)
    {
        aSuper = paSuper;
        bSuper = pbSuper;
        cSuper = pcSuper;

        aDesc = paDesc;
        bDesc = pbDesc;
        cDesc = pcDesc;

        aOffset = offsets[0];
        bOffset = offsets[1];
        cOffset = offsets[2];
=======

    verify_tensor_ops(const tensor<T>& pa,
                      const tensor<T>& pb,
                      const tensor<T>& pc,
                      std::vector<int>& offsets,
                      float palpha0 = 1,
                      float palpha1 = 1,
                      float pbeta   = 0)
    {
        a = pa;
        b = pb;
        c = pc;

        Aoffset = offsets[0];
        Boffset = offsets[1];
        Coffset = offsets[2];
>>>>>>> 640dd21c

        alpha0 = palpha0;
        alpha1 = palpha1;
        beta   = pbeta;
    }

    // verify_tensor_ops(const tensor<T>& pa, const tensor<T>& pb, const tensor<T>& pc, const
    // std::vector<T>& dims)
    //{
    // a = pa(dims);
    // b = pb(dims);
    // c = pc(dims);
    //}

    T add_elem(T aelem, T belem) { return aelem + belem; }
    T mul_elem(T aelem, T belem) { return aelem * belem; }
    T max_elem(T aelem, T belem) { return ((aelem > belem) ? aelem : belem); }
    T min_elem(T aelem, T belem) { return ((aelem < belem) ? aelem : belem); }

<<<<<<< HEAD
    void tensor_for_loop(int recurr_aoffset, int recurr_boffset, int recurr_coffset, int dim)
    {

        int astride                = aDesc.GetStrides()[dim];
        int bstride                = bDesc.GetStrides()[dim];
        int cstride                = cDesc.GetStrides()[dim];
        std::vector<size_t> a_dims = cDesc.GetLengths();
        std::vector<size_t> b_dims = bDesc.GetLengths();
=======
    void tensor_for_loop(const tensor<T>& aten,
                         const tensor<T>& bten,
                         tensor<T>& cten,
                         const std::vector<size_t>& a_dims,
                         const std::vector<size_t>& b_dims,
                         float palpha0,
                         float palpha1,
                         float pbeta,
                         int recurr_aoffset,
                         int recurr_boffset,
                         int recurr_coffset,
                         int dim,
                         int AtenOffset,
                         int BtenOffset,
                         int CtenOffset)
    {

        int astride = aten.desc.GetStrides()[dim];
        int bstride = bten.desc.GetStrides()[dim];
        int cstride = cten.desc.GetStrides()[dim];
>>>>>>> 640dd21c

        // printf("cstride: %d\n", cstride);

        for(int idx = 0; idx < a_dims[dim]; idx++)
        {
            size_t aindex = recurr_aoffset + astride * idx;
            size_t cindex = recurr_coffset + cstride * idx;
            size_t bindex =
                (b_dims[dim] == a_dims[dim]) ? recurr_boffset + bstride * idx : recurr_boffset;

            // if((bindex < bten.desc.GetElementSize()) && (dim == a_dims.size() - 1))
            if(dim == (a_dims.size() - 1))
            {
<<<<<<< HEAD
                cSuper[cindex + cOffset] =
                    add_elem(aSuper[aindex + aOffset] * alpha0, bSuper[bindex + bOffset] * alpha1) +
                    beta * cSuper[cindex + cOffset];
=======
#if(MIO_OPS_DEBUG)
                printf("c[%lu](%f) = a[%lu](%f) + b[%lu](%f)\n",
                       cindex + CtenOffset,
                       cten[cindex + CtenOffset],
                       aindex + AtenOffset,
                       aten[aindex + AtenOffset],
                       bindex + Boffset,
                       bten[bindex + Boffset]);
#endif
                cten[cindex + CtenOffset] =
                    // add_elem(aten[aindex + AtenOffset] * palpha0, bten[bindex + BtenOffset] *
                    // palpha1) +
                    // max_elem(aten[aindex + AtenOffset] * palpha0, bten[bindex + BtenOffset] *
                    // palpha1) +
                    // min_elem(aten[aindex + AtenOffset] * palpha0, bten[bindex + BtenOffset] *
                    // palpha1) +
                    mul_elem(aten[aindex + AtenOffset] * palpha0,
                             bten[bindex + BtenOffset] * palpha1) +
                    pbeta * cten[cindex + Coffset];
>>>>>>> 640dd21c
            }
            if(dim < (a_dims.size() - 1))
            {

<<<<<<< HEAD
                tensor_for_loop(aindex, bindex, cindex, dim + 1);
=======
                tensor_for_loop(aten,
                                bten,
                                cten,
                                a_dims,
                                b_dims,
                                palpha0,
                                palpha1,
                                pbeta,
                                aindex,
                                bindex,
                                cindex,
                                dim + 1,
                                AtenOffset,
                                BtenOffset,
                                CtenOffset);
>>>>>>> 640dd21c
            }
        }
        return;
    }

    tensor<T> cpu()
    {
<<<<<<< HEAD
        std::fill(cSuper.begin(), cSuper.end(), 1);
        tensor_for_loop(0, 0, 0, 0);

        return cSuper;
=======
        std::fill(c.begin(), c.end(), 1);
        auto clens    = c.desc.GetLengths();
        auto blens    = b.desc.GetLengths();
        auto bstrides = b.desc.GetStrides();
        auto cstrides = c.desc.GetStrides();

        tensor_for_loop(
            a, b, c, clens, blens, alpha0, alpha1, beta, 0, 0, 0, 0, Aoffset, Boffset, Coffset);

#if(MIO_OPS_DEBUG)
        for(int i = 0; i < c.desc.GetElementSize(); i++)
            printf("CPU_C[%d]: %f\n", i, c.data[i + Coffset]);
#endif
        return c;
>>>>>>> 640dd21c
    }

    tensor<T> gpu()
    {

<<<<<<< HEAD
        std::fill(cSuper.begin(), cSuper.end(), 1);
        auto&& handle = get_handle();

        auto aSuper_dev = handle.Write(aSuper.data);
        auto bSuper_dev = handle.Write(bSuper.data);
        auto cSuper_dev = handle.Write(cSuper.data);

        miopen::OpTensor(handle,
                         miopenTensorOpAdd,
                         // miopenTensorOpMax,
                         // miopenTensorOpMin,
                         // miopenTensorOpMul,
                         &alpha0,
                         aDesc,
                         aSuper_dev.get(),
                         &alpha1,
                         bDesc,
                         bSuper_dev.get(),
                         &beta,
                         cDesc,
                         cSuper_dev.get(),
                         aOffset,
                         bOffset,
                         cOffset);
=======
        // return c;
        std::fill(c.begin(), c.end(), 1);

        auto c_dev = handle.Write(c.data);
        auto a_dev = handle.Write(a.data);
        auto b_dev = handle.Write(b.data);

        miopen::OpTensor(handle,
                         // miopenTensorOpAdd,
                         // miopenTensorOpMax,
                         // miopenTensorOpMin,
                         miopenTensorOpMul,
                         &alpha0,
                         a.desc,
                         a_dev.get(),
                         &alpha1,
                         b.desc,
                         b_dev.get(),
                         &beta,
                         c.desc,
                         c_dev.get(),
                         Aoffset,
                         Boffset,
                         Coffset);
>>>>>>> 640dd21c

        cSuper.data = handle.Read<T>(cSuper_dev, cSuper.data.size());

<<<<<<< HEAD
        return cSuper;
=======
#if(MIO_OPS_DEBUG)
        handle.Finish();
        auto clens    = c.desc.GetLengths();
        auto cstrides = c.desc.GetStrides();
        for(int i = 0; i < c.desc.GetElementSize(); i++)
            printf("GPU_C[%d]: %f\n", i, c.data[i + Coffset]);
#endif
        return c;
>>>>>>> 640dd21c
    }

    void fail(float = 0)
    {
        std::cout << "TensorOp: " << std::endl;
        this->tensor_ops_base<T>::fail();
    }
};

template <class T>
struct tensor_ops_driver : test_driver
{
<<<<<<< HEAD
    tensor<T> a;
    tensor<T> b;
    tensor<T> c;
    tensor<T> aSuper;
    tensor<T> bSuper;
    tensor<T> cSuper;
    miopen::TensorDescriptor aDesc;
    miopen::TensorDescriptor bDesc;
    miopen::TensorDescriptor cDesc;
    std::vector<int> tensorlens;
    std::vector<int> offsets;
    std::vector<float> alphabeta;
=======
>>>>>>> 640dd21c

    tensor<T> super_a;
    tensor<T> super_b;
    tensor<T> super_c;

    std::vector<int> tensorlens_ac;
    std::vector<int> tensorlens_b;
    std::vector<int> offsets;
    std::vector<float> alphabeta;

    std::vector<std::vector<int>> get_sub_tensor_a()
    {
<<<<<<< HEAD

#if(MIO_TENSOROP_DEBUG == 1)
        printf("Generating super tensors...");
        fflush(nullptr);
#endif

        std::vector<int> alens = {{32, 16, 16, 16, 16}};
        std::vector<int> blens = {{32, 16, 16, 16, 16}};
        std::vector<int> clens = {{32, 16, 16, 16, 16}};

        aSuper = tensor<T>{alens}.generate(rand_gen{});
        bSuper = tensor<T>{blens}.generate(rand_gen{});
        cSuper = tensor<T>{clens}.generate(rand_gen{});

#if(MIO_TENSOROP_DEBUG == 1)
        printf("done.\n");
        fflush(nullptr);
        printf("Generating sub-tensors lengths...");
        fflush(nullptr);
#endif

        std::vector<std::vector<float>> get_scalars = {{1, 1, 1}, {1, 1, 1}, {1, 1, 1}};
        std::vector<std::vector<int>> get_offsets   = {{1, 11, 1}, {2, 12, 1}, {3, 13, 1}};

        add(tensorlens, "tensorlens", generate_data(get_sub_tensor()));
        add(offsets, "offsets", generate_data(get_offsets));
        add(alphabeta, "alphabeta", generate_data(get_scalars));

#if(MIO_TENSOROP_DEBUG == 1)
        printf("done.\n");
        fflush(nullptr);
#endif
=======
        return {{32, 16, 8, 4, 4}, {16, 8, 16, 4}, {8, 16, 7}, {8, 16}, {8}};
    }

    std::vector<std::vector<int>> get_sub_tensor_b()
    {
        return {{32, 16, 8, 4, 4},
                {32, 16, 1, 1, 1},
                {1, 16, 8, 1, 1},
                {1, 1, 8, 4, 1},
                {16, 8, 16, 4},
                {16, 8, 1, 1},
                {1, 8, 16, 1},
                {1, 1, 16, 4},
                {8, 16, 7},
                {8, 16, 1},
                {1, 16, 7},
                {8, 1, 1},
                {8, 16},
                {8, 1},
                {1, 16},
                {8},
                {1}};
    }

    tensor_ops_driver()
    {

        std::vector<int> alens = {{32, 20, 16, 24, 20}};
        std::vector<int> blens = {{32, 24, 20, 16, 16}};
        std::vector<int> clens = {{32, 18, 18, 20, 18}};

        super_a = tensor<T>{alens}.generate(rand_gen{});
        super_b = tensor<T>{blens}.generate(rand_gen{});
        super_c = tensor<T>{clens}.generate(rand_gen{});

        std::vector<std::vector<int>> get_offsets     = {{64, 32, 16}, {32, 16, 32}, {32, 16, 32}};
        std::vector<std::vector<float>> get_alphabeta = {{1, 1, 0}, {-1, 1, 1}, {1.0, 0.5, 0.3}};

        add(tensorlens_ac, "tensorlens_ac", generate_data(get_sub_tensor_a()));
        add(tensorlens_b, "tensorlens_b", generate_data(get_sub_tensor_b()));
        add(offsets, "offsets", generate_data(get_offsets));
        add(alphabeta, "alphabeta", generate_data(get_alphabeta));
    }

    tensor<T> get_subtensors(tensor<T>& super_tensor, std::vector<int>& lens)
    {
        std::vector<size_t> superStrides = super_tensor.desc.GetStrides();
        std::vector<int> strides(superStrides.begin() + (5 - lens.size()), superStrides.end());
        auto tDesc = miopen::TensorDescriptor{
            miopenFloat, lens.data(), strides.data(), static_cast<int>(lens.size())};
        tensor<T> t = tensor<T>{tDesc};
        t.data      = super_tensor.data;
        return t;
>>>>>>> 640dd21c
    }

    void run()
    {
<<<<<<< HEAD
        std::vector<size_t> aSuperStrides = aSuper.desc.GetStrides();
        std::vector<size_t> bSuperStrides = bSuper.desc.GetStrides();
        std::vector<size_t> cSuperStrides = cSuper.desc.GetStrides();
        std::vector<int> astrides(aSuperStrides.begin() + (5 - tensorlens.size()),
                                  aSuperStrides.end());
        std::vector<int> bstrides(bSuperStrides.begin() + (5 - tensorlens.size()),
                                  bSuperStrides.end());
        std::vector<int> cstrides(cSuperStrides.begin() + (5 - tensorlens.size()),
                                  cSuperStrides.end());

        aDesc = miopen::TensorDescriptor(
            miopenFloat, tensorlens.data(), astrides.data(), tensorlens.size());
        bDesc = miopen::TensorDescriptor(
            miopenFloat, tensorlens.data(), bstrides.data(), tensorlens.size());
        cDesc = miopen::TensorDescriptor(
            miopenFloat, tensorlens.data(), cstrides.data(), tensorlens.size());

        float alpha0 = alphabeta[0];
        float alpha1 = alphabeta[1];
        float beta   = alphabeta[2];

        if(aDesc.GetLengths().size() == cDesc.GetLengths().size())
        {
            printf("offsets {src, dst}: %d, %d\n", offsets[0], offsets[1]);
            verify(verify_tensor_ops<T>{
                aSuper, bSuper, cSuper, aDesc, bDesc, cDesc, offsets, alpha0, alpha1, beta});
=======
        if(tensorlens_ac.size() == tensorlens_b.size())
        {
            tensor<T> aTensor = get_subtensors(super_a, tensorlens_ac);
            tensor<T> bTensor = get_subtensors(super_b, tensorlens_b);
            tensor<T> cTensor = get_subtensors(super_c, tensorlens_ac);

            verify(verify_tensor_ops<T>{
                aTensor, bTensor, cTensor, offsets, alphabeta[0], alphabeta[1], alphabeta[2]});
>>>>>>> 640dd21c
        }
    }
};

int main(int argc, const char* argv[]) { test_drive<tensor_ops_driver<float>>(argc, argv); }<|MERGE_RESOLUTION|>--- conflicted
+++ resolved
@@ -64,20 +64,13 @@
     tensor<T> bSuper;
     tensor<T> cSuper;
 
-<<<<<<< HEAD
     miopen::TensorDescriptor aDesc;
     miopen::TensorDescriptor bDesc;
     miopen::TensorDescriptor cDesc;
-=======
-    int Aoffset;
-    int Boffset;
-    int Coffset;
->>>>>>> 640dd21c
 
     float alpha0;
     float alpha1;
     float beta;
-<<<<<<< HEAD
 
     int aOffset;
     int bOffset;
@@ -105,44 +98,17 @@
         aOffset = offsets[0];
         bOffset = offsets[1];
         cOffset = offsets[2];
-=======
-
-    verify_tensor_ops(const tensor<T>& pa,
-                      const tensor<T>& pb,
-                      const tensor<T>& pc,
-                      std::vector<int>& offsets,
-                      float palpha0 = 1,
-                      float palpha1 = 1,
-                      float pbeta   = 0)
-    {
-        a = pa;
-        b = pb;
-        c = pc;
-
-        Aoffset = offsets[0];
-        Boffset = offsets[1];
-        Coffset = offsets[2];
->>>>>>> 640dd21c
 
         alpha0 = palpha0;
         alpha1 = palpha1;
         beta   = pbeta;
     }
-
-    // verify_tensor_ops(const tensor<T>& pa, const tensor<T>& pb, const tensor<T>& pc, const
-    // std::vector<T>& dims)
-    //{
-    // a = pa(dims);
-    // b = pb(dims);
-    // c = pc(dims);
-    //}
 
     T add_elem(T aelem, T belem) { return aelem + belem; }
     T mul_elem(T aelem, T belem) { return aelem * belem; }
     T max_elem(T aelem, T belem) { return ((aelem > belem) ? aelem : belem); }
     T min_elem(T aelem, T belem) { return ((aelem < belem) ? aelem : belem); }
 
-<<<<<<< HEAD
     void tensor_for_loop(int recurr_aoffset, int recurr_boffset, int recurr_coffset, int dim)
     {
 
@@ -151,28 +117,6 @@
         int cstride                = cDesc.GetStrides()[dim];
         std::vector<size_t> a_dims = cDesc.GetLengths();
         std::vector<size_t> b_dims = bDesc.GetLengths();
-=======
-    void tensor_for_loop(const tensor<T>& aten,
-                         const tensor<T>& bten,
-                         tensor<T>& cten,
-                         const std::vector<size_t>& a_dims,
-                         const std::vector<size_t>& b_dims,
-                         float palpha0,
-                         float palpha1,
-                         float pbeta,
-                         int recurr_aoffset,
-                         int recurr_boffset,
-                         int recurr_coffset,
-                         int dim,
-                         int AtenOffset,
-                         int BtenOffset,
-                         int CtenOffset)
-    {
-
-        int astride = aten.desc.GetStrides()[dim];
-        int bstride = bten.desc.GetStrides()[dim];
-        int cstride = cten.desc.GetStrides()[dim];
->>>>>>> 640dd21c
 
         // printf("cstride: %d\n", cstride);
 
@@ -186,54 +130,14 @@
             // if((bindex < bten.desc.GetElementSize()) && (dim == a_dims.size() - 1))
             if(dim == (a_dims.size() - 1))
             {
-<<<<<<< HEAD
                 cSuper[cindex + cOffset] =
                     add_elem(aSuper[aindex + aOffset] * alpha0, bSuper[bindex + bOffset] * alpha1) +
                     beta * cSuper[cindex + cOffset];
-=======
-#if(MIO_OPS_DEBUG)
-                printf("c[%lu](%f) = a[%lu](%f) + b[%lu](%f)\n",
-                       cindex + CtenOffset,
-                       cten[cindex + CtenOffset],
-                       aindex + AtenOffset,
-                       aten[aindex + AtenOffset],
-                       bindex + Boffset,
-                       bten[bindex + Boffset]);
-#endif
-                cten[cindex + CtenOffset] =
-                    // add_elem(aten[aindex + AtenOffset] * palpha0, bten[bindex + BtenOffset] *
-                    // palpha1) +
-                    // max_elem(aten[aindex + AtenOffset] * palpha0, bten[bindex + BtenOffset] *
-                    // palpha1) +
-                    // min_elem(aten[aindex + AtenOffset] * palpha0, bten[bindex + BtenOffset] *
-                    // palpha1) +
-                    mul_elem(aten[aindex + AtenOffset] * palpha0,
-                             bten[bindex + BtenOffset] * palpha1) +
-                    pbeta * cten[cindex + Coffset];
->>>>>>> 640dd21c
             }
             if(dim < (a_dims.size() - 1))
             {
 
-<<<<<<< HEAD
                 tensor_for_loop(aindex, bindex, cindex, dim + 1);
-=======
-                tensor_for_loop(aten,
-                                bten,
-                                cten,
-                                a_dims,
-                                b_dims,
-                                palpha0,
-                                palpha1,
-                                pbeta,
-                                aindex,
-                                bindex,
-                                cindex,
-                                dim + 1,
-                                AtenOffset,
-                                BtenOffset,
-                                CtenOffset);
->>>>>>> 640dd21c
             }
         }
         return;
@@ -241,33 +145,15 @@
 
     tensor<T> cpu()
     {
-<<<<<<< HEAD
         std::fill(cSuper.begin(), cSuper.end(), 1);
         tensor_for_loop(0, 0, 0, 0);
 
         return cSuper;
-=======
-        std::fill(c.begin(), c.end(), 1);
-        auto clens    = c.desc.GetLengths();
-        auto blens    = b.desc.GetLengths();
-        auto bstrides = b.desc.GetStrides();
-        auto cstrides = c.desc.GetStrides();
-
-        tensor_for_loop(
-            a, b, c, clens, blens, alpha0, alpha1, beta, 0, 0, 0, 0, Aoffset, Boffset, Coffset);
-
-#if(MIO_OPS_DEBUG)
-        for(int i = 0; i < c.desc.GetElementSize(); i++)
-            printf("CPU_C[%d]: %f\n", i, c.data[i + Coffset]);
-#endif
-        return c;
->>>>>>> 640dd21c
     }
 
     tensor<T> gpu()
     {
 
-<<<<<<< HEAD
         std::fill(cSuper.begin(), cSuper.end(), 1);
         auto&& handle = get_handle();
 
@@ -292,47 +178,10 @@
                          aOffset,
                          bOffset,
                          cOffset);
-=======
-        // return c;
-        std::fill(c.begin(), c.end(), 1);
-
-        auto c_dev = handle.Write(c.data);
-        auto a_dev = handle.Write(a.data);
-        auto b_dev = handle.Write(b.data);
-
-        miopen::OpTensor(handle,
-                         // miopenTensorOpAdd,
-                         // miopenTensorOpMax,
-                         // miopenTensorOpMin,
-                         miopenTensorOpMul,
-                         &alpha0,
-                         a.desc,
-                         a_dev.get(),
-                         &alpha1,
-                         b.desc,
-                         b_dev.get(),
-                         &beta,
-                         c.desc,
-                         c_dev.get(),
-                         Aoffset,
-                         Boffset,
-                         Coffset);
->>>>>>> 640dd21c
 
         cSuper.data = handle.Read<T>(cSuper_dev, cSuper.data.size());
 
-<<<<<<< HEAD
         return cSuper;
-=======
-#if(MIO_OPS_DEBUG)
-        handle.Finish();
-        auto clens    = c.desc.GetLengths();
-        auto cstrides = c.desc.GetStrides();
-        for(int i = 0; i < c.desc.GetElementSize(); i++)
-            printf("GPU_C[%d]: %f\n", i, c.data[i + Coffset]);
-#endif
-        return c;
->>>>>>> 640dd21c
     }
 
     void fail(float = 0)
@@ -345,7 +194,6 @@
 template <class T>
 struct tensor_ops_driver : test_driver
 {
-<<<<<<< HEAD
     tensor<T> a;
     tensor<T> b;
     tensor<T> c;
@@ -358,21 +206,11 @@
     std::vector<int> tensorlens;
     std::vector<int> offsets;
     std::vector<float> alphabeta;
-=======
->>>>>>> 640dd21c
-
-    tensor<T> super_a;
-    tensor<T> super_b;
-    tensor<T> super_c;
-
-    std::vector<int> tensorlens_ac;
-    std::vector<int> tensorlens_b;
-    std::vector<int> offsets;
-    std::vector<float> alphabeta;
 
     std::vector<std::vector<int>> get_sub_tensor_a()
     {
-<<<<<<< HEAD
+        return {{32, 16, 8, 4, 4}, {16, 8, 16, 4}, {8, 16, 7}, {8, 16}, {8}};
+    }
 
 #if(MIO_TENSOROP_DEBUG == 1)
         printf("Generating super tensors...");
@@ -405,66 +243,10 @@
         printf("done.\n");
         fflush(nullptr);
 #endif
-=======
-        return {{32, 16, 8, 4, 4}, {16, 8, 16, 4}, {8, 16, 7}, {8, 16}, {8}};
-    }
-
-    std::vector<std::vector<int>> get_sub_tensor_b()
-    {
-        return {{32, 16, 8, 4, 4},
-                {32, 16, 1, 1, 1},
-                {1, 16, 8, 1, 1},
-                {1, 1, 8, 4, 1},
-                {16, 8, 16, 4},
-                {16, 8, 1, 1},
-                {1, 8, 16, 1},
-                {1, 1, 16, 4},
-                {8, 16, 7},
-                {8, 16, 1},
-                {1, 16, 7},
-                {8, 1, 1},
-                {8, 16},
-                {8, 1},
-                {1, 16},
-                {8},
-                {1}};
-    }
-
-    tensor_ops_driver()
-    {
-
-        std::vector<int> alens = {{32, 20, 16, 24, 20}};
-        std::vector<int> blens = {{32, 24, 20, 16, 16}};
-        std::vector<int> clens = {{32, 18, 18, 20, 18}};
-
-        super_a = tensor<T>{alens}.generate(rand_gen{});
-        super_b = tensor<T>{blens}.generate(rand_gen{});
-        super_c = tensor<T>{clens}.generate(rand_gen{});
-
-        std::vector<std::vector<int>> get_offsets     = {{64, 32, 16}, {32, 16, 32}, {32, 16, 32}};
-        std::vector<std::vector<float>> get_alphabeta = {{1, 1, 0}, {-1, 1, 1}, {1.0, 0.5, 0.3}};
-
-        add(tensorlens_ac, "tensorlens_ac", generate_data(get_sub_tensor_a()));
-        add(tensorlens_b, "tensorlens_b", generate_data(get_sub_tensor_b()));
-        add(offsets, "offsets", generate_data(get_offsets));
-        add(alphabeta, "alphabeta", generate_data(get_alphabeta));
-    }
-
-    tensor<T> get_subtensors(tensor<T>& super_tensor, std::vector<int>& lens)
-    {
-        std::vector<size_t> superStrides = super_tensor.desc.GetStrides();
-        std::vector<int> strides(superStrides.begin() + (5 - lens.size()), superStrides.end());
-        auto tDesc = miopen::TensorDescriptor{
-            miopenFloat, lens.data(), strides.data(), static_cast<int>(lens.size())};
-        tensor<T> t = tensor<T>{tDesc};
-        t.data      = super_tensor.data;
-        return t;
->>>>>>> 640dd21c
     }
 
     void run()
     {
-<<<<<<< HEAD
         std::vector<size_t> aSuperStrides = aSuper.desc.GetStrides();
         std::vector<size_t> bSuperStrides = bSuper.desc.GetStrides();
         std::vector<size_t> cSuperStrides = cSuper.desc.GetStrides();
@@ -491,16 +273,7 @@
             printf("offsets {src, dst}: %d, %d\n", offsets[0], offsets[1]);
             verify(verify_tensor_ops<T>{
                 aSuper, bSuper, cSuper, aDesc, bDesc, cDesc, offsets, alpha0, alpha1, beta});
-=======
-        if(tensorlens_ac.size() == tensorlens_b.size())
-        {
-            tensor<T> aTensor = get_subtensors(super_a, tensorlens_ac);
-            tensor<T> bTensor = get_subtensors(super_b, tensorlens_b);
-            tensor<T> cTensor = get_subtensors(super_c, tensorlens_ac);
-
-            verify(verify_tensor_ops<T>{
-                aTensor, bTensor, cTensor, offsets, alphabeta[0], alphabeta[1], alphabeta[2]});
->>>>>>> 640dd21c
+
         }
     }
 };
