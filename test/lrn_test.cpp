/*******************************************************************************
 *
 * MIT License
 *
 * Copyright (c) 2017 Advanced Micro Devices, Inc.
 *
 * Permission is hereby granted, free of charge, to any person obtaining a copy
 * of this software and associated documentation files (the "Software"), to deal
 * in the Software without restriction, including without limitation the rights
 * to use, copy, modify, merge, publish, distribute, sublicense, and/or sell
 * copies of the Software, and to permit persons to whom the Software is
 * furnished to do so, subject to the following conditions:
 *
 * The above copyright notice and this permission notice shall be included in all
 * copies or substantial portions of the Software.
 *
 * THE SOFTWARE IS PROVIDED "AS IS", WITHOUT WARRANTY OF ANY KIND, EXPRESS OR
 * IMPLIED, INCLUDING BUT NOT LIMITED TO THE WARRANTIES OF MERCHANTABILITY,
 * FITNESS FOR A PARTICULAR PURPOSE AND NONINFRINGEMENT. IN NO EVENT SHALL THE
 * AUTHORS OR COPYRIGHT HOLDERS BE LIABLE FOR ANY CLAIM, DAMAGES OR OTHER
 * LIABILITY, WHETHER IN AN ACTION OF CONTRACT, TORT OR OTHERWISE, ARISING FROM,
 * OUT OF OR IN CONNECTION WITH THE SOFTWARE OR THE USE OR OTHER DEALINGS IN THE
 * SOFTWARE.
 *
 *******************************************************************************/
#include "driver.hpp"
#include "test.hpp"
#include "verify.hpp"
#include "get_handle.hpp"
#include "tensor_holder.hpp"
#include <miopen/miopen.h>
#include <miopen/tensor.hpp>
#include <miopen/stringutils.hpp>
#include <miopen/lrn.hpp>
#include <random>
#include <algorithm>
#include <iterator>
#include <limits>
#include <iostream>

template <class T>
struct verify_lrn_foward
{
    miopen::LRNDescriptor lrn;
    tensor<T> input;

    tensor<T> cpu()
    {
        auto output = input;
        int n_batch, channels, height, width;
        std::tie(n_batch, channels, height, width) = miopen::tien<4>(input.desc.GetLengths());

        auto alpha  = lrn.GetAlpha();
        auto beta   = lrn.GetBeta();
        auto K      = lrn.GetK();
        auto lrn_n  = lrn.GetN();
        auto radius = (lrn.GetN() - 1) / 2;
        auto mode   = lrn.GetMode();

        CHECK((lrn_n & 1) == 1);
        if(mode == miopenLRNCrossChannel)
        {
            auto alphaoverarea = alpha / lrn_n;

            par_ford(n_batch, height, width)([&](int b, int h, int w) {
                double scale = 0;
                ford(channels)([&](int c) {
                    auto start = (c - radius) < 0 ? 0 : (c - radius);
                    auto end   = (c + radius) > channels ? channels : (c + radius);

                    for(auto k = start; k < end; k++)
                    {
                        scale += std::pow(input(b, k, h, w), 2);
                    }

                    scale *= alphaoverarea;
                    scale += K;
                    scale = std::pow(scale, -beta);

                    output(b, c, h, w) = input(b, c, h, w) * scale;
                });
            });
        }
        else
        {

            par_ford(n_batch, channels)([&](int b, int c) {
                double scale = 0;
                ford(height, width)([&](int h, int w) {
                    auto left          = (w - radius) < 0 ? 0 : (w - radius);
                    auto right         = (w + radius) > width ? width : (w + radius);
                    auto top           = (h - radius) < 0 ? 0 : (h - radius);
                    auto bottom        = (h + radius) > height ? height : (h + radius);
                    auto alphaoverarea = alpha / ((right - left) * (bottom - top));

                    for(auto i = left; i < right; i++)
                    {
                        for(auto j = top; j < bottom; j++)
                        {
                            scale += std::pow(input(b, c, h, w), 2);
                        }
                    }
                    scale *= alphaoverarea;
                    scale += K;
                    scale = std::pow(scale, -beta);
                    output(b, c, h, w) = input(b, c, h, w) * scale;
                });
            });
        }

        return output;
    }

    tensor<T> gpu()
    {
        auto&& handle = get_handle();
        auto out      = input;
        auto in_dev   = handle.Write(input.data);
        auto out_dev  = handle.Write(out.data);
        auto alpha    = lrn.GetAlpha();
        auto beta     = lrn.GetBeta();
        auto bDoBwd   = false;

        lrn.Forward(handle,
                    &alpha,
                    input.desc,
                    in_dev.get(),
                    &beta,
                    out.desc,
                    out_dev.get(),
                    bDoBwd,
                    nullptr);

        out.data = handle.Read<T>(out_dev, out.data.size());
        return out;
    }

    void fail(int)
    {
        std::cout << "verify_lrn_foward" << std::endl;
        std::cout << "Input Tensor"
                  << " " << input.desc.ToString() << std::endl;
    }
};

template <class T>
struct verify_lrn_bwd
{

    miopen::LRNDescriptor lrn;
    tensor<T> inputY;
    tensor<T> inputDY;
    tensor<T> inputX;
    tensor<T> outputDX;
    tensor<T> scale;

    tensor<T> cpu()
    {
        int n_batch, channels, height, width;
        std::tie(n_batch, channels, height, width) = miopen::tien<4>(inputY.desc.GetLengths());

        auto alpha  = lrn.GetAlpha();
        auto beta   = lrn.GetBeta();
        auto lrn_n  = lrn.GetN();
        auto mode   = lrn.GetMode();
        auto radius = (lrn_n - 1) / 2;

        if(mode == miopenLRNWithinChannel)
        {
            par_ford(n_batch, channels)([&](int b, int c) {
                ford(height, width)([&](int h, int w) {
<<<<<<< HEAD
                    double ydy = 0;
                    auto left = (w - radius) < 0 ? 0 : (w - radius);
                    auto right = (left + lrn_n) > width ? width : (left + lrn_n);
                    auto top = (h - radius) < 0 ? 0 : (h - radius);
                    auto bottom = (top + lrn_n) > height ? height : (top + lrn_n);
                    auto adjust_area = (right - left) * (bottom - top);
                    auto cache_ratio_value = 2 * alpha * beta / adjust_area;

                    for (auto i = left; i < right; i++) {
                        for (auto j = top; j < bottom; j++) {
=======
                    double ydy             = 0;
                    auto left              = (w - radius) < 0 ? 0 : (w - radius);
                    auto right             = (left + lrn_n) > width ? width : (left + lrn_n);
                    auto top               = (h - radius) < 0 ? 0 : (h - radius);
                    auto bottom            = (top + lrn_n) > height ? height : (top + lrn_n);
                    auto adjust_area       = (right - left) * (bottom - top);
                    auto cache_ratio_value = 2 * alpha * beta / adjust_area;

                    for(auto i = left; i < right; i++)
                    {
                        for(auto j = top; j < bottom; j++)
                        {
>>>>>>> 667ffae9
                            ydy += (inputY(b, c, j, i) * inputDY(b, c, j, i) / scale(b, c, j, i));
                        }
                    }

                    outputDX(b, c, h, w) = pow(scale(b, c, h, w), -beta) * inputDY(b, c, h, w) -
                                           cache_ratio_value * inputX(b, c, h, w) * ydy;
                });
            });
        }
        else
        {
            auto cache_ratio_value = 2 * alpha * beta / lrn_n;

            par_ford(n_batch, height, width)([&](int b, int h, int w) {
                ford(channels)([&](int c) {
                    double ydy = 0;
                    auto start = (c - radius) < 0 ? 0 : (c - radius);
<<<<<<< HEAD
                    auto end = (c + radius) > channels ? channels : (c + radius);

                    for (auto k = start; k < end; k++) {
=======
                    auto end   = (c + radius) > channels ? channels : (c + radius);

                    for(auto k = start; k < end; k++)
                    {
>>>>>>> 667ffae9
                        ydy += (inputY(b, k, h, w) * inputDY(b, k, h, w) / scale(b, k, h, w));
                    }

                    outputDX(b, c, h, w) = pow(scale(b, c, h, w), -beta) * inputDY(b, c, h, w) -
                                           cache_ratio_value * inputX(b, c, h, w) * ydy;
                });
            });
        }

        return outputDX;
    }

    tensor<T> gpu()
    {
<<<<<<< HEAD
        auto &&handle = get_handle();
        auto inputY_dev = handle.Write(inputY.data);
        auto inputDY_dev = handle.Write(inputDY.data);
        auto inputX_dev = handle.Write(inputX.data);
        auto outputDX_dev = handle.Create<T>(outputDX.data.size());
        auto scale_dev = handle.Write(scale.data);
=======
        auto&& handle     = get_handle();
        auto inputY_dev   = handle.Write(inputY.data);
        auto inputDY_dev  = handle.Write(inputDY.data);
        auto inputX_dev   = handle.Write(inputX.data);
        auto outputDX_dev = handle.Create<T>(outputDX.data.size());
        auto scale_dev    = handle.Write(scale.data);
>>>>>>> 667ffae9

        auto alpha = lrn.GetAlpha(), beta = lrn.GetBeta();
        lrn.Backward(handle,
                     &alpha,
                     inputY.desc, // Y
                     inputY_dev.get(),
                     inputDY.desc, // DY
                     inputDY_dev.get(),
                     inputX.desc, // X
                     inputX_dev.get(),
                     &beta,
                     outputDX.desc, // DX
                     outputDX_dev.get(),
                     scale_dev.get());

        outputDX.data = handle.Read<T>(outputDX_dev, outputDX.data.size());
        return outputDX;
    }

    void fail(int)
    {
        std::cout << "verify_lrn_bwd" << std::endl;
        std::cout << "Input Tensor Y"
                  << " " << inputY.desc.ToString() << std::endl;
        std::cout << "Input Tensor DY"
                  << " " << inputDY.desc.ToString() << std::endl;
        std::cout << "Input Tensor X"
                  << " " << scale.desc.ToString() << std::endl;
    }
};

template <class T>
struct lrn_driver : test_driver
{
    tensor<T> input;

    unsigned int n = 0;
    T alpha        = 0;
    T beta         = 0;
    T k            = 0;
    std::string mode;

    std::unordered_map<std::string, miopenLRNMode_t> mode_lookup = {
        {"WITHIN_CHANNEL", miopenLRNWithinChannel}, {"ACROSS_CHANNEL", miopenLRNCrossChannel}};

    lrn_driver()
    {
        add(input, "input", get_input_tensor());
        add(n, "N", generate_data({1, 3, 5}));
        add(alpha, "alpha", generate_data({1.0}));
        add(beta, "beta", generate_data({0}));
        add(k, "K", generate_data({1}));
        add(mode, "mode", generate_data({"Within_Channel", "Across_Channel"}));
    }

    void run()
    {
        miopen::LRNDescriptor lrn{mode_lookup.at(miopen::ToUpper(mode)), n, {alpha, beta, k}};

<<<<<<< HEAD
        auto OutputDX = input;
=======
        auto OutputDX   = input;
>>>>>>> 667ffae9
        auto fwd_output = verify(verify_lrn_foward<T>{lrn, input});
        auto out        = fwd_output.first;

        std::size_t n_batch, channels, height, width;
        std::tie(n_batch, channels, height, width) = miopen::tien<4>(input.desc.GetLengths());
        auto scale  = tensor<T>{n_batch, channels, height, width}.generate(rand_gen{});
        auto inputX = tensor<T>{n_batch, channels, height, width}.generate(rand_gen{});
        par_ford(n_batch, channels, height, width)(
            [&](int b, int c, int h, int w) { scale(b, c, h, w) += 1; });

<<<<<<< HEAD
        auto out = fwd_output.first;

        std::size_t n_batch, channels, height, width;
        std::tie(n_batch, channels, height, width) = miopen::tien<4>(input.desc.GetLengths());
        auto scale = tensor<T>{n_batch, channels, height, width}.generate(rand_gen{});
        auto inputX = tensor<T>{n_batch, channels, height, width}.generate(rand_gen{});
=======
        auto bwd_output = verify(verify_lrn_bwd<T>{lrn, input, out, inputX, OutputDX, scale});
>>>>>>> 667ffae9
    };
};

int main(int argc, const char* argv[]) { test_drive<lrn_driver<float>>(argc, argv); };<|MERGE_RESOLUTION|>--- conflicted
+++ resolved
@@ -169,18 +169,6 @@
         {
             par_ford(n_batch, channels)([&](int b, int c) {
                 ford(height, width)([&](int h, int w) {
-<<<<<<< HEAD
-                    double ydy = 0;
-                    auto left = (w - radius) < 0 ? 0 : (w - radius);
-                    auto right = (left + lrn_n) > width ? width : (left + lrn_n);
-                    auto top = (h - radius) < 0 ? 0 : (h - radius);
-                    auto bottom = (top + lrn_n) > height ? height : (top + lrn_n);
-                    auto adjust_area = (right - left) * (bottom - top);
-                    auto cache_ratio_value = 2 * alpha * beta / adjust_area;
-
-                    for (auto i = left; i < right; i++) {
-                        for (auto j = top; j < bottom; j++) {
-=======
                     double ydy             = 0;
                     auto left              = (w - radius) < 0 ? 0 : (w - radius);
                     auto right             = (left + lrn_n) > width ? width : (left + lrn_n);
@@ -193,7 +181,6 @@
                     {
                         for(auto j = top; j < bottom; j++)
                         {
->>>>>>> 667ffae9
                             ydy += (inputY(b, c, j, i) * inputDY(b, c, j, i) / scale(b, c, j, i));
                         }
                     }
@@ -211,16 +198,10 @@
                 ford(channels)([&](int c) {
                     double ydy = 0;
                     auto start = (c - radius) < 0 ? 0 : (c - radius);
-<<<<<<< HEAD
-                    auto end = (c + radius) > channels ? channels : (c + radius);
-
-                    for (auto k = start; k < end; k++) {
-=======
                     auto end   = (c + radius) > channels ? channels : (c + radius);
 
                     for(auto k = start; k < end; k++)
                     {
->>>>>>> 667ffae9
                         ydy += (inputY(b, k, h, w) * inputDY(b, k, h, w) / scale(b, k, h, w));
                     }
 
@@ -235,21 +216,12 @@
 
     tensor<T> gpu()
     {
-<<<<<<< HEAD
-        auto &&handle = get_handle();
-        auto inputY_dev = handle.Write(inputY.data);
-        auto inputDY_dev = handle.Write(inputDY.data);
-        auto inputX_dev = handle.Write(inputX.data);
-        auto outputDX_dev = handle.Create<T>(outputDX.data.size());
-        auto scale_dev = handle.Write(scale.data);
-=======
         auto&& handle     = get_handle();
         auto inputY_dev   = handle.Write(inputY.data);
         auto inputDY_dev  = handle.Write(inputDY.data);
         auto inputX_dev   = handle.Write(inputX.data);
         auto outputDX_dev = handle.Create<T>(outputDX.data.size());
         auto scale_dev    = handle.Write(scale.data);
->>>>>>> 667ffae9
 
         auto alpha = lrn.GetAlpha(), beta = lrn.GetBeta();
         lrn.Backward(handle,
@@ -309,11 +281,7 @@
     {
         miopen::LRNDescriptor lrn{mode_lookup.at(miopen::ToUpper(mode)), n, {alpha, beta, k}};
 
-<<<<<<< HEAD
-        auto OutputDX = input;
-=======
         auto OutputDX   = input;
->>>>>>> 667ffae9
         auto fwd_output = verify(verify_lrn_foward<T>{lrn, input});
         auto out        = fwd_output.first;
 
@@ -324,16 +292,7 @@
         par_ford(n_batch, channels, height, width)(
             [&](int b, int c, int h, int w) { scale(b, c, h, w) += 1; });
 
-<<<<<<< HEAD
-        auto out = fwd_output.first;
-
-        std::size_t n_batch, channels, height, width;
-        std::tie(n_batch, channels, height, width) = miopen::tien<4>(input.desc.GetLengths());
-        auto scale = tensor<T>{n_batch, channels, height, width}.generate(rand_gen{});
-        auto inputX = tensor<T>{n_batch, channels, height, width}.generate(rand_gen{});
-=======
         auto bwd_output = verify(verify_lrn_bwd<T>{lrn, input, out, inputX, OutputDX, scale});
->>>>>>> 667ffae9
     };
 };
 
