--- conflicted
+++ resolved
@@ -317,10 +317,7 @@
 
 typedef enum {
 	mlopenConvolutionBwdWeightsAlgoGEMM = 0,
-<<<<<<< HEAD
-=======
 	mlopenConvolutionBwdWeightsAlgoDirect = 1,
->>>>>>> d20cefc6
 } mlopenConvBwdWeightsAlgorithm_t;
 
 typedef enum {
