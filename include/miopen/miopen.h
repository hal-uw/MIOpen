/*******************************************************************************
 *
 * MIT License
 *
 * Copyright (c) 2017 Advanced Micro Devices, Inc.
 *
 * Permission is hereby granted, free of charge, to any person obtaining a copy
 * of this software and associated documentation files (the "Software"), to deal
 * in the Software without restriction, including without limitation the rights
 * to use, copy, modify, merge, publish, distribute, sublicense, and/or sell
 * copies of the Software, and to permit persons to whom the Software is
 * furnished to do so, subject to the following conditions:
 *
 * The above copyright notice and this permission notice shall be included in all
 * copies or substantial portions of the Software.
 *
 * THE SOFTWARE IS PROVIDED "AS IS", WITHOUT WARRANTY OF ANY KIND, EXPRESS OR
 * IMPLIED, INCLUDING BUT NOT LIMITED TO THE WARRANTIES OF MERCHANTABILITY,
 * FITNESS FOR A PARTICULAR PURPOSE AND NONINFRINGEMENT. IN NO EVENT SHALL THE
 * AUTHORS OR COPYRIGHT HOLDERS BE LIABLE FOR ANY CLAIM, DAMAGES OR OTHER
 * LIABILITY, WHETHER IN AN ACTION OF CONTRACT, TORT OR OTHERWISE, ARISING FROM,
 * OUT OF OR IN CONNECTION WITH THE SOFTWARE OR THE USE OR OTHER DEALINGS IN THE
 * SOFTWARE.
 *
 *******************************************************************************/
#ifndef MIOPEN_GUARD_MIOPEN_H_
#define MIOPEN_GUARD_MIOPEN_H_

#ifdef __clang__
#pragma clang diagnostic push
#pragma clang diagnostic ignored "-Wextern-c-compat"
#endif

#include <stddef.h>

#include <miopen/config.h>
#include <miopen/export.h>
#include <vector>
#if MIOPEN_BACKEND_OPENCL
#if defined(__APPLE__) || defined(__MACOSX)
#include <OpenCL/cl.h>
#else
#include <CL/cl.h>
#endif

#elif MIOPEN_BACKEND_HIP
#include <hip/hip_runtime_api.h>
#endif

/*
 * @defgroup convolutions
 * @defgroup pooling
 * @defgroup handle
 * @defgroup LRN
 * @defgroup batchnorm
 * @defgroup activation
 * @defgroup tensor
 * @defgroup softmax
 * @defgroup RNN
 *
*/

/*! Constructs type name from a struct */
#define MIOPEN_DECLARE_OBJECT(name) \
    struct name                     \
    {                               \
    };                              \
    typedef struct name* name##_t;

#ifdef __cplusplus
extern "C" {
#endif

#if MIOPEN_BACKEND_OPENCL
typedef cl_command_queue miopenAcceleratorQueue_t;
#elif MIOPEN_BACKEND_HIP
typedef hipStream_t miopenAcceleratorQueue_t;
#endif

/*! @ingroup handle
 * @brief Creates the miopenHandle_t type
 */
MIOPEN_DECLARE_OBJECT(miopenHandle);

/** @addtogroup handle
 *
 *  @{
 */

/*! @enum miopenStatus_t
 * Error codes that are returned by all MIOpen API calls.
*/
typedef enum {
    miopenStatusSuccess        = 0, /*!< No errors */
    miopenStatusNotInitialized = 1, /*!< Data not initialized. */
    miopenStatusInvalidValue   = 2, /*!< Incorrect variable value. */
    miopenStatusBadParm        = 3, /*!< Incorrect parameter detected. */
    miopenStatusAllocFailed    = 4, /*!< Memory allocation error. */
    miopenStatusInternalError  = 5, /*!< MIOpen failure. */
    miopenStatusNotImplemented = 6, /*!< Use of unimplemented feature. */
    miopenStatusUnknownError   = 7, /*!< Unknown error occurred. */
} miopenStatus_t;

typedef void* (*miopenAllocatorFunction)(void* context, size_t sizeBytes);
typedef void (*miopenDeallocatorFunction)(void* context, void* memory);

/*! @brief Method to create the MIOpen handle object.
 *
 * This function creates a MIOpen handle. This is called at the very start to initialize the MIOpen
 * environment.
 * @param handle     A pointer to a MIOpen handle type (output)
 *
 * @return           miopenStatus_t
*/
MIOPEN_EXPORT miopenStatus_t miopenCreate(miopenHandle_t* handle);

/*! @brief Create a MIOpen handle with an accelerator stream.
 *
 * The HIP side returns a hipStream_t type for the stream, while OpenCL will return a
 * cl_command_queue.
 *
 * Create a handle with a previously created accelerator command queue.
 * @param handle     A pointer to a MIOpen handle type (input)
 * @param stream      An accelerator queue type (output)
 *
 * @return           miopenStatus_t
*/
MIOPEN_EXPORT miopenStatus_t miopenCreateWithStream(miopenHandle_t* handle,
                                                    miopenAcceleratorQueue_t stream);

/*! @brief Destroys the MIOpen handle.
 *
 * This is called when breaking down the MIOpen environment.
 * @param handle     MIOpen handle (input)
 * @return           miopenStatus_t
*/
MIOPEN_EXPORT miopenStatus_t miopenDestroy(miopenHandle_t handle);

/*! @brief Set accelerator command queue previously created
 *
 * Set a command queue for an accelerator device
 * @param handle     MIOpen handle (input)
 * @param streamID   An accelerator queue type (input)
 * @return           miopenStatus_t
*/
MIOPEN_EXPORT miopenStatus_t miopenSetStream(miopenHandle_t handle,
                                             miopenAcceleratorQueue_t streamID);

/*! @brief Get the previously created accelerator command queue
 *
 * Creates a command queue for an accelerator device
 * @param handle     MIOpen handle (input)
 * @param streamID   Pointer to a accelerator queue type (output)
 * @return           miopenStatus_t
*/
MIOPEN_EXPORT miopenStatus_t miopenGetStream(miopenHandle_t handle,
                                             miopenAcceleratorQueue_t* streamID);

/*! @brief Set allocator for previously created miopenHandle
 *
 * Set a command queue for an accelerator device
 * @param handle     MIOpen handle
 * @param allocator  A callback function MIOpen will use for internal memory allocations.
 *      The provided callback function should allocate device memory with requested size
 *      and return a pointer to this memory.
 *      Passing 0 will restore the default MIOpen allocator and deallocator.
 * @param deallocator  A callback function MIOpen will use to for internal memory deallocation.
 *      The provided callback function should free the specified memory pointer
 * @param allocatorContext  User-specified pointer which is passed to \p allocator and \p
 * deallocator
 *      This allows the callback function to access state set by the caller to this function,
 *      for example a stateful heap allocator or a c++ class.
 * @return           miopenStatus_t
*/
MIOPEN_EXPORT miopenStatus_t miopenSetAllocator(miopenHandle_t handle,
                                                miopenAllocatorFunction allocator,
                                                miopenDeallocatorFunction deallocator,
                                                void* allocatorContext);

/*! @brief Get time for last kernel launched
 *
 * This function is used only when profiling mode has been enabled.
 * Kernel timings are based on the MIOpen handle and is not thread-safe.
 * In order to use multi-threaded profiling, create an MIOpen handle for each
 * concurrent thread.
 *
 * @param handle     MIOpen handle (input)
 * @param time       Pointer to a float type to contain kernel time in milliseconds (output)
 * @return           miopenStatus_t
*/
MIOPEN_EXPORT miopenStatus_t miopenGetKernelTime(miopenHandle_t handle, float* time);

/*! @brief Enable profiling to retrieve kernel time
 *
 * Enable or disable kernel profiling. This profiling is only for kernel time.
 * @param handle     MIOpen handle (input)
 * @param enable     Boolean to toggle profiling (input)
 * @return           miopenStatus_t
*/
MIOPEN_EXPORT miopenStatus_t miopenEnableProfiling(miopenHandle_t handle, bool enable);
/** @} */
// CLOSEOUT HANDLE DOXYGEN GROUP

/*! @ingroup tensor
 * @brief Creates the miopenTensorDescriptor_t type
 *
 * Tensor descriptor is an object that allows the user to specify a layer's size for each
 * dimension and dimension strides. Currently only 4-D fully packed tensors are supported.
 *
 */
MIOPEN_DECLARE_OBJECT(miopenTensorDescriptor);

/*! @ingroup convolutions
* @brief Creates the miopenConvolutionDescriptor_t type
 *
 * Convolution descriptor is an object that allows the user to specify a layer's padding, stride,
 * and dilation of the convolutional filter. Parameters must all be non-negative.
 *
 */
MIOPEN_DECLARE_OBJECT(miopenConvolutionDescriptor);

/*! @ingroup pooling
 * @brief Creates the miopenPoolingDescriptor_t type
 *
 * Pooling descriptor is an object that allows the user to specify the dimension sizes of the
 * pooling windows, paddings, strides, and pooling mode.
 *
 */
MIOPEN_DECLARE_OBJECT(miopenPoolingDescriptor);

/*! @ingroup LRN
 *  @brief Creates the miopenLRNDescriptor_t type
 *
 * LRN descriptor is an object that allows the user to specify the LRN mode, the number of elements
 * in the normalization window, and the LRN k-parameter.
 *
 */
MIOPEN_DECLARE_OBJECT(miopenLRNDescriptor);

/*! @ingroup activation
 * @brief Creates the miopenActivationDescriptor_t type
 *
 * Activation descriptor is an object that allows the user to specify the activation mode.
 *
 */
MIOPEN_DECLARE_OBJECT(miopenActivationDescriptor);

/*! @ingroup RNN
* @brief Creates the miopenRNNDescriptor_t type
*/
MIOPEN_DECLARE_OBJECT(miopenRNNDescriptor);

/*! @ingroup tensor
 * @enum miopenDataType_t
 * MIOpen floating point datatypes. Currently only 32-bit floats are fully supported in MIOpen.
*/
typedef enum {
    miopenHalf  = 0, /*!< 16-bit floating point (Not supported) */
    miopenFloat = 1, /*!< 32-bit floating point (Fully supported) */
} miopenDataType_t;

/*! @ingroup tensor
 * @enum miopenTensorOp_t
 * Element-wise tensor operation modes
*/
typedef enum {
    miopenTensorOpAdd = 0, /*!< Add tensors element-wise */
    miopenTensorOpMul = 1, /*!< Multiply two tensors element-wise */
    miopenTensorOpMin = 2, /*!< Minimum of tensor element pairs */
    miopenTensorOpMax = 3, /*!< Maximum of tensor element pairs */
} miopenTensorOp_t;

/*! @ingroup convolutions
 *  @enum miopenConvolutionMode_t
 * Convolution mode selection for convolution layer preference
*/
typedef enum {
    miopenConvolution = 0, /*!< Convolutions */
    miopenTranspose   = 1, /*!< Transpose convolutions */
} miopenConvolutionMode_t;

/*! @ingroup RNN
*  @enum miopenRNNMode_t
* RNN mode selection for rnn layer preference
*/
typedef enum {
    miopenRNNRELU = 0, /*!< RNN ReLU squash */
    miopenRNNTANH = 1, /*!< RNN tanh squash */
    miopenLSTM    = 2, /*!< LSTM */
    miopenGRU     = 3, /*!< GRU */
} miopenRNNMode_t;

/*! @ingroup pooling
 * @enum miopenPoolingMode_t
 * Pooling layer mode
*/
typedef enum {
    miopenPoolingMax     = 0, /*!< Maximum pooling */
    miopenPoolingAverage = 1, /*!< Average pooling */
} miopenPoolingMode_t;

/*! @ingroup LRN
 * @enum miopenLRNMode_t
 * Local Response Normalization layer mode
*/
typedef enum {
    miopenLRNWithinChannel = 0, /*!< Channel independent */
    miopenLRNCrossChannel  = 1, /*!< Cross Channel */
} miopenLRNMode_t;

/*! @ingroup batchnorm
 * @enum miopenBatchNormMode_t
 * Batch Normalization layer mode
*/
typedef enum {
    miopenBNPerActivation = 0, /*!< Element-wise normalization for fully connected layer */
    miopenBNSpatial       = 1, /*!< Mini-batch spatial normalization for convolutional layers */
} miopenBatchNormMode_t;

/*! @ingroup activation
 * @enum miopenActivationMode_t
 * Activation layer modes
 */
typedef enum {
    miopenActivationPATHTRU  = 0, /*!< No activation, pass through the data */
    miopenActivationLOGISTIC = 1, /*!< Sigmoid function: \f$1 / (1 + e^{-x})\f$ */
    miopenActivationTANH     = 2, /*!< Tanh activation \f$ \alpha * tanh( \beta * x) \f$ */
    miopenActivationRELU     = 3, /*!< Rectified Linear Unit \f$ max(0, x) \f$ */
    miopenActivationSOFTRELU = 4, /*!< \f$log(1 + e^x)\f$ */
    miopenActivationABS      = 5, /*!< Absolute value \f$abs(x)\f$ */
    miopenActivationPOWER = 6, /*!< Scaled and shifted power \f$(\alpha + \beta * x)^{power}\f$ */
} miopenActivationMode_t;

/** @addtogroup tensor
 *
 *  @{
 */

/*! @brief Create a Tensor Descriptor
 *
 * API for creating an uninitialized tensor descriptor.
 * @param tensorDesc Pointer to a tensor descriptor type (output)
 * @return           miopenStatus_t
*/
MIOPEN_EXPORT miopenStatus_t miopenCreateTensorDescriptor(miopenTensorDescriptor_t* tensorDesc);

/*! @brief Set shape of 4D tensor
 *
 * Interface for setting 4-D tensor shape. MIOpen currently only implements NCHW layout.
 *
 * @param tensorDesc Tensor descriptor type (output)
 * @param dataType   Currently only miopenFloat (32-bit floats) is implemented (input)
 * @param n          Mini-batch size (input)
 * @param c          Number of channels (input)
 * @param h          Data height dimension size (input)
 * @param w          Data width dimension size (input)
 * @return           miopenStatus_t
*/
MIOPEN_EXPORT miopenStatus_t miopenSet4dTensorDescriptor(
    miopenTensorDescriptor_t tensorDesc, miopenDataType_t dataType, int n, int c, int h, int w);

/*! @brief Get the details of the tensor descriptor
 *
 * Interface to query the 4-D tensor shape.
 *
 * @param tensorDesc Tensor descriptor type (input)
 * @param dataType   Currently only miopenFloat (32-bit floats) is implemented (output)
 * @param n          Mini-batch size (output)
 * @param c          Number of channels (output)
 * @param h          Data height dimension size (output)
 * @param w          Data width dimension size (output)
 * @param nStride    Mini-batch dimension stride (output)
 * @param cStride    Channel dimension stride (output)
 * @param hStride    Height dimension stride (output)
 * @param wStride    Width dimension stride (output)
 * @return           miopenStatus_t
*/
MIOPEN_EXPORT miopenStatus_t miopenGet4dTensorDescriptor(miopenTensorDescriptor_t tensorDesc,
                                                         miopenDataType_t* dataType,
                                                         int* n,
                                                         int* c,
                                                         int* h,
                                                         int* w,
                                                         int* nStride,
                                                         int* cStride,
                                                         int* hStride,
                                                         int* wStride);

/*! @brief Set shape of N-dimensional tensor
 *
 * Interface for setting tensor shape. MIOpen has support for 1, 2, 3, 4, 5 dimensional tensor of
 * layout.
 * @param tensorDesc   Tensor descriptor type (input)
 * @param dataType     Currently only miopenFloat is implemented (input)
 * @param nbDims       Number of dimensions in the dimsA array (input)
 * @param dimsA        Array containing the size of dimensions (output)
 * @param stridesA     Array containing the size of stride (output)
 * @return             miopenStatus_t
*/
MIOPEN_EXPORT miopenStatus_t miopenSetTensorDescriptor(miopenTensorDescriptor_t tensorDesc,
                                                       miopenDataType_t dataType,
                                                       int nbDims,
                                                       int* dimsA,
                                                       int* stridesA);

/*! @brief Set shape of N-dimensional tensor
 *
 * Interface for querying tensor size. MIOpen has support for 1, 2, 3, 4, 5 dimensional tensor of
 * layout.
 * @param tensorDesc   Tensor descriptor type (input)
 * @param size         number of elements in tensor described by the descriptor (output)
 * @return             miopenStatus_t
*/
MIOPEN_EXPORT miopenStatus_t miopenGetTensorDescriptorSize(miopenTensorDescriptor_t tensorDesc,
                                                           int* size);

/*! @brief Get the details of the N-dimensional tensor descriptor.
 *
 * @param tensorDesc Tensor descriptor type (input)
 * @param dataType   Currently only miopenFloat is implemented (output)
 * @param dimsA      Array containing the size of dimensions (output)
 * @param stridesA   Array containing the size of stride (output)
 * @return           miopenStatus_t
 */
MIOPEN_EXPORT miopenStatus_t miopenGetTensorDescriptor(miopenTensorDescriptor_t tensorDesc,
                                                       miopenDataType_t* dataType,
                                                       int* dimsA,
                                                       int* stridesA);

/*! @brief Destroys the tensor descriptor
 *
 * @param tensorDesc Tensor descriptor type (input)
 * @return           miopenStatus_t
*/
MIOPEN_EXPORT miopenStatus_t miopenDestroyTensorDescriptor(miopenTensorDescriptor_t tensorDesc);

/*! @brief Execute element-wise tensor operations
 *
 * This function implements the equation \f$ C = op ( alpha1[0] * A, alpha2[0] * B * ) + beta[0] *
 * C \f$
 *
 * For Forward Bias one can also use, miopenConvolutionForwardBias()
 *
 * @param handle     MIOpen handle (input)
 * @param tensorOp   Operation from miopenTensorOp_t (input)
 * @param alpha1     Tensor A's floating point scaling factor, allocated on the host (input)
 * @param aDesc      Tensor descriptor for tensor A (input)
 * @param A          Tensor A (input)
 * @param alpha2     Tensor B's floating point scaling factor, allocated on the host (input)
 * @param bDesc      Tensor descriptor for tensor B (input)
 * @param B          Tensor B (input)
 * @param beta       Tensor C's floating point scaling factor, allocated on the host (input)
 * @param cDesc      Tensor descriptor for tensor C (input)
 * @param C          Tensor C (input and output)
 * @return           miopenStatus_t
 */
MIOPEN_EXPORT miopenStatus_t miopenOpTensor(miopenHandle_t handle,
                                            miopenTensorOp_t tensorOp,
                                            const void* alpha1,
                                            const miopenTensorDescriptor_t aDesc,
                                            const void* A,
                                            const void* alpha2,
                                            const miopenTensorDescriptor_t bDesc,
                                            const void* B,
                                            const void* beta,
                                            const miopenTensorDescriptor_t cDesc,
                                            void* C);

/*! @brief Fills a tensor with a single value.
 *
 * @param handle     MIOpen handle (input)
 * @param yDesc      Tensor descriptor for tensor y (input)
 * @param y          Tensor y (input)
 * @param alpha      Pointer to fill value (input)
 * @return           miopenStatus_t
 */
MIOPEN_EXPORT miopenStatus_t miopenSetTensor(miopenHandle_t handle,
                                             const miopenTensorDescriptor_t yDesc,
                                             void* y,
                                             const void* alpha);

/*! @brief Scales all elements in a tensor by a single value.
 *
 * @param handle     MIOpen handle (input)
 * @param yDesc      Tensor descriptor for tensor y (input)
 * @param y          Tensor y (input and output)
 * @param alpha      Floating point scaling factor, allocated on the host (input)
 * @return           miopenStatus_t
 */
MIOPEN_EXPORT miopenStatus_t miopenScaleTensor(miopenHandle_t handle,
                                               const miopenTensorDescriptor_t yDesc,
                                               void* y,
                                               const void* alpha);

/** @} */
// CLOSEOUT TENSOR DOXYGEN GROUP

/** @addtogroup convolutions
 *
 *  @{
 */

/*! @brief Creates a convolution layer descriptor
 *
 * @param convDesc   Convolution layer descriptor
 * @return           miopenStatus_t
 */
MIOPEN_EXPORT miopenStatus_t
miopenCreateConvolutionDescriptor(miopenConvolutionDescriptor_t* convDesc);

/*! @brief Creates a convolution layer descriptor
 *
 * For dilation height and width, only a value of 1 is supported.
 *
 * @param convDesc   Convolution layer descriptor (output)
 * @param mode       Convolutional mode (input)
 * @param pad_h      Height input data padding (input)
 * @param pad_w      Width input data padding (input)
 * @param u          Stride for the height of input data (input)
 * @param v          Stride for the width of input data (input)
 * @param dilation_h Dilation height (input)
 * @param dilation_w Dilation width (input)
 * @return           miopenStatus_t
 */
MIOPEN_EXPORT miopenStatus_t miopenInitConvolutionDescriptor(miopenConvolutionDescriptor_t convDesc,
                                                             miopenConvolutionMode_t mode,
                                                             int pad_h,
                                                             int pad_w,
                                                             int u,
                                                             int v,
                                                             int dilation_h,
                                                             int dilation_w);

/*! @brief Retrieves a convolution layer descriptor's details
 *
 * For dilation height and width, only a value of 1 is supported.
 *
 * @param convDesc   Convolution layer descriptor (input)
 * @param mode       Convolutional mode (output)
 * @param pad_h      Height input data padding (output)
 * @param pad_w      Width input data padding (output)
 * @param u          Stride for the height of input data (output)
 * @param v          Stride for the width of input data (output)
 * @param dilation_h Dilation height (output)
 * @param dilation_w Dilation width (output)
 * @return           miopenStatus_t
 */
MIOPEN_EXPORT miopenStatus_t miopenGetConvolutionDescriptor(miopenConvolutionDescriptor_t convDesc,
                                                            miopenConvolutionMode_t* mode,
                                                            int* pad_h,
                                                            int* pad_w,
                                                            int* u,
                                                            int* v,
                                                            int* dilation_h,
                                                            int* dilation_w);

/*! @brief Get the shape of a resulting 4-D tensor from a 2-D convolution
 *
 * This function returns the dimensions of the resulting 4D tensor of a 2D
 * convolution, given the convolution descriptor, the input tensor descriptor
 * and the filter descriptor. This function can help to setup the output tensor
 * and allocate the proper amount of memory prior to launch the actual
 * convolution.
 *
 * @param convDesc          Convolution layer descriptor (input)
 * @param inputTensorDesc   Input data tensor descriptor (input)
 * @param filterDesc        Weight descriptor (input)
 * @param n                 Mini-batch size (output)
 * @param c                 Number of channels (output)
 * @param h                 Data height dimension size (output)
 * @param w                 Data width dimension size (output)
 * @return                  miopenStatus_t
 */
MIOPEN_EXPORT miopenStatus_t
miopenGetConvolutionForwardOutputDim(miopenConvolutionDescriptor_t convDesc,
                                     const miopenTensorDescriptor_t inputTensorDesc,
                                     const miopenTensorDescriptor_t filterDesc,
                                     int* n,
                                     int* c,
                                     int* h,
                                     int* w);

/*! @brief Destroys the tensor descriptor object
 *
 * @param convDesc Convolution tensor descriptor type (input)
 * @return           miopenStatus_t
*/
MIOPEN_EXPORT miopenStatus_t
miopenDestroyConvolutionDescriptor(miopenConvolutionDescriptor_t convDesc);

/*! @enum miopenConvFwdAlgorithm_t
 * Convolutional algorithm mode for forward propagation.
 */
typedef enum {
    miopenConvolutionFwdAlgoGEMM     = 0, /*!< GEMM variant */
    miopenConvolutionFwdAlgoDirect   = 1, /*!< Direct convolutions */
    miopenConvolutionFwdAlgoFFT      = 2, /*!< Fast Fourier Transform indirect convolutions */
    miopenConvolutionFwdAlgoWinograd = 3, /*!< Winograd indirect convolutions */
	miopenRNNAlgoGEMM = 4,  /*!< GEMM for RNN */
} miopenConvFwdAlgorithm_t;

/*! @enum miopenConvBwdWeightsAlgorithm_t
 * Convolutional algorithm mode for back propagation on weights.
 */
typedef enum {
    miopenConvolutionBwdWeightsAlgoGEMM   = 0, /*!< GEMM variant */
    miopenConvolutionBwdWeightsAlgoDirect = 1, /*!< Direct convolution algorithm */
} miopenConvBwdWeightsAlgorithm_t;

/*! @enum miopenConvBwdDataAlgorithm_t
 * Convolutional algorithm mode for back propagation on data.
 */
typedef enum {
    miopenConvolutionBwdDataAlgoGEMM     = 0, /*!< GEMM variant */
    miopenConvolutionBwdDataAlgoDirect   = 1, /*!< Direct convolutions */
    miopenConvolutionBwdDataAlgoFFT      = 2, /*!< Fast Fourier Transform indirect convolutions */
    miopenConvolutionBwdDataAlgoWinograd = 3, /*!< Winograd indirect convolutions */
    miopenTransposeBwdDataAlgoGEMM       = 4, /*!< Transpose GEMM variant */
} miopenConvBwdDataAlgorithm_t;

/*! @struct miopenConvAlgoPerf_t

 * @brief Perf struct for forward, backward filter, or backward data algorithms
 *
 * Contains the union to hold the selected convolution algorithm for forward, or backwards layers.
 * Also contains the time it took to run the algorithm and the workspace required to run the
 * algorithm.
 */
typedef struct
{
    union
    {
        miopenConvFwdAlgorithm_t fwd_algo; /*!< Forward convolution algorithm enum selection */
        miopenConvBwdWeightsAlgorithm_t bwd_weights_algo; /*!< Back propagation on weights
                                                             convolution algorithm enum selection */
        miopenConvBwdDataAlgorithm_t
            bwd_data_algo; /*!< Back propagation on data convolution algorithm enum selection */
    };
    float time;    /*!< Time to exectued the selected algorithm represented in the union */
    size_t memory; /*!< Workspace required to run the selected algorithm represented in the union */
} miopenConvAlgoPerf_t;

/*! @brief Query the workspace size required for a forward convolution layer
 *
 * This call is required and must be executed before running the findConvolution and before
 * executing convolution layer functions. The maximum size of the memory needed from the set
 * of potential forward convolution algorithms is returned.
 *
 * @param handle         MIOpen handle (input)
 * @param wDesc          Tensor descriptor for weight tensor w (input)
 * @param xDesc          Tensor descriptor for input data tensor x (input)
 * @param convDesc       Convolution layer descriptor (input)
 * @param yDesc          Tensor descriptor for output data tensor y (input)
 * @param workSpaceSize  Pointer to memory to return size in bytes (output)
 * @return               miopenStatus_t
 */
MIOPEN_EXPORT miopenStatus_t
miopenConvolutionForwardGetWorkSpaceSize(miopenHandle_t handle,
                                         const miopenTensorDescriptor_t wDesc,
                                         const miopenTensorDescriptor_t xDesc,
                                         const miopenConvolutionDescriptor_t convDesc,
                                         const miopenTensorDescriptor_t yDesc,
                                         size_t* workSpaceSize);

/*! @brief Search and run the forward convolutional algorithms and return a list of kernel times.
 *
 * This function attempts all MIOpen forward convolution algorithms based on
 * the input configuration, and outputs performance metrics to a
 * user-allocated array of type miopenConvAlgoPerf_t. These metrics are written
 * in a sorted fashion where the first element has the lowest compute time.
 * Users can chose the top-most algorithm if they only care about the fastest
 * algorithm.
 *
 * This function is mandatory before using miopenConvolutionForward(). In order
 * to execute this function, miopenConvolutionForwardGetWorkSpaceSize() must be
 * run to determine the required memory for this search.
 *
 * If exhaustiveSearch == 0, MIOpen will look for the first kernel with a configuration match. If a
 * configuration match is not found, a default configuration will be returned.
 *
 * If exhaustiveSearch == 1, MIOpen will look for the best kernel for the provided configuration. If
 * a match is not found, an exhaustive search is performed by running individual algorithms.
 *
 * @param handle             MIOpen handle (input)
 * @param xDesc              Tensor descriptor for data input tensor x (input)
 * @param x                  Data tensor x (input)
 * @param wDesc              Tensor descriptor for weight tensor w (input)
 * @param w                  Weights tensor w (input)
 * @param convDesc           Convolution layer descriptor (input)
 * @param yDesc              Tensor descriptor for output data tensor y (input)
 * @param y                  Data tensor y (output)
 * @param requestAlgoCount   Number of algorithms to return kernel times (input)
 * @param returnedAlgoCount  Pointer to number of algorithms returned (output)
 * @param perfResults        Pointer to union of best algorithm for forward and backwards (input)
 * @param workSpace          Pointer to workspace required for the search (output)
 * @param workSpaceSize      Size in bytes of the memory needed for find (output)
 * @param exhaustiveSearch   A boolean to toggle a full search of all algorithms and configurations
 * (input)
 * @return                   miopenStatus_t
 */
MIOPEN_EXPORT miopenStatus_t
miopenFindConvolutionForwardAlgorithm(miopenHandle_t handle,
                                      const miopenTensorDescriptor_t xDesc,
                                      const void* x,
                                      const miopenTensorDescriptor_t wDesc,
                                      const void* w,
                                      const miopenConvolutionDescriptor_t convDesc,
                                      const miopenTensorDescriptor_t yDesc,
                                      void* y,
                                      const int requestAlgoCount,
                                      int* returnedAlgoCount,
                                      miopenConvAlgoPerf_t* perfResults,
                                      void* workSpace,
                                      size_t workSpaceSize,
                                      bool exhaustiveSearch);

/*! @brief Execute a forward convolution layer
 *
 * Runs the forward convolution layer based on the selected algorithm. The functions
 * miopenConvolutionForwardGetWorkSpaceSize() and miopenFindConvolutionForwardAlgorithm() must have
 * been executed previously to determine the required memory needed for the workspace and the
 * best convolutional algorithm, respectively.
 *
 * @param handle         MIOpen handle (input)
 * @param alpha          Floating point scaling factor, allocated on the host (input)
 * @param xDesc          Tensor descriptor for data input tensor x (input)
 * @param x              Data tensor x (input)
 * @param wDesc          Tensor descriptor for weight tensor w (input)
 * @param w              Weights tensor w (inputs)
 * @param convDesc       Convolution layer descriptor (inputs)
 * @param algo           Algorithm selected (inputs)
 * @param beta           Floating point shift factor, allocated on the host (input)
 * @param yDesc          Tensor descriptor for output data tensor y (input)
 * @param y              Data tensor y (output)
 * @param workSpace      Pointer to workspace required (input)
 * @param workSpaceSize  Size in bytes of the memory determined by the find step (input)
 * @return               miopenStatus_t
 */
MIOPEN_EXPORT miopenStatus_t miopenConvolutionForward(miopenHandle_t handle,
                                                      const void* alpha,
                                                      const miopenTensorDescriptor_t xDesc,
                                                      const void* x,
                                                      const miopenTensorDescriptor_t wDesc,
                                                      const void* w,
                                                      const miopenConvolutionDescriptor_t convDesc,
                                                      miopenConvFwdAlgorithm_t algo,
                                                      const void* beta,
                                                      const miopenTensorDescriptor_t yDesc,
                                                      void* y,
                                                      void* workSpace,
                                                      size_t workSpaceSize);

/*! @brief Calculate element-wise scale and shift of a tensor via a bias tensor
 *
 *  This function applies an element-wise bias to a data tensor from an input bias tensor.
 *
 * @param handle         MIOpen handle (input)
 * @param alpha          Floating point scaling factor, allocated on the host (input)
 * @param bDesc          Tensor descriptor for bias tensor b (input)
 * @param b              Bias tensor b (input)
 * @param beta           Floating point shift factor, allocated on the host (input)
 * @param yDesc          Tensor descriptor for data tensor y (input)
 * @param y              Data tensor y (input and output)
 * @return               miopenStatus_t
 */
MIOPEN_EXPORT miopenStatus_t miopenConvolutionForwardBias(miopenHandle_t handle,
                                                          const void* alpha,
                                                          const miopenTensorDescriptor_t bDesc,
                                                          const void* b,
                                                          const void* beta,
                                                          const miopenTensorDescriptor_t yDesc,
                                                          void* y);

/*! @brief Get the GPU memory required for the backward data convolution algorithm.
 *
 * For a provided tensor descriptors and algorithm selection, this function calculates and returns
 * the workspace size required for back propagation on data. This call is required and must be
 * executed before running the miopenFindConvolutionBackwardDataAlgorithm() and before executing
 * convolution layer functions. The maximum size of the memory needed from the set of potential
 * forward convolution algorithms is returned.
 *
 * @param handle         MIOpen handle (input)
 * @param dyDesc         Tensor descriptor for data input tensor dy (input)
 * @param wDesc          Tensor descriptor for weight tensor w (input)
 * @param convDesc       Convolution layer descriptor (input)
 * @param dxDesc         Tensor descriptor for output data tensor dx (input)
 * @param workSpaceSize  Size in bytes of the memory required (output)
 * @return               miopenStatus_t
*/
MIOPEN_EXPORT miopenStatus_t
miopenConvolutionBackwardDataGetWorkSpaceSize(miopenHandle_t handle,
                                              const miopenTensorDescriptor_t dyDesc,
                                              const miopenTensorDescriptor_t wDesc,
                                              const miopenConvolutionDescriptor_t convDesc,
                                              const miopenTensorDescriptor_t dxDesc,
                                              size_t* workSpaceSize);

/*! @brief Search and run the backwards data convolution algorithms and return a list of kernel
 * times.
 *
 * This function attempts all MIOpen backward data convolution algorithms, and outputs the
 * performance metrics to a user-allocated array of type miopenConvAlgoPerf_t.
 * These metrics are written in sorted fashion where the first element has the lowest compute time.
 * This function is mandatory before using backwards convolutions. Users can chose the top-most
 * algorithm if they only care about the fastest algorithm.
 *
 * This function is mandatory before using miopenConvolutionBackwardData(). In order to
 * execute this function, miopenConvolutionBackwardsDataGetWorkSpaceSize() must be run to determine
 * the required memory for this search.
 *
 * If exhaustiveSearch == 0, MIOpen will look for the first kernel with a configuration match. If a
 * configuration match is not found, a default configuration will be returned.
 *
 * If exhaustiveSearch == 1, MIOpen will look for the best kernel for the provided configuration. If
 * a match is not found, an exhaustive search is performed by running individual algorithms.
 *
 * @param handle             MIOpen handle (input)
 * @param dyDesc             Tensor descriptor for data input tensor dy (input)
 * @param dy                 Data delta tensor dy (input)
 * @param wDesc              Tensor descriptor for weight tensor w (input)
 * @param w                  Weights tensor w (input)
 * @param convDesc           Convolution layer descriptor (input)
 * @param dxDesc             Tensor descriptor for output data tensor dx (input)
 * @param dx                 Data delta tensor dx (input)
 * @param requestAlgoCount   Number of algorithms to return kernel times (input)
 * @param returnedAlgoCount  Pointer to number of algorithms returned (output)
 * @param perfResults        Pointer to union of best algorithm for forward and backwards (output)
 * @param workSpace          Pointer to workspace required for the search (output)
 * @param workSpaceSize      Size in bytes of the memory needed for find (output)
 * @param exhaustiveSearch   A boolean to toggle a full search of all algorithms and configurations
 * (input)
 * @return                   miopenStatus_t
 */
MIOPEN_EXPORT miopenStatus_t
miopenFindConvolutionBackwardDataAlgorithm(miopenHandle_t handle,
                                           const miopenTensorDescriptor_t dyDesc,
                                           const void* dy,
                                           const miopenTensorDescriptor_t wDesc,
                                           const void* w,
                                           const miopenConvolutionDescriptor_t convDesc,
                                           const miopenTensorDescriptor_t dxDesc,
                                           const void* dx,
                                           const int requestAlgoCount,
                                           int* returnedAlgoCount,
                                           miopenConvAlgoPerf_t* perfResults,
                                           void* workSpace,
                                           size_t workSpaceSize,
                                           bool exhaustiveSearch);

/*! @brief Execute a backward data convolution layer
 *
 * Runs the backward data convolution layer based on the selected algorithm. The function
 * miopenConvolutionBackwardDataGetWorkSpaceSize() and miopenFindConvolutionBackwardDataAlgorithm()
 * must have been executed previously to determine the required memory needed for the workspace and
 * the best convolutional algorithm, respectively.
 *
 * @param handle         MIOpen handle (input)
 * @param alpha          Floating point scaling factor, allocated on the host (input)
 * @param dyDesc         Tensor descriptor for data input tensor dy (input)
 * @param dy             Data delta tensor dy (input)
 * @param wDesc          Tensor descriptor for weight tensor w (input)
 * @param w              Weights tensor w (input)
 * @param convDesc       Convolution layer descriptor (input)
 * @param algo           Algorithm selected (input)
 * @param beta           Floating point shift factor, allocated on the host (input)
 * @param dxDesc         Tensor descriptor for output data tensor dx (input)
 * @param dx             Data delta tensor dx (output)
 * @param workSpace      Pointer to workspace required for the search (input)
 * @param workSpaceSize  Size in bytes of the memory needed for find (input)
 * @return               miopenStatus_t
 */
MIOPEN_EXPORT miopenStatus_t
miopenConvolutionBackwardData(miopenHandle_t handle,
                              const void* alpha,
                              const miopenTensorDescriptor_t dyDesc,
                              const void* dy,
                              const miopenTensorDescriptor_t wDesc,
                              const void* w,
                              const miopenConvolutionDescriptor_t convDesc,
                              miopenConvBwdDataAlgorithm_t algo,
                              const void* beta,
                              const miopenTensorDescriptor_t dxDesc,
                              void* dx,
                              void* workSpace,
                              size_t workSpaceSize);

/*! @brief Get the GPU memory required for the backward weights convolution algorithm.
 *
 * For a provided tensor descriptors and algorithm selection, this function calculates and returns
 * the workspace size required for back propagation on weights. This call is required and must be
 * executed before running the miopenFindConvolutionBackwardWeightsAlgorithm() and before executing
 * convolution layer functions. The maximum size of the memory needed from the set of potential
 * forward convolution algorithms is returned.
 *
 * @param handle         MIOpen handle (input)
 * @param dyDesc         Tensor descriptor for data input tensor dy (input)
 * @param xDesc          Tensor descriptor for data tensor x (input)
 * @param convDesc       Convolution layer descriptor (input)
 * @param dwDesc         Tensor descriptor for output weights tensor dw (input)
 * @param workSpaceSize  Size in bytes of the memory required (output)
 * @return               miopenStatus_t
*/
MIOPEN_EXPORT miopenStatus_t
miopenConvolutionBackwardWeightsGetWorkSpaceSize(miopenHandle_t handle,
                                                 const miopenTensorDescriptor_t dyDesc,
                                                 const miopenTensorDescriptor_t xDesc,
                                                 const miopenConvolutionDescriptor_t convDesc,
                                                 const miopenTensorDescriptor_t dwDesc,
                                                 size_t* workSpaceSize);

/*! @brief Search and run the backwards weights convolutional algorithms and return a list of kernel
 * times.
 *
 * This function attempts all MIOpen backward weights convolution algorithms, and outputs
 * the performance metrics to a user-allocated array of type miopenConvAlgoPerf_t. These metrics are
 * written in sorted fashion where the first element has the lowest compute time.
 * This function is mandatory before using backwards weight convolutions. Users can chose the
 * top-most algorithm if they only care about the fastest algorithm.
 *
 * This function is mandatory before using miopenConvolutionBackwardWeights(). In order to
 * execute this function, miopenConvolutionBackwardsWeightsGetWorkSpaceSize() must be run to
 * determine the required memory for this search.
 *
 * If exhaustiveSearch == 0, MIOpen will look for the first kernel with a configuration match. If a
 * configuration match is not found, a default configuration will be returned.
 *
 * If exhaustiveSearch == 1, MIOpen will look for the best kernel for the provided configuration. If
 * a match is not found, an exhaustive search is performed by running individual algorithms.
 *
 * @param handle             MIOpen handle (input)
 * @param dyDesc             Tensor descriptor for data input tensor dy (input)
 * @param dy                 Data delta tensor dy (input)
 * @param xDesc              Tensor descriptor for output data tensor x (input)
 * @param x                  Data delta tensor dx (input)
 * @param convDesc           Convolution layer descriptor (input)
 * @param dwDesc             Tensor descriptor for weight tensor dw (input)
 * @param dw                 Weights delta tensor dw (input)
 * @param requestAlgoCount   Number of algorithms to return kernel times (input)
 * @param returnedAlgoCount  Pointer to number of algorithms returned (output)
 * @param perfResults        Pointer to union of best algorithm for forward and backwards (output)
 * @param workSpace          Pointer to workspace required for the search (output)
 * @param workSpaceSize      Size in bytes of the memory needed for find (output)
 * @param exhaustiveSearch   A boolean to toggle a full search of all algorithms and configurations
 * (input)
 * @return                   miopenStatus_t
 */
MIOPEN_EXPORT miopenStatus_t
miopenFindConvolutionBackwardWeightsAlgorithm(miopenHandle_t handle,
                                              const miopenTensorDescriptor_t dyDesc,
                                              const void* dy,
                                              const miopenTensorDescriptor_t xDesc,
                                              const void* x,
                                              const miopenConvolutionDescriptor_t convDesc,
                                              const miopenTensorDescriptor_t dwDesc,
                                              void* dw,
                                              const int requestAlgoCount,
                                              int* returnedAlgoCount,
                                              miopenConvAlgoPerf_t* perfResults,
                                              void* workSpace,
                                              size_t workSpaceSize,
                                              bool exhaustiveSearch);

/*! @brief Execute a backward weights convolution layer
 *
 * Runs the backward weights convolution layer based on the selected algorithm. The function
 * miopenConvolutionBackwardWeightsGetWorkSpaceSize() and
 * miopenFindConvolutionBackwardWeightsAlgorithm() must have
 * been executed previously to determine the required memory needed for the workspace and the
 * best convolutional algorithm, respectively.
 *
 * @param handle         MIOpen handle (input)
 * @param alpha          Floating point scaling factor, allocated on the host (input)
 * @param dyDesc         Tensor descriptor for data tensor dy (input)
 * @param dy             Data delta tensor dy (input)
 * @param xDesc          Tensor descriptor for data tensor x (input)
 * @param x              Data tensor x (input)
 * @param convDesc       Convolution layer descriptor (input)
 * @param algo           Algorithm selected (input)
 * @param beta           Floating point shift factor, allocated on the host (input)
 * @param dwDesc         Tensor descriptor for weight tensor dw (input)
 * @param dw             Weights delta tensor dw (output)
 * @param workSpace      Pointer to workspace required for the search (input)
 * @param workSpaceSize  Size in bytes of the memory needed for find (input)
 * @return               miopenStatus_t
 */
MIOPEN_EXPORT miopenStatus_t
miopenConvolutionBackwardWeights(miopenHandle_t handle,
                                 const void* alpha,
                                 const miopenTensorDescriptor_t dyDesc,
                                 const void* dy,
                                 const miopenTensorDescriptor_t xDesc,
                                 const void* x,
                                 const miopenConvolutionDescriptor_t convDesc,
                                 miopenConvBwdWeightsAlgorithm_t algo,
                                 const void* beta,
                                 const miopenTensorDescriptor_t dwDesc,
                                 void* dw,
                                 void* workSpace,
                                 size_t workSpaceSize);

/*! @brief Calculates the gradient with respect to the bias.
 *
 * Compute the convolution backwards gradient with respect to the bias tensor.
 *
 * @param handle         MIOpen handle (input)
 * @param alpha          Floating point scaling factor, allocated on the host (input)
 * @param dyDesc         Tensor descriptor for data input tensor dy (input)
 * @param dy             Data delta tensor dy (input)
 * @param beta           Floating point shift factor, allocated on the host (input)
 * @param dbDesc         Tensor descriptor for input bias tensor db (input)
 * @param db             Bias delta tensor db (output)
 * @return               miopenStatus_t
 */
MIOPEN_EXPORT miopenStatus_t miopenConvolutionBackwardBias(miopenHandle_t handle,
                                                           const void* alpha,
                                                           const miopenTensorDescriptor_t dyDesc,
                                                           const void* dy,
                                                           const void* beta,
                                                           const miopenTensorDescriptor_t dbDesc,
                                                           void* db);

/** @} */
// CLOSEOUT CONVOLUTIONS DOXYGEN GROUP

// Pooling APIs
/** @addtogroup pooling
 *
 *  @{
 */

/*! @brief Creates a pooling layer descriptor
 *
 * @param poolDesc   Pointer to a pooling layer descriptor (output)
 * @return           miopenStatus_t
 */
MIOPEN_EXPORT miopenStatus_t miopenCreatePoolingDescriptor(miopenPoolingDescriptor_t* poolDesc);

/*! @brief Sets a 2-D pooling layer descriptor details
 *
 * Sets the window shape, padding, and stride for a previously created 2-D pooling descriptor
 *
 * @param poolDesc       Pointer to a pooling layer descriptor (output)
 * @param mode           Pooling mode enum (input)
 * @param windowHeight   Input window height dimension (input)
 * @param windowWidth    Input window width dimension (input)
 * @param pad_h          Number of elements to pad height (input)
 * @param pad_w          Number of elements to pad width (input)
 * @param u              Vertical stride (input)
 * @param v              Horizontal stride (input)
 * @return               miopenStatus_t
 */
MIOPEN_EXPORT miopenStatus_t miopenSet2dPoolingDescriptor(miopenPoolingDescriptor_t poolDesc,
                                                          miopenPoolingMode_t mode,
                                                          int windowHeight,
                                                          int windowWidth,
                                                          int pad_h,
                                                          int pad_w,
                                                          int u,
                                                          int v);

/*! @brief Gets a 2-D pooling layer descriptor details
 *
 * Gets the window shape, padding, and stride for a previously created 2-D pooling descriptor
 *
 * @param poolDesc       Pointer to a pooling layer descriptor (input)
 * @param mode           Pooling mode enum (output)
 * @param windowHeight   Input window height dimension (output)
 * @param windowWidth    Input window width dimension (output)
 * @param pad_h          Number of elements to pad height (output)
 * @param pad_w          Number of elements to pad width (output)
 * @param u              Vertical stride (output)
 * @param v              Horizontal stride (output)
 * @return               miopenStatus_t
 */
MIOPEN_EXPORT miopenStatus_t miopenGet2dPoolingDescriptor(const miopenPoolingDescriptor_t poolDesc,
                                                          miopenPoolingMode_t* mode,
                                                          int* windowHeight,
                                                          int* windowWidth,
                                                          int* pad_h,
                                                          int* pad_w,
                                                          int* u,
                                                          int* v);

/*! @brief Gets the shape of the output tensor for 2-D pooling
 *
 * Retrieve the tensor dimensions for the forward 2-D pooling. This call is required for
 * the forward if the output dimensions are different than the input tensor
 * dimensions.
 *
 * @param poolDesc   Pointer to a pooling layer descriptor (input)
 * @param tensorDesc Input tensor descriptor (input)
 * @param n	         Mini-batch dim (output)
 * @param c	         Number of channels (output)
 * @param h          Heights of input map (output)
 * @param w          Width of input map (output)
 * @return           miopenStatus_t
 */
MIOPEN_EXPORT miopenStatus_t
miopenGetPoolingForwardOutputDim(const miopenPoolingDescriptor_t poolDesc,
                                 const miopenTensorDescriptor_t tensorDesc,
                                 int* n,
                                 int* c,
                                 int* h,
                                 int* w);

/*! @brief Get the amount of GPU memory required for pooling
 *
 * Retrieves the amount of workspace in bytes require for pooling. This call is required to
 * determine the amount of GPU memory needed for the backwards pooling algorithms.
 *
 * @param yDesc          Descriptor for pooling layer (input)
 * @param workSpaceSize  Pointer to workSpaceSize (output)
 * @return               miopenStatus_t
 */
MIOPEN_EXPORT miopenStatus_t miopenPoolingGetWorkSpaceSize(const miopenTensorDescriptor_t yDesc,
                                                           size_t* workSpaceSize);

/*! @brief Execute a forward pooling layer
 *
 * Runs forward pooling. miopenGetPoolingForwardOutputDim() should be called before
 * miopenPoolingForward().
 * If the parameter do_backward == 0, then set workSpace = nullptr and workSpaceSize = 0. However,
 * for back-propagation do_backwards must be set to 1 in miopenPoolingForward().
 *
 * @param handle         MIOpen handle (input)
 * @param poolDesc       Descriptor for pooling layer (input)
 * @param alpha          Floating point scaling factor, allocated on the host (input)
 * @param xDesc          Tensor descriptor for data input tensor x (input)
 * @param x              Data tensor x (input)
 * @param beta           Floating point shift factor, allocated on the host (input)
 * @param yDesc          Tensor descriptor for output data tensor y (input)
 * @param y              Data tensor y (output)
 * @param do_backward    Boolean to toggle save data in workspace for backwards pass (input)
 * @param workSpace      Pointer user allocated memory (input)
 * @param workSpaceSize  Size in bytes of the memory needed (input)
 * @return               miopenStatus_t
 */
MIOPEN_EXPORT miopenStatus_t miopenPoolingForward(miopenHandle_t handle,
                                                  const miopenPoolingDescriptor_t poolDesc,
                                                  const void* alpha,
                                                  const miopenTensorDescriptor_t xDesc,
                                                  const void* x,
                                                  const void* beta,
                                                  const miopenTensorDescriptor_t yDesc,
                                                  void* y,
                                                  bool do_backward,
                                                  void* workSpace,
                                                  size_t workSpaceSize);

/*! @brief Execute a backward pooling layer
 *
 * Runs backward pooling. miopenPoolingGetWorkSpaceSize() must be called before
 * miopenPoolingBackward() to determine the amount of workSpace to be allocated.
 *
 * @param handle         MIOpen handle (input)
 * @param poolDesc       Descriptor for pooling layer (input)
 * @param alpha          Floating point scaling factor, allocated on the host (input)
 * @param yDesc          Tensor descriptor for output data tensor y (input)
 * @param y              Data tensor y (input)
 * @param dyDesc         Tensor descriptor for data input tensor dy (input)
 * @param dy             Data delta tensor dy (input)
 * @param xDesc          Tensor descriptor for output data tensor x (input)
 * @param x              Data tensor x (output)
 * @param beta           Floating point shift factor, allocated on the host (input)
 * @param dxDesc         Tensor descriptor for tensor dx (input)
 * @param dx             Weights delta tensor dx (output)
 * @param workSpace      Pointer to user allocated workspace (input)
 * @return               miopenStatus_t
 */
MIOPEN_EXPORT miopenStatus_t miopenPoolingBackward(miopenHandle_t handle,
                                                   const miopenPoolingDescriptor_t poolDesc,
                                                   const void* alpha,
                                                   const miopenTensorDescriptor_t yDesc,
                                                   const void* y,
                                                   const miopenTensorDescriptor_t dyDesc,
                                                   const void* dy,
                                                   const miopenTensorDescriptor_t xDesc,
                                                   const void* x,
                                                   const void* beta,
                                                   const miopenTensorDescriptor_t dxDesc,
                                                   void* dx,
                                                   const void* workSpace);

/*! @brief Destroys the pooling descriptor object
 *
 * @param poolDesc Pooling tensor descriptor type (input)
 * @return           miopenStatus_t
*/
MIOPEN_EXPORT miopenStatus_t miopenDestroyPoolingDescriptor(miopenPoolingDescriptor_t poolDesc);

/** @} */
// CLOSEOUT POOLING DOXYGEN GROUP

// LRN APIs
/** @addtogroup LRN
 *
 *  @{
 */
/*! @brief Creates a local response normalization (LRN) layer descriptor
 *
 * @param lrnDesc    Pointer to a local response normalization layer descriptor type
 * @return           miopenStatus_t
 */
MIOPEN_EXPORT miopenStatus_t miopenCreateLRNDescriptor(miopenLRNDescriptor_t* lrnDesc);

/*! @brief Sets a LRN layer descriptor details
 *
 * Sets all of the descriptor details for the LRN layer. The number of window elements lrnN is
 * a diameter and always odd.
 *
 * @param lrnDesc      Pointer to a LRN layer descriptor (output)
 * @param mode         LRN mode enum (input)
 * @param lrnN         Number of normalization window elements (input)
 * @param lrnAlpha     Scaling factor (input)
 * @param lrnBeta      Shift factor (input)
 * @param lrnK         K factor (input)
 * @return             miopenStatus_t
 */
MIOPEN_EXPORT miopenStatus_t miopenSetLRNDescriptor(const miopenLRNDescriptor_t lrnDesc,
                                                    miopenLRNMode_t mode,
                                                    unsigned int lrnN,
                                                    double lrnAlpha,
                                                    double lrnBeta,
                                                    double lrnK);

/*! @brief Gets a LRN layer descriptor details
 *
 * Retrieve the LRN descriptor details.
 *
 * @param lrnDesc      Pointer to a LRN layer descriptor (input)
 * @param mode         LRN mode enum (output)
 * @param lrnN         Number of normalization window elements (output)
 * @param lrnAlpha     Scaling factor (output)
 * @param lrnBeta      Shift factor (output)
 * @param lrnK         K factor (output)
 * @return             miopenStatus_t
 */
MIOPEN_EXPORT miopenStatus_t miopenGetLRNDescriptor(const miopenLRNDescriptor_t lrnDesc,
                                                    miopenLRNMode_t* mode,
                                                    unsigned int* lrnN,
                                                    double* lrnAlpha,
                                                    double* lrnBeta,
                                                    double* lrnK);

/*! @brief Determine the workspace requirements.
 *
 * This function determines the GPU memory allocation required to execute the LRN layer based on the
 * LRN descriptor.
 *
 * @param yDesc           Pointer to a LRN layer descriptor (input)
 * @param workSpaceSize   Output variable for workspace size (output)
 * @return                miopenStatus_t
 */
MIOPEN_EXPORT miopenStatus_t miopenLRNGetWorkSpaceSize(const miopenTensorDescriptor_t yDesc,
                                                       size_t* workSpaceSize);

/*! @brief Execute a LRN forward layer
 *
 * Runs the forward layer normalization in the forward direction. If do_backward == 0, then
 * set workSpace = nullptr and workSpaceSize = 0. However, if the user wishes to execute backwards,
 * then they must set do_backwards = 1 in miopenLRNForward().
 *
 * @param handle         MIOpen handle (input)
 * @param lrnDesc        Descriptor for LRN layer (input)
 * @param alpha          Floating point scaling factor, allocated on the host (input)
 * @param xDesc          Tensor descriptor for data input tensor x (input)
 * @param x              Data tensor x (input)
 * @param beta           Floating point shift factor, allocated on the host (input)
 * @param yDesc          Tensor descriptor for output data tensor y (input)
 * @param y              Data tensor y (output)
 * @param do_backward    Boolean to toggle save data in workspace for backwards pass (input)
 * @param workSpace      Pointer user allocated memory (input)
 * @return               miopenStatus_t
 */
MIOPEN_EXPORT miopenStatus_t miopenLRNForward(miopenHandle_t handle,
                                              const miopenLRNDescriptor_t lrnDesc,
                                              const void* alpha,
                                              const miopenTensorDescriptor_t xDesc,
                                              const void* x,
                                              const void* beta,
                                              const miopenTensorDescriptor_t yDesc,
                                              void* y,
                                              bool do_backward,
                                              void* workSpace);

/*! @brief Execute a LRN backward layer
 *
 * @param handle         MIOpen handle (input)
 * @param lrnDesc        Descriptor for LRN layer (input)
 * @param alpha          Floating point scaling factor, allocated on the host (input)
 * @param yDesc          Tensor descriptor for data input tensor y (input)
 * @param y              Data tensor y (input)
 * @param dyDesc         Tensor descriptor for data input tensor dy (input)
 * @param dy             Data delta tensor dy (input)
 * @param xDesc          Tensor descriptor for input data tensor x (input)
 * @param x              Data tensor x (input)
 * @param beta           Floating point shift factor, allocated on the host (input)
 * @param dxDesc         Tensor descriptor for output data tensor dx(input)
 * @param dx             Data delta tensor x (output)
 * @param workSpace      Pointer user allocated memory (input)
 * @return               miopenStatus_t
 */
MIOPEN_EXPORT miopenStatus_t miopenLRNBackward(miopenHandle_t handle,
                                               const miopenLRNDescriptor_t lrnDesc,
                                               const void* alpha,
                                               const miopenTensorDescriptor_t yDesc,
                                               const void* y,
                                               const miopenTensorDescriptor_t dyDesc,
                                               const void* dy,
                                               const miopenTensorDescriptor_t xDesc,
                                               const void* x,
                                               const void* beta,
                                               const miopenTensorDescriptor_t dxDesc,
                                               void* dx,
                                               const void* workSpace);

/*! @brief Destroys the LRN descriptor object
 *
 * @param lrnDesc   LRN tensor descriptor type (input)
 * @return          miopenStatus_t
*/
MIOPEN_EXPORT miopenStatus_t miopenDestroyLRNDescriptor(miopenLRNDescriptor_t lrnDesc);

/** @} */
// CLOSEOUT LRN DOXYGEN GROUP

// Batch-Normalization APIs
/** @addtogroup batchnorm
 *
 *  @{
 */

/*! @brief Derive tensor for gamma and beta from input tensor descriptor
 *
 * This function takes the input tensor descriptor and outputs a derived tensor for the
 * normalization scale (gamma) and shift (beta) tensors.
 * For an input tensor NCHW and spatial mode, the output derived tensor is 1C11, while for
 * per-activation the derived tensor is 1CHW.
 *
 * @param derivedBnDesc   Output derived tensor descriptor (output)
 * @param xDesc           Input tensor descriptor (input)
 * @param bn_mode         Batch Normalization mode (input)
 * @return                miopenStatus_t
*/
MIOPEN_EXPORT miopenStatus_t miopenDeriveBNTensorDescriptor(miopenTensorDescriptor_t derivedBnDesc,
                                                            const miopenTensorDescriptor_t xDesc,
                                                            miopenBatchNormMode_t bn_mode);

/*! @brief Execute forward training layer for batch normalization
 *
 * Batch normalization pass for forward training pass.
 * Takes in batch normalization mode bn_mode and input tensor x, output tensor y, bnBias and bnScale
 * with their descriptor.
 * If either resultSaveMean, or resultSaveInvVariance are null pointers then the values for the mean
 * and inverse variance will not be used.
 * Likewise, if either resultRunningMean, or resultRunningVariance are null pointers then the values
 * for the running mean and variance will not be saved.
 * Running averages and variances are scaled using an exponential averaging factor: \f[
 * \mu_{old} = \mu_{new}*factor + \mu_{old}*(1-factor)
 * \f]
 * where \f[
 * factor=1/(1+iteration)
 * \f]
 *
 * @param handle                    MIOpen handle (input)
 * @param bn_mode                   Batch normalization mode (input)
 * @param alpha                     Floating point scaling factor, allocated on the host (input)
 * @param beta                      Floating point shift factor, allocated on the host (input)
 * @param xDesc                     Tensor descriptor for data input tensor x (input)
 * @param x                         Data tensor x (input)
 * @param yDesc                     Tensor descriptor for output data tensor y (input)
 * @param y                         Data tensor y (output)
 * @param bnScaleBiasMeanVarDesc    Tensor descriptor for BN scaling, shifting, saved variance and
 * mean (input)
 * @param bnScale                   Batch norm scaling, gamma, tensor (input)
 * @param bnBias                    Batch norm bias, beta, tensor (input)
 * @param expAvgFactor              Exponential averaging factor (input)
 * @param resultRunningMean         Running average saved for inference (output)
 * @param resultRunningVariance     Running variance saved for inference (output)
 * @param epsilon                   Value to stablize inverse variance calculation (input)
 * @param resultSaveMean            Saved mini-batch mean for backwards pass (output)
 * @param resultSaveInvVariance     Saved mini-batch inverse variance for backwards pass (output)
 * @return                          miopenStatus_t
*/
MIOPEN_EXPORT miopenStatus_t
miopenBatchNormalizationForwardTraining(miopenHandle_t handle,
                                        miopenBatchNormMode_t bn_mode,
                                        void* alpha,
                                        void* beta,
                                        const miopenTensorDescriptor_t xDesc,
                                        const void* x,
                                        const miopenTensorDescriptor_t yDesc,
                                        void* y,
                                        const miopenTensorDescriptor_t bnScaleBiasMeanVarDesc,
                                        void* bnScale,
                                        void* bnBias,
                                        double expAvgFactor,
                                        void* resultRunningMean,
                                        void* resultRunningVariance,
                                        double epsilon,
                                        void* resultSaveMean,
                                        void* resultSaveInvVariance);

/*! @brief Execute forward inference layer for batch normalization
 *
 * Batch normalization pass for forward inference pass.
 * Takes in batch normalization mode bn_mode and input tensor x, output tensor y, bnBias and bnScale
 * with their descriptor.
 * If either estimatedMean, or estimatedVariance are null pointers then the values for the mean and
 * variance will not be used.
 *
 * @param handle                    MIOpen handle (input)
 * @param bn_mode                   Batch normalization mode (input)
 * @param alpha                     Floating point scaling factor, allocated on the host (input)
 * @param beta                      Floating point shift factor, allocated on the host (input)
 * @param xDesc                     Tensor descriptor for data input tensor x (input)
 * @param x                         Data tensor x (input)
 * @param yDesc                     Tensor descriptor for output data tensor y (input)
 * @param y                         Data tensor y (output)
 * @param bnScaleBiasMeanVarDesc    Tensor descriptor for BN scaling, shifting, saved variance and
 * mean (input)
 * @param bnScale                   Batch norm scaling, gamma, tensor (input)
 * @param bnBias                    Batch norm bias, beta, tensor (input)
 * @param estimatedMean             Running average saved during forward training (input)
 * @param estimatedVariance         Running variance saved during forward training (input)
 * @param epsilon                   Value to stabilize inverse variance calculation (input)
 * @return                          miopenStatus_t
*/
MIOPEN_EXPORT miopenStatus_t
miopenBatchNormalizationForwardInference(miopenHandle_t handle,
                                         miopenBatchNormMode_t bn_mode,
                                         void* alpha,
                                         void* beta,
                                         const miopenTensorDescriptor_t xDesc,
                                         const void* x,
                                         const miopenTensorDescriptor_t yDesc,
                                         void* y,
                                         const miopenTensorDescriptor_t bnScaleBiasMeanVarDesc,
                                         void* bnScale,
                                         void* bnBias,
                                         void* estimatedMean,
                                         void* estimatedVariance,
                                         double epsilon);

/*! @brief Execute backwards propagation layer for batch normalization
 *
 * Batch normalization pass for backwards propagation training pass.
 * The method for backwards propagation batch normalization.
 * Takes in batch normalization mode bn_mode and input tensor data x, input activation tensor dy,
 * output tensor dx, the learned tensors resultBNBiasDiff and resultBNScaleDiff with their
 * descriptor.
 * If BOTH savedMean, and savedVariance are not null pointers then the method will use the saved
 * mean and variance calculated by the forward training phase.
 *
 * @param handle                    MIOpen handle (input)
 * @param bn_mode                   Batch normalization mode (input)
 * @param alphaDataDiff             Floating point scaling factor, allocated on the host (input)
 * @param betaDataDiff              Floating point shift factor, allocated on the host (input)
 * @param alphaParamDiff            Floating point scaling factor, allocated on the host (input)
 * @param betaParamDiff             Floating point shift factor, allocated on the host (input)
 * @param xDesc                     Tensor descriptor for data input tensor x (input)
 * @param x                         Data tensor x (input)
 * @param dyDesc                    Tensor descriptor for output data tensor y (input)
 * @param dy                        Data tensor y (input)
 * @param dxDesc                    Tensor descriptor for output data tensor dx (input)
 * @param dx                        Data delta tensor dx (output)
 * @param bnScaleBiasDiffDesc       Tensor descriptor for BN scaling, shifting, saved variance and
 * mean (input)
 * @param bnScale                   Batch norm scaling, gamma, tensor (input)
 * @param resultBnScaleDiff         Tensor for dscale (output)
 * @param resultBnBiasDiff          Tensor for dbias (output)
 * @param epsilon                   Value to stabilize inverse variance calculation (input)
 * @param savedMean                 Saved mini-batch mean for backwards pass (input)
 * @param savedInvVariance          Saved mini-bathc inverse variance for backwards pass (input)
 * @return                          miopenStatus_t
*/
MIOPEN_EXPORT miopenStatus_t
miopenBatchNormalizationBackward(miopenHandle_t handle,
                                 miopenBatchNormMode_t bn_mode,
                                 const void* alphaDataDiff,
                                 const void* betaDataDiff,
                                 const void* alphaParamDiff,
                                 const void* betaParamDiff,
                                 const miopenTensorDescriptor_t xDesc,
                                 const void* x,
                                 const miopenTensorDescriptor_t dyDesc,
                                 const void* dy,
                                 const miopenTensorDescriptor_t dxDesc,
                                 void* dx,
                                 const miopenTensorDescriptor_t bnScaleBiasDiffDesc,
                                 const void* bnScale,
                                 void* resultBnScaleDiff,
                                 void* resultBnBiasDiff,
                                 double epsilon,
                                 const void* savedMean,
                                 const void* savedInvVariance);

/** @} */
// CLOSEOUT BATCHNORM DOXYGEN GROUP

// Activation APIs
/** @addtogroup activation
 *
 *  @{
 */
/*! @brief Creates the Activation descriptor object
 *
 * @param activDesc Pointer to an activation tensor descriptor type
 * @return          miopenStatus_t
*/
MIOPEN_EXPORT miopenStatus_t
miopenCreateActivationDescriptor(miopenActivationDescriptor_t* activDesc);

/*! @brief Sets the activation layer descriptor details
 *
 * Sets all of the descriptor details for the activation layer
 *
 * @param activDesc    Pointer to a activation layer descriptor (output)
 * @param mode         Activation mode enum (input)
 * @param activAlpha   Alpha value for some activation modes (input)
 * @param activBeta    Beta value for some activation modes (input)
 * @param activPower   Power exponent value for some activation modes (input)
 * @return             miopenStatus_t
 */
MIOPEN_EXPORT miopenStatus_t
miopenSetActivationDescriptor(const miopenActivationDescriptor_t activDesc,
                              miopenActivationMode_t mode,
                              double activAlpha,
                              double activBeta,
                              double activPower);

/*! @brief Gets the activation layer descriptor details
 *
 * Retrieves all of the descriptor details for the activation layer.
 *
 * @param activDesc    Pointer to a activation layer descriptor (input)
 * @param mode         Activation mode enum (output)
 * @param activAlpha   Alpha value for some activation modes (output)
 * @param activBeta    Beta value for some activation modes (output)
 * @param activPower   Power exponent value for some activation modes (output)
 * @return             miopenStatus_t
 */
MIOPEN_EXPORT miopenStatus_t
miopenGetActivationDescriptor(const miopenActivationDescriptor_t activDesc,
                              miopenActivationMode_t* mode,
                              double* activAlpha,
                              double* activBeta,
                              double* activPower);

/*! @brief Execute an activation forward layer
 *
 * @param handle         MIOpen handle (input)
 * @param activDesc      Descriptor for activation layer (input)
 * @param alpha          Floating point scaling factor, allocated on the host (input)
 * @param xDesc          Tensor descriptor for data input tensor x (input)
 * @param x              Data tensor x (input)
 * @param beta           Floating point shift factor, allocated on the host (input)
 * @param yDesc          Tensor descriptor for output data tensor y (input)
 * @param y              Data tensor y (output)
 * @return               miopenStatus_t
 */
MIOPEN_EXPORT miopenStatus_t miopenActivationForward(miopenHandle_t handle,
                                                     const miopenActivationDescriptor_t activDesc,
                                                     const void* alpha,
                                                     const miopenTensorDescriptor_t xDesc,
                                                     const void* x,
                                                     const void* beta,
                                                     const miopenTensorDescriptor_t yDesc,
                                                     void* y);

/*! @brief Execute a activation backwards layer
 *
 * @param handle         MIOpen handle (input)
 * @param activDesc      Descriptor for activation layer (input)
 * @param alpha          Floating point scaling factor, allocated on the host (input)
 * @param yDesc          Tensor descriptor for input data tensor y (input)
 * @param y              Data tensor y (input)
 * @param dyDesc         Tensor descriptor for input data tensor dy (input)
 * @param dy             Data delta tensor dy (input)
 * @param xDesc          Tensor descriptor for data input tensor x (input)
 * @param x              Data tensor x (input)
 * @param beta           Floating point shift factor, allocated on the host (input)
 * @param dxDesc         Tensor descriptor for data output tensor dx (input)
 * @param dx             Output data delta tensor dx (output)
 * @return               miopenStatus_t
 */
MIOPEN_EXPORT miopenStatus_t miopenActivationBackward(miopenHandle_t handle,
                                                      const miopenActivationDescriptor_t activDesc,
                                                      const void* alpha,
                                                      const miopenTensorDescriptor_t yDesc,
                                                      const void* y,
                                                      const miopenTensorDescriptor_t dyDesc,
                                                      const void* dy,
                                                      const miopenTensorDescriptor_t xDesc,
                                                      const void* x,
                                                      const void* beta,
                                                      const miopenTensorDescriptor_t dxDesc,
                                                      void* dx);

/*! @brief Destroys the activation descriptor object
 *
 * @param activDesc   Activation tensor descriptor type (input)
 * @return            miopenStatus_t
*/
MIOPEN_EXPORT miopenStatus_t
miopenDestroyActivationDescriptor(miopenActivationDescriptor_t activDesc);

/** @} */
// CLOSEOUT ACTIVATION DOXYGEN GROUP

// Softmax APIs
/** @addtogroup softmax
 *
 *  @{
 */
/*! @brief Execute a softmax forward layer
 *
 * MIOpen does not support Softmax modes. MIOpen implements the SOFTMAX_MODE_CHANNEL flavor.
 *
 * @param handle         MIOpen handle (input)
 * @param alpha          Floating point scaling factor, allocated on the host (input)
 * @param xDesc          Tensor descriptor for data input tensor x (input)
 * @param x              Data tensor x (input)
 * @param beta           Floating point shift factor, allocated on the host (input)
 * @param yDesc          Tensor descriptor for output data tensor y (input)
 * @param y              Data tensor y (output)
 * @return               miopenStatus_t
 */
MIOPEN_EXPORT miopenStatus_t miopenSoftmaxForward(miopenHandle_t handle,
                                                  const void* alpha,
                                                  const miopenTensorDescriptor_t xDesc,
                                                  const void* x,
                                                  const void* beta,
                                                  const miopenTensorDescriptor_t yDesc,
                                                  void* y);

/*! @brief Execute a softmax backwards layer
 *
 * MIOpen does not support Softmax modes. MIOpen implements the SOFTMAX_MODE_CHANNEL flavor.
 *
 * @param handle         MIOpen handle (input)
 * @param alpha          Floating point scaling factor, allocated on the host (input)
 * @param yDesc          Tensor descriptor for input data tensor y (input)
 * @param y              Data tensor y (input)
 * @param dyDesc         Tensor descriptor for input data tensor dy (input)
 * @param dy             Data delta tensor dy (input)
 * @param beta           Floating point shift factor, allocated on the host (input)
 * @param dxDesc         Tensor descriptor for data output tensor dx (input)
 * @param dx             Output data delta tensor dx (output)
 * @return               miopenStatus_t
 */
MIOPEN_EXPORT miopenStatus_t miopenSoftmaxBackward(miopenHandle_t handle,
                                                   const void* alpha,
                                                   const miopenTensorDescriptor_t yDesc,
                                                   const void* y,
                                                   const miopenTensorDescriptor_t dyDesc,
                                                   const void* dy,
                                                   const void* beta,
                                                   const miopenTensorDescriptor_t dxDesc,
                                                   void* dx);

/** @} */
// CLOSEOUT SOFTMAX DOXYGEN GROUP

/** @addtogroup RNN
*
*  @{
*/

<<<<<<< HEAD
/*! @brief Creates a RNN layer descriptor
*
* @param rnnDesc   RNN layer descriptor
* @return           miopenStatus_t
*/
MIOPEN_EXPORT miopenStatus_t miopenCreateRNNDescriptor(miopenRNNDescriptor_t* rnnDesc);

/*! @brief Creates a RNN layer descriptor
*
* @param rnnDesc    RNN layer descriptor
* @param mode       RNN mode
* @param seqLength  Number of iterations to unroll over
* @param layer      Number of hidden stacks
* @param bidir      uni- or bi-direction
* @param bias       bias or not
* @return           miopenStatus_t
*/
MIOPEN_EXPORT miopenStatus_t miopenInitRNNDescriptor(
    miopenRNNDescriptor_t rnnDesc, miopenRNNMode_t mode, int seqLength, int layer, int bidir, int bias);
=======
/*! @enum miopenRNNInputMode_t
 * Recurrent Neural Network layer initial input mode
*/
typedef enum {
    miopenRNNlinear = 0, /*!< Matrix multiplication at the input of the first layer */
    miopenRNNskip   = 1, /*!< No operation is performed at the input of the first layer. */
} miopenRNNInputMode_t;

/*! @enum miopenRNNInputMode_t
 * Recurrent Neural Network layer initial input mode
*/
typedef enum {
    miopenRNNdefault        = 0,
    miopenRNNpersistStatic  = 1,
    miopenRNNpersistDynamic = 2,
} miopenRNNAlgo_t;

/*! @enum miopenDirectionMode_t
 * Recurrent Neural Network direction behavior
*/
typedef enum {
    miopenRNNunidirection = 0,
    miopenRNNbidirection  = 1,
} miopenRNNDirectionMode_t;

/*! @brief Create a RNN layer Descriptor
 *
 * API for creating an uninitialized RNN layer descriptor.
 * @param rnnDesc    Pointer to a tensor descriptor type
 * @return           miopenStatus_t
*/
MIOPEN_EXPORT miopenStatus_t miopenCreateRNNDescriptor(miopenRNNDescriptor_t* rnnDesc);
>>>>>>> 60171412

/*! @brief Retrieves a RNN layer descriptor's details
*
* @param rnnDesc    RNN layer descriptor
* @param mode       RNN mode
* @param seqLength  Number of iterations to unroll over
* @param layer      Number of hidden stacks
* @param bidir      uni- or bi-direction
<<<<<<< HEAD
* @param bias       bias or not
* @return           miopenStatus_t
*/
MIOPEN_EXPORT miopenStatus_t miopenGetRNNDescriptor(
    miopenRNNDescriptor_t rnnDesc, miopenRNNMode_t* mode, int* seqLength, int* layer, int* bidir, int *bias);
=======
* @return           miopenStatus_t
*/
MIOPEN_EXPORT miopenStatus_t miopenGetRNNDescriptor(
    miopenRNNDescriptor_t rnnDesc, miopenRNNMode_t* mode, int* seqLength, int* layer, int* bidir);
>>>>>>> 60171412

/*! @brief Destroys the tensor descriptor object
*
* @param rnnDesc RNN tensor descriptor type
* @return           miopenStatus_t
*/
MIOPEN_EXPORT miopenStatus_t miopenDestroyRNNDescriptor(miopenRNNDescriptor_t rnnDesc);

<<<<<<< HEAD
/*! @brief Execute a forward RNN layer
*
* @param handle         MIOpen handle
* @param rnnDesc        RNN layer descriptor
* @param seqLen         Number of iterations to unroll over
* @param xDesc          Tensor descriptor for data input tensor x
* @param x              Data tensor x
* @param hxDesc         Tensor descriptor for data input tensor hx
* @param hx             Data tensor hx
* @param cxDesc         Tensor descriptor for data input tensor cx
* @param cx             Data tensor cx
* @param wDesc          Tensor descriptor for weight tensor w
* @param w              Weights tensor w
* @param yDesc          Tensor descriptor for output data tensor y
* @param y              Data tensor y
* @param hyDesc         Tensor descriptor for output data tensor hy
* @param hy             Data tensor hy
* @param cyDesc         Tensor descriptor for output data tensor cy
* @param cy             Data tensor cy
* @param workSpace      Pointer to workspace required
* @param workSpaceSize  Size in bytes of the memory determined by the find step
* @param reserveSpace      Pointer to reservespace required
* @param reserveSpaceSize  Size in bytes of the memory determined by the find step
* @return               miopenStatus_t
*/
MIOPEN_EXPORT miopenStatus_t miopenRNNForwardTraining(miopenHandle_t handle,
	const miopenRNNDescriptor_t rnnDesc,
	const int seqLen,
	const miopenTensorDescriptor_t xDesc,
	const void* x,
	const miopenTensorDescriptor_t hxDesc,
	const void* hx,
	const miopenTensorDescriptor_t cxDesc,
	const void* cx,
	const miopenTensorDescriptor_t wDesc,
	const void* w,
	const miopenTensorDescriptor_t yDesc,
	void* y,
	const miopenTensorDescriptor_t hyDesc,
	void* hy,
	const miopenTensorDescriptor_t cyDesc,
	void* cy,
	void* workSpace,
	size_t workSpaceSize,
	void* reserveSpace,
	size_t reserveSpaceSize,
	const std::vector<int> &in_n,
	const int in_h,
	const int hy_d,
	const int hy_n,
	const int hy_h,
	const int out_h);

/*! @brief Execute a backward data RNN layer
*
* @param handle         MIOpen handle
* @param rnnDesc        RNN layer descriptor
* @param seqLen         Number of iterations to unroll over
* @param yDesc          Tensor descriptor for data input tensor y
* @param y              Data tensor y
* @param dyDesc         Tensor descriptor for data input tensor dy
* @param dy             Data delta tensor dy
* @param dhyDesc        Tensor descriptor for data input tensor dhy
* @param dhy            Data delta tensor dhy
* @param dcyDesc        Tensor descriptor for data input tensor dcy
* @param dcy            Data delta tensor dcy
* @param wDesc          Tensor descriptor for weight tensor w
* @param w              Weights tensor w
* @param hxDesc         Tensor descriptor for data input tensor hx
* @param hx             Data tensor hx
* @param cxDesc         Tensor descriptor for data input tensor cx
* @param cx             Data tensor cx
* @param dxDesc         Tensor descriptor for output data tensor dx
* @param dx             Data delta tensor dx
* @param dhyDesc        Tensor descriptor for output data tensor dhx
* @param dhy            Data delta tensor dhx
* @param dcyDesc        Tensor descriptor for output data tensor dcx
* @param dcy            Data delta tensor dcx
* @param workSpace      Pointer to workspace required
* @param workSpaceSize  Size in bytes of the memory determined by the find step
* @param reserveSpace      Pointer to reservespace required
* @param reserveSpaceSize  Size in bytes of the memory determined by the find step
* @return               miopenStatus_t
*/
MIOPEN_EXPORT miopenStatus_t
miopenRNNBackwardData(miopenHandle_t handle,
	const miopenRNNDescriptor_t rnnDesc,
	const int seqLen,
	const miopenTensorDescriptor_t yDesc,
	const void* y,
	const miopenTensorDescriptor_t dyDesc,
	const void* dy,
	const miopenTensorDescriptor_t dhyDesc,
	const void* dhy,
	const miopenTensorDescriptor_t dcyDesc,
	const void* dcy,
	const miopenTensorDescriptor_t wDesc,
	const void* w,
	const miopenTensorDescriptor_t hxDesc,
	const void* hx,
	const miopenTensorDescriptor_t cxDesc,
	const void* cx,
	const miopenTensorDescriptor_t dxDesc,
	void* dx,
	const miopenTensorDescriptor_t dhxDesc,
	void* dhx,
	const miopenTensorDescriptor_t dcxDesc,
	void* dcx,
	void* workSpace,
	size_t workSpaceSize,
	const void* reserveSpace,
	size_t reserveSpaceSize,
	const std::vector<int> &in_n,
	const int in_h,
	const int hy_d,
	const int hy_n,
	const int hy_h,
	const int out_h);

/*! @brief Execute a backward weight RNN layer
*
* @param handle         MIOpen handle
* @param rnnDesc        RNN layer descriptor
* @param seqLen         Number of iterations to unroll over
* @param xDesc          Tensor descriptor for data input tensor x
* @param x              Data tensor x
* @param hxDesc         Tensor descriptor for data input tensor hx
* @param hx             Data tensor hx
* @param dyDesc         Tensor descriptor for data input tensor dy
* @param dy             Data delta tensor dy
* @param workSpace      Pointer to workspace required
* @param workSpaceSize  Size in bytes of the memory determined by the find step
* @param dwDesc         Tensor descriptor for output weight tensor w
* @param dw             Weights delta tensor w
* @param reserveSpace      Pointer to reservespace required
* @param reserveSpaceSize  Size in bytes of the memory determined by the find step
* @return               miopenStatus_t
*/
MIOPEN_EXPORT miopenStatus_t
miopenRNNBackwardWeights(miopenHandle_t handle,
	const miopenRNNDescriptor_t rnnDesc,
	const int seqLen,
	const miopenTensorDescriptor_t xDesc,
	const void* x,
	const miopenTensorDescriptor_t hxDesc,
	const void* hx,
	const miopenTensorDescriptor_t dyDesc,
	const void* dy,
	const void* workSpace,
	size_t workSpaceSize,
	const miopenTensorDescriptor_t dwDesc,
	void* dw,
	const void* reserveSpace,
	size_t reserveSpaceSize,
	const std::vector<int> &in_n,
	const int in_h,
	const int hy_d,
	const int hy_n,
	const int hy_h,
	const int out_h);
=======
/*! @brief Set the details of the RNN descriptor
 *
 * Interface for setting the values of the RNN descriptor object. This function requires specific
 * algorithm selection.
 * @param rnnDesc      RNN layer descriptor type
 * @param hsize        Hidden layer size
 * @param nlayers      Number of layers
 * @param inMode       RNN first layer input mode
 * @param direction    RNN direction (if applicable)
 * @param rnnMode      RNN model type
 * @param algo         RNN algorithm selected
 * @param dataType     fp32 or fp16 datatype mode
 * @return             miopenStatus_t
*/
MIOPEN_EXPORT miopenStatus_t miopenSetRNNDescriptor(miopenRNNDescriptor_t rnnDesc,
                                                    const int hsize,
                                                    const int nlayers,
                                                    miopenRNNInputMode_t inMode,
                                                    miopenRNNDirectionMode_t direction,
                                                    miopenRNNMode_t rnnMode,
                                                    miopenRNNAlgo_t algo,
                                                    miopenDataType_t dataType);

//***** TODO (dlowell) this requires a special array_view class to pass into MIOpen an array of
//tensor descriptors
/*! @brief Query the amount of memory required to execute the RNN layer
 *
 * This function calculates the amount of memory required to run the RNN layer given an RNN
 * descriptor and a tensor descriptor.
 *
 * @param handle          MIOpen handle
 * @param rnnDesc         RNN layer descriptor type
 * @param sequenceLen     Number of iteration unrolls
 * @param xDesc           An array of tensor descriptors
 * @param numBytes        Number of bytes required for RNN layer execution
 * @return                miopenStatus_t
*/
MIOPEN_EXPORT miopenStatus_t miopenGetRNNWorkspaceSize(
        miopenHandle_t                  handle,
        miopenRNNDescriptor_t           rnnDesc,
        const int                       sequenceLen,
        miopenTensorDescriptor_t        *xDesc,
        size_t                          *numBytes);

//***** TODO (dlowell) this requires a special array_view class to pass into MIOpen an array of
//tensor descriptors
/*! @brief Query the amount of memory required for RNN training
 *
 * This function calculates the amount of memory required to train the RNN layer given an
 * RNN descriptor and a tensor descriptor.
 *
 * cuDNN v6 doc: "This function is used to query the amount of reserved space required for
 * training the RNN described by rnnDesc with inputs dimensions defined by xDesc . The
 * same reserved space buffer must be passed to cudnnRNNForwardTraining, cudnnRNNBackwardData,
 * and cudnnRNNBackwardWeights . Each of these calls overwrites the contents of the reserved
 * space, however it can safely be backed up and restored between calls if reuse of the memory
 * is desired."
 *
 * @param handle          MIOpen handle
 * @param rnnDesc         RNN layer descriptor type
 * @param sequenceLen     Number of iteration unrolls
 * @param xDesc           An array of tensor descriptors
 * @param numBytes        Number of bytes required for RNN layer execution
 * @return                miopenStatus_t
*/
MIOPEN_EXPORT miopenStatus_t miopenGetRNNTrainingReserveSize(
        miopenHandle_t                  handle,
        miopenRNNDescriptor_t           rnnDesc,
        const int                       sequenceLen,
        miopenTensorDescriptor_t        *xDesc,
        size_t                          *numBytes);

/*! @brief Query the amount of parameter memory required for RNN training
 *
 * This function calculates the amount of parameter memory required to train the RNN layer given an
 * RNN
 * descriptor and a tensor descriptor.
 *
 * @param handle          MIOpen handle
 * @param rnnDesc         RNN layer descriptor type
 * @param xDesc           A tensor descriptor
 * @param numBytes        Number of bytes required for RNN layer execution
 * @param dtype           MIOpen data type enum
 * @return                miopenStatus_t
*/
MIOPEN_EXPORT miopenStatus_t miopenGetRNNParamsSize(miopenHandle_t handle,
                                                    miopenRNNDescriptor_t rnnDesc,
                                                    miopenTensorDescriptor_t xDesc,
                                                    size_t* numBytes,
                                                    miopenDataType_t dtype);

/*! @brief Gets a pointer to memory containing parameter tensor for a specific layer in an RNN stack
 *
 *
 * @param handle          MIOpen handle
 * @param rnnDesc         RNN layer descriptor type
 * @param layer           The layer number in the RNN stack
 * @param xDesc           A tensor descriptor to input
 * @param wDesc           A tensor descriptor to the parameter tensor
 * @param w               Pointer to memory containing parameter tensor
 * @param layerID         ID of the internal parameter tensor
 * @param paramDesc       Descriptor of the parameter tensor
 * @param layerParam      Pointer to the memory location of the parameter tensor
 * @return                miopenStatus_t
*/
MIOPEN_EXPORT miopenStatus_t miopenGetRNNLayerParam(miopenHandle_t handle,
                                                    miopenRNNDescriptor_t rnnDesc,
                                                    const int layer,
                                                    miopenTensorDescriptor_t xDesc,
                                                    miopenTensorDescriptor_t wDesc,
                                                    const void* w,
                                                    const int layerID,
                                                    miopenTensorDescriptor_t paramDesc,
                                                    void** layerParam);

/*! @brief Gets a pointer to memory containing a bias tensor for a specific layer in an RNN stack
 *
 *
 * @param handle          MIOpen handle
 * @param rnnDesc         RNN layer descriptor type
 * @param layer           The layer number in the RNN stack
 * @param xDesc           A tensor descriptor to input
 * @param wDesc           A tensor descriptor to the parameter tensor
 * @param w               Pointer to memory containing parameter tensor
 * @param layerID         ID of the internal parameter tensor
 * @param biasDesc        Descriptor of the parameter tensor
 * @param layerBias       Pointer to the memory location of the bias tensor
 * @return                miopenStatus_t
*/
MIOPEN_EXPORT miopenStatus_t miopenGetRNNLayerBias(miopenHandle_t handle,
                                                   miopenRNNDescriptor_t rnnDesc,
                                                   const int layer,
                                                   miopenTensorDescriptor_t xDesc,
                                                   miopenTensorDescriptor_t wDesc,
                                                   const void* w,
                                                   const int layerID,
                                                   miopenTensorDescriptor_t biasDesc,
                                                   void** layerBias);



/*! @brief Execute forward training for recurrent layer
 *
 * Interface for executing the forward training pass on a RNN.
 *
 * @param handle                MIOpen handle
 * @param rnnDesc               RNN layer descriptor type
 * @param sequenceLen           Temporal iterations to unroll
 * @param xDesc                 A tensor descriptor
 * @param x                     Pointer to input tensor
 * @param hxDesc                A hidden layer tensor descriptor
 * @param hx                    Pointer to the hidden layer input tensor
 * @param cxDesc                A cell layer tensor descriptor
 * @param cx                    Pointer to the cell layer input tensor
 * @param wDesc                 A weights tensor descriptor
 * @param w                     Pointer to input weights tensor
 * @param yDesc                 An output tensor descriptor
 * @param y                     Pointer to output tensor
 * @param hyDesc                An output hidden layer tensor descriptor
 * @param hy                    Pointer to the hidden layer output tensor
 * @param cyDesc                An output cell layer tensor descriptor
 * @param cy                    Pointer to the cell layer output tensor
 * @param workspace             Pointer to memory allocated for forward training
 * @param workSpaceNumBytes     Number of allocated bytes in memory for the workspace
 * @param reserveSpace          Pointer to memory allocated for random states
 * @param reserveSpaceNumBytes  Number of allocated bytes in memory for use in the forward
 * @return                      miopenStatus_t
*/
MIOPEN_EXPORT miopenStatus_t miopenRNNForwardTrain(miopenHandle_t handle,
                                                       miopenRNNDescriptor_t rnnDesc,
                                                       const int sequenceLen,
                                                       miopenTensorDescriptor_t xDesc,
                                                       const void* x,
                                                       miopenTensorDescriptor_t hxDesc,
                                                       const void* hx,
                                                       miopenTensorDescriptor_t cxDesc,
                                                       const void* cx,
                                                       miopenTensorDescriptor_t wDesc,
                                                       const void* w,
                                                       miopenTensorDescriptor_t yDesc,
                                                       void* y,
                                                       miopenTensorDescriptor_t hyDesc,
                                                       void* hy,
                                                       miopenTensorDescriptor_t cyDesc,
                                                       void* cy,
                                                       void* workspace,
                                                       size_t workSpaceNumBytes,
                                                       void* reserveSpace,
                                                       size_t reserveSpaceNumBytes);


/*! @brief Execute forward inference for RNN layer
 *
 * Interface for executing the forward inference pass on a RNN.
 *
 * @param handle                MIOpen handle
 * @param rnnDesc               RNN layer descriptor type
 * @param sequenceLen           Temporal iterations to unroll
 * @param xDesc                 A tensor descriptor
 * @param x                     Pointer to input tensor
 * @param hxDesc                A hidden layer tensor descriptor
 * @param hx                    Pointer to the hidden layer input tensor
 * @param cxDesc                A cell layer tensor descriptor
 * @param cx                    Pointer to the cell layer input tensor
 * @param wDesc                 A weights tensor descriptor
 * @param w                     Pointer to input weights tensor
 * @param yDesc                 An output tensor descriptor
 * @param y                     Pointer to output tensor
 * @param hyDesc                An output hidden layer tensor descriptor
 * @param hy                    Pointer to the hidden layer output tensor
 * @param cyDesc                An output cell layer tensor descriptor
 * @param cy                    Pointer to the cell layer output tensor
 * @param workspace             Pointer to memory allocated for forward training
 * @param workSpaceNumBytes     Number of allocated bytes in memory for the workspace
 * @return                      miopenStatus_t
*/
MIOPEN_EXPORT miopenStatus_t miopenRNNForwardInference(miopenHandle_t handle,
                                                           miopenRNNDescriptor_t rnnDesc,
                                                           const int sequenceLen,
                                                           miopenTensorDescriptor_t xDesc,
                                                           const void* x,
                                                           miopenTensorDescriptor_t hxDesc,
                                                           const void* hx,
                                                           miopenTensorDescriptor_t cxDesc,
                                                           const void* cx,
                                                           miopenTensorDescriptor_t wDesc,
                                                           const void* w,
                                                           miopenTensorDescriptor_t yDesc,
                                                           void* y,
                                                           miopenTensorDescriptor_t hyDesc,
                                                           void* hy,
                                                           miopenTensorDescriptor_t cyDesc,
                                                           void* cy,
                                                           void* workspace,
                                                           size_t workSpaceNumBytes);


/*! @brief Execute forward training for RNN layer
 *
 * Interface for executing the forward training pass on a RNN.
 *
 * @param handle                MIOpen handle
 * @param rnnDesc               RNN layer descriptor type
 * @param xDesc                 A tensor descriptor
 * @param x                     Pointer to input tensor
 * @param hxDesc                A hidden layer tensor descriptor
 * @param hx                    Pointer to the hidden layer input tensor
 * @param wDesc                 A weights tensor descriptor
 * @param w                     Pointer to input weights tensor
 * @param yDesc                 An output tensor descriptor
 * @param y                     Pointer to output tensor
 * @param hyDesc                An output hidden layer tensor descriptor
 * @param hy                    Pointer to the hidden layer output tensor
 * @param workspace             Pointer to memory allocated for forward training
 * @param workSpaceNumBytes     Number of allocated bytes in memory for the workspace
 * @param reserveSpace          Pointer to memory allocated for random states
 * @param reserveSpaceNumBytes  Number of allocated bytes in memory for use in the forward
 * @return                      miopenStatus_t
*/
MIOPEN_EXPORT miopenStatus_t miopenRNNForwardTrainCell(miopenHandle_t handle,
                                                       miopenRNNDescriptor_t rnnDesc,
                                                       miopenTensorDescriptor_t xDesc,
                                                       const void* x,
                                                       miopenTensorDescriptor_t hxDesc,
                                                       const void* hx,
                                                       miopenTensorDescriptor_t wDesc,
                                                       const void* w,
                                                       miopenTensorDescriptor_t yDesc,
                                                       void* y,
                                                       miopenTensorDescriptor_t hyDesc,
                                                       void* hy,
                                                       void* workspace,
                                                       size_t workSpaceNumBytes,
                                                       void* reserveSpace,
                                                       size_t reserveSpaceNumBytes);



/*! @brief Execute backwards data training for RNN layer
 *
 * Interface for executing the backward data training pass on a RNN.
 *
 * @param handle                MIOpen handle
 * @param rnnDesc               RNN layer descriptor type
 * @param yDesc                 A tensor descriptor
 * @param y                     Pointer to input tensor
 * @param dyDesc                A hidden layer tensor descriptor
 * @param dy                    Pointer to the hidden layer input tensor
 * @param dhyDesc               An output hidden layer tensor descriptor
 * @param dhy                   Pointer to the hidden layer output tensor
 * @param wDesc                 A weights tensor descriptor
 * @param w                     Pointer to input weights tensor
 * @param hxDesc                An output hidden layer tensor descriptor
 * @param hx                    Pointer to the hidden layer output tensor
 * @param dxDesc                An output tensor descriptor
 * @param dx                    Pointer to output tensor
 * @param dhxDesc               An output hidden layer tensor descriptor
 * @param dhx                   Pointer to the hidden layer output tensor
 * @param workspace             Pointer to memory allocated for forward training
 * @param workSpaceNumBytes     Number of allocated bytes in memory for the workspace
 * @param reserveSpace          Pointer to memory allocated for random states
 * @param reserveSpaceNumBytes  Number of allocated bytes in memory for use in the forward
 * @return                      miopenStatus_t
*/
MIOPEN_EXPORT miopenStatus_t miopenRNNBackwardDataCell(miopenHandle_t handle,
                                                       miopenRNNDescriptor_t rnnDesc,
                                                       miopenTensorDescriptor_t yDesc,
                                                       const void* y,
                                                       miopenTensorDescriptor_t dyDesc,
                                                       const void* dy,
                                                       miopenTensorDescriptor_t dhyDesc,
                                                       const void* dhy,
                                                       miopenTensorDescriptor_t wDesc,
                                                       const void* w,
                                                       miopenTensorDescriptor_t hxDesc,
                                                       const void* hx,
                                                       miopenTensorDescriptor_t dxDesc,
                                                       void* dx,
                                                       miopenTensorDescriptor_t dhxDesc,
                                                       void* dhx,
                                                       void* workspace,
                                                       size_t workSpaceNumBytes,
                                                       const void* reserveSpace,
                                                       size_t reserveSpaceNumBytes);

/*! @brief Execute backwards weights training for RNN layer
 *
 * Interface for executing the backward weights training pass on a RNN.
 *
 * @param handle                MIOpen handle
 * @param rnnDesc               RNN layer descriptor type
 * @param xDesc                 A tensor descriptor
 * @param x                     Pointer to input tensor
 * @param hxDesc                A hidden layer tensor descriptor
 * @param hx                    Pointer to the hidden layer input tensor
 * @param yDesc                 An output tensor descriptor
 * @param y                     Pointer to output tensor
 * @param dwDesc                A weights tensor descriptor
 * @param dw                    Pointer to input weights tensor
 * @param workspace             Pointer to memory allocated for forward training
 * @param workSpaceNumBytes     Number of allocated bytes in memory for the workspace
 * @param reserveSpace          Pointer to memory allocated for random states
 * @param reserveSpaceNumBytes  Number of allocated bytes in memory for use in the forward
 * @return                      miopenStatus_t
*/
MIOPEN_EXPORT miopenStatus_t miopenRNNBackwardWeightsCell(miopenHandle_t handle,
                                                          miopenRNNDescriptor_t rnnDesc,
                                                          miopenTensorDescriptor_t xDesc,
                                                          const void* x,
                                                          miopenTensorDescriptor_t hxDesc,
                                                          const void* hx,
                                                          miopenTensorDescriptor_t yDesc,
                                                          const void* y,
                                                          miopenTensorDescriptor_t dwDesc,
                                                          void* dw,
                                                          const void* workspace,
                                                          size_t workSpaceNumBytes,
                                                          const void* reserveSpace,
                                                          size_t reserveSpaceNumBytes);

/*! @brief Execute forward inference for RNN layer
 *
 * Interface for executing the forward inference pass on a RNN.
 *
 * @param handle                MIOpen handle
 * @param rnnDesc               RNN layer descriptor type
 * @param xDesc                 A tensor descriptor
 * @param x                     Pointer to input tensor
 * @param hxDesc                A hidden layer tensor descriptor
 * @param hx                    Pointer to the hidden layer input tensor
 * @param wDesc                 A weights tensor descriptor
 * @param w                     Pointer to input weights tensor
 * @param yDesc                 An output tensor descriptor
 * @param y                     Pointer to output tensor
 * @param hyDesc                An output hidden layer tensor descriptor
 * @param hy                    Pointer to the hidden layer output tensor
 * @param workspace             Pointer to memory allocated for forward training
 * @param workSpaceNumBytes     Number of allocated bytes in memory for the workspace
 * @return                      miopenStatus_t
*/
MIOPEN_EXPORT miopenStatus_t miopenRNNForwardInferenceCell(miopenHandle_t handle,
                                                           miopenRNNDescriptor_t rnnDesc,
                                                           miopenTensorDescriptor_t xDesc,
                                                           const void* x,
                                                           miopenTensorDescriptor_t hxDesc,
                                                           const void* hx,
                                                           miopenTensorDescriptor_t wDesc,
                                                           const void* w,
                                                           miopenTensorDescriptor_t yDesc,
                                                           void* y,
                                                           miopenTensorDescriptor_t hyDesc,
                                                           void* hy,
                                                           void* workspace,
                                                           size_t workSpaceNumBytes);
>>>>>>> 60171412

/** @} */
// CLOSEOUT RNN DOXYGEN GROUP

#ifdef __cplusplus
}
#endif

#ifdef __clang__
#pragma clang diagnostic pop
#endif

#endif // MIOPEN_GUARD_MIOPEN_H_<|MERGE_RESOLUTION|>--- conflicted
+++ resolved
@@ -1667,11 +1667,37 @@
 *  @{
 */
 
-<<<<<<< HEAD
-/*! @brief Creates a RNN layer descriptor
-*
-* @param rnnDesc   RNN layer descriptor
-* @return           miopenStatus_t
+
+/*! @enum miopenRNNInputMode_t
+ * Recurrent Neural Network layer initial input mode
+*/
+typedef enum {
+    miopenRNNlinear = 0, /*!< Matrix multiplication at the input of the first layer */
+    miopenRNNskip   = 1, /*!< No operation is performed at the input of the first layer. */
+} miopenRNNInputMode_t;
+
+/*! @enum miopenRNNInputMode_t
+ * Recurrent Neural Network layer initial input mode
+*/
+typedef enum {
+    miopenRNNdefault        = 0,
+    miopenRNNpersistStatic  = 1,
+    miopenRNNpersistDynamic = 2,
+} miopenRNNAlgo_t;
+
+/*! @enum miopenDirectionMode_t
+ * Recurrent Neural Network direction behavior
+*/
+typedef enum {
+    miopenRNNunidirection = 0,
+    miopenRNNbidirection  = 1,
+} miopenRNNDirectionMode_t;
+
+/*! @brief Create a RNN layer Descriptor
+ *
+ * API for creating an uninitialized RNN layer descriptor.
+ * @param rnnDesc    Pointer to a tensor descriptor type
+ * @return           miopenStatus_t
 */
 MIOPEN_EXPORT miopenStatus_t miopenCreateRNNDescriptor(miopenRNNDescriptor_t* rnnDesc);
 
@@ -1687,40 +1713,6 @@
 */
 MIOPEN_EXPORT miopenStatus_t miopenInitRNNDescriptor(
     miopenRNNDescriptor_t rnnDesc, miopenRNNMode_t mode, int seqLength, int layer, int bidir, int bias);
-=======
-/*! @enum miopenRNNInputMode_t
- * Recurrent Neural Network layer initial input mode
-*/
-typedef enum {
-    miopenRNNlinear = 0, /*!< Matrix multiplication at the input of the first layer */
-    miopenRNNskip   = 1, /*!< No operation is performed at the input of the first layer. */
-} miopenRNNInputMode_t;
-
-/*! @enum miopenRNNInputMode_t
- * Recurrent Neural Network layer initial input mode
-*/
-typedef enum {
-    miopenRNNdefault        = 0,
-    miopenRNNpersistStatic  = 1,
-    miopenRNNpersistDynamic = 2,
-} miopenRNNAlgo_t;
-
-/*! @enum miopenDirectionMode_t
- * Recurrent Neural Network direction behavior
-*/
-typedef enum {
-    miopenRNNunidirection = 0,
-    miopenRNNbidirection  = 1,
-} miopenRNNDirectionMode_t;
-
-/*! @brief Create a RNN layer Descriptor
- *
- * API for creating an uninitialized RNN layer descriptor.
- * @param rnnDesc    Pointer to a tensor descriptor type
- * @return           miopenStatus_t
-*/
-MIOPEN_EXPORT miopenStatus_t miopenCreateRNNDescriptor(miopenRNNDescriptor_t* rnnDesc);
->>>>>>> 60171412
 
 /*! @brief Retrieves a RNN layer descriptor's details
 *
@@ -1729,19 +1721,18 @@
 * @param seqLength  Number of iterations to unroll over
 * @param layer      Number of hidden stacks
 * @param bidir      uni- or bi-direction
-<<<<<<< HEAD
+
 * @param bias       bias or not
 * @return           miopenStatus_t
 */
 MIOPEN_EXPORT miopenStatus_t miopenGetRNNDescriptor(
     miopenRNNDescriptor_t rnnDesc, miopenRNNMode_t* mode, int* seqLength, int* layer, int* bidir, int *bias);
-=======
-* @return           miopenStatus_t
-*/
+
+/* // discuss later
 MIOPEN_EXPORT miopenStatus_t miopenGetRNNDescriptor(
-    miopenRNNDescriptor_t rnnDesc, miopenRNNMode_t* mode, int* seqLength, int* layer, int* bidir);
->>>>>>> 60171412
-
+    miopenRNNDescriptor_t rnnDesc, miopenRNNMode_t* mode, int* seqLength, int* layer, int* bidir
+*/
+  
 /*! @brief Destroys the tensor descriptor object
 *
 * @param rnnDesc RNN tensor descriptor type
@@ -1749,7 +1740,6 @@
 */
 MIOPEN_EXPORT miopenStatus_t miopenDestroyRNNDescriptor(miopenRNNDescriptor_t rnnDesc);
 
-<<<<<<< HEAD
 /*! @brief Execute a forward RNN layer
 *
 * @param handle         MIOpen handle
@@ -1910,7 +1900,7 @@
 	const int hy_n,
 	const int hy_h,
 	const int out_h);
-=======
+
 /*! @brief Set the details of the RNN descriptor
  *
  * Interface for setting the values of the RNN descriptor object. This function requires specific
@@ -2305,7 +2295,7 @@
                                                            void* hy,
                                                            void* workspace,
                                                            size_t workSpaceNumBytes);
->>>>>>> 60171412
+
 
 /** @} */
 // CLOSEOUT RNN DOXYGEN GROUP
