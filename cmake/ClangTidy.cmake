################################################################################
# 
# MIT License
# 
# Copyright (c) 2017 Advanced Micro Devices, Inc.
# 
# Permission is hereby granted, free of charge, to any person obtaining a copy
# of this software and associated documentation files (the "Software"), to deal
# in the Software without restriction, including without limitation the rights
# to use, copy, modify, merge, publish, distribute, sublicense, and/or sell
# copies of the Software, and to permit persons to whom the Software is
# furnished to do so, subject to the following conditions:
# 
# The above copyright notice and this permission notice shall be included in all
# copies or substantial portions of the Software.
# 
# THE SOFTWARE IS PROVIDED "AS IS", WITHOUT WARRANTY OF ANY KIND, EXPRESS OR
# IMPLIED, INCLUDING BUT NOT LIMITED TO THE WARRANTIES OF MERCHANTABILITY,
# FITNESS FOR A PARTICULAR PURPOSE AND NONINFRINGEMENT. IN NO EVENT SHALL THE
# AUTHORS OR COPYRIGHT HOLDERS BE LIABLE FOR ANY CLAIM, DAMAGES OR OTHER
# LIABILITY, WHETHER IN AN ACTION OF CONTRACT, TORT OR OTHERWISE, ARISING FROM,
# OUT OF OR IN CONNECTION WITH THE SOFTWARE OR THE USE OR OTHER DEALINGS IN THE
# SOFTWARE.
# 
################################################################################
include(CMakeParseArguments)
include(Analyzers)

find_program(CLANG_TIDY_EXE 
    NAMES 
        clang-tidy
        clang-tidy-5.0
        clang-tidy-4.0
        clang-tidy-3.9
        clang-tidy-3.8
        clang-tidy-3.7
        clang-tidy-3.6
        clang-tidy-3.5
    PATH_SUFFIXES
        compiler/bin
    PATHS
        /opt/rocm/hcc
        /usr/local/opt/llvm/bin
)

function(find_clang_tidy_version VAR)
    execute_process(COMMAND ${CLANG_TIDY_EXE} -version OUTPUT_VARIABLE VERSION_OUTPUT)
    separate_arguments(VERSION_OUTPUT_LIST UNIX_COMMAND "${VERSION_OUTPUT}")
    list(FIND VERSION_OUTPUT_LIST "version" VERSION_INDEX)
    if(VERSION_INDEX GREATER 0)
        math(EXPR VERSION_INDEX "${VERSION_INDEX} + 1")
        list(GET VERSION_OUTPUT_LIST ${VERSION_INDEX} VERSION)
        set(${VAR} ${VERSION} PARENT_SCOPE)
    else()
        set(${VAR} "0.0" PARENT_SCOPE)
    endif()

endfunction()

if( NOT CLANG_TIDY_EXE )
    message( STATUS "Clang tidy not found" )
    set(CLANG_TIDY_VERSION "0.0")
else()
    find_clang_tidy_version(CLANG_TIDY_VERSION)
    message( STATUS "Clang tidy found: ${CLANG_TIDY_VERSION}")
endif()

set(CMAKE_EXPORT_COMPILE_COMMANDS ON)

set(CLANG_TIDY_FIXIT_DIR ${CMAKE_BINARY_DIR}/fixits)
file(MAKE_DIRECTORY ${CLANG_TIDY_FIXIT_DIR})
set_property(DIRECTORY APPEND PROPERTY ADDITIONAL_MAKE_CLEAN_FILES ${CLANG_TIDY_FIXIT_DIR})

macro(enable_clang_tidy)
    set(options ANALYZE_TEMPORARY_DTORS)
    set(oneValueArgs HEADER_FILTER)
    set(multiValueArgs CHECKS ERRORS EXTRA_ARGS)

    cmake_parse_arguments(PARSE "${options}" "${oneValueArgs}" "${multiValueArgs}" ${ARGN})
    string(REPLACE ";" "," CLANG_TIDY_CHECKS "${PARSE_CHECKS}")
    string(REPLACE ";" "," CLANG_TIDY_ERRORS "${PARSE_ERRORS}")
    string(REPLACE ";" " " CLANG_TIDY_EXTRA_ARGS "${PARSE_EXTRA_ARGS}")
    
    message(STATUS "Clang tidy checks: ${CLANG_TIDY_CHECKS}")

    if (${PARSE_ANALYZE_TEMPORARY_DTORS})
        set(CLANG_TIDY_ANALYZE_TEMPORARY_DTORS "-analyze-temporary-dtors")
    endif()

    if (${CLANG_TIDY_VERSION} VERSION_LESS "3.9.0")
        set(CLANG_TIDY_ERRORS_ARG "")
    else()
        set(CLANG_TIDY_ERRORS_ARG "-warnings-as-errors='${CLANG_TIDY_ERRORS}'")
    endif()

    if (${CLANG_TIDY_VERSION} VERSION_LESS "3.9.0")
        set(CLANG_TIDY_QUIET_ARG "")
    else()
        set(CLANG_TIDY_QUIET_ARG "-quiet")
    endif()

    if(PARSE_HEADER_FILTER)
        string(REPLACE "$" "$$" CLANG_TIDY_HEADER_FILTER "${PARSE_HEADER_FILTER}")
    else()
        set(CLANG_TIDY_HEADER_FILTER ".*")
    endif()

    set(CLANG_TIDY_COMMAND 
        ${CLANG_TIDY_EXE}
        ${CLANG_TIDY_QUIET_ARG} 
        -p ${CMAKE_BINARY_DIR} 
        -checks='${CLANG_TIDY_CHECKS}'
        ${CLANG_TIDY_ERRORS_ARG}
        -extra-arg='${CLANG_TIDY_EXTRA_ARGS}'
        ${CLANG_TIDY_ANALYZE_TEMPORARY_DTORS}
        -header-filter='${CLANG_TIDY_HEADER_FILTER}'
    )
    add_custom_target(tidy)
<<<<<<< HEAD
    mark_as_analyzer(tidy)
=======
    add_custom_target(tidy-base)
    add_custom_target(tidy-make-fixit-dir COMMAND ${CMAKE_COMMAND} -E make_directory ${CLANG_TIDY_FIXIT_DIR})
    add_custom_target(tidy-rm-fixit-dir COMMAND ${CMAKE_COMMAND} -E remove_directory ${CLANG_TIDY_FIXIT_DIR})
    add_dependencies(tidy-make-fixit-dir tidy-rm-fixit-dir)
    add_dependencies(tidy-base tidy-make-fixit-dir)
>>>>>>> a232f276
endmacro()

function(clang_tidy_check TARGET)
    get_target_property(SOURCES ${TARGET} SOURCES)
    # TODO: Use generator expressions instead
    # COMMAND ${CLANG_TIDY_COMMAND} $<TARGET_PROPERTY:${TARGET},SOURCES>
    # COMMAND ${CLANG_TIDY_COMMAND} $<JOIN:$<TARGET_PROPERTY:${TARGET},SOURCES>, >
    foreach(SOURCE ${SOURCES})
        if(NOT "${SOURCE}" MATCHES "(h|hpp|hxx)$")
            set(tidy_target tidy-target-${TARGET}-${tidy_file})
            string(MAKE_C_IDENTIFIER "${SOURCE}" tidy_file)        
            add_custom_target(${tidy_target}
                COMMAND ${CLANG_TIDY_COMMAND} ${SOURCE} "-export-fixes=${CLANG_TIDY_FIXIT_DIR}/${TARGET}-${tidy_file}.yaml"
                WORKING_DIRECTORY ${CMAKE_CURRENT_SOURCE_DIR}
                COMMENT "clang-tidy: Running clang-tidy on target ${SOURCE}..."
            )
            add_dependencies(${tidy_target} ${TARGET})
            add_dependencies(${tidy_target} tidy-base)
            add_dependencies(tidy ${tidy_target})
        endif()
    endforeach()
endfunction()
<|MERGE_RESOLUTION|>--- conflicted
+++ resolved
@@ -116,15 +116,12 @@
         -header-filter='${CLANG_TIDY_HEADER_FILTER}'
     )
     add_custom_target(tidy)
-<<<<<<< HEAD
     mark_as_analyzer(tidy)
-=======
     add_custom_target(tidy-base)
     add_custom_target(tidy-make-fixit-dir COMMAND ${CMAKE_COMMAND} -E make_directory ${CLANG_TIDY_FIXIT_DIR})
     add_custom_target(tidy-rm-fixit-dir COMMAND ${CMAKE_COMMAND} -E remove_directory ${CLANG_TIDY_FIXIT_DIR})
     add_dependencies(tidy-make-fixit-dir tidy-rm-fixit-dir)
     add_dependencies(tidy-base tidy-make-fixit-dir)
->>>>>>> a232f276
 endmacro()
 
 function(clang_tidy_check TARGET)
