/*******************************************************************************
 *
 * MIT License
 *
 * Copyright (c) 2017 Advanced Micro Devices, Inc.
 *
 * Permission is hereby granted, free of charge, to any person obtaining a copy
 * of this software and associated documentation files (the "Software"), to deal
 * in the Software without restriction, including without limitation the rights
 * to use, copy, modify, merge, publish, distribute, sublicense, and/or sell
 * copies of the Software, and to permit persons to whom the Software is
 * furnished to do so, subject to the following conditions:
 *
 * The above copyright notice and this permission notice shall be included in all
 * copies or substantial portions of the Software.
 *
 * THE SOFTWARE IS PROVIDED "AS IS", WITHOUT WARRANTY OF ANY KIND, EXPRESS OR
 * IMPLIED, INCLUDING BUT NOT LIMITED TO THE WARRANTIES OF MERCHANTABILITY,
 * FITNESS FOR A PARTICULAR PURPOSE AND NONINFRINGEMENT. IN NO EVENT SHALL THE
 * AUTHORS OR COPYRIGHT HOLDERS BE LIABLE FOR ANY CLAIM, DAMAGES OR OTHER
 * LIABILITY, WHETHER IN AN ACTION OF CONTRACT, TORT OR OTHERWISE, ARISING FROM,
 * OUT OF OR IN CONNECTION WITH THE SOFTWARE OR THE USE OR OTHER DEALINGS IN THE
 * SOFTWARE.
 *
 *******************************************************************************/
#ifndef GUARD_MIOPEN_CONV_BN_ACTIV_INFER_DRIVER_HPP
#define GUARD_MIOPEN_CONV_BN_ACTIV_INFER_DRIVER_HPP

#include "../test/verify.hpp"
#include "InputFlags.hpp"
#include "driver.hpp"
#include "miopen_ConvBatchNormActivHost.hpp"
#include "tensor_driver.hpp"
#include "timer.hpp"
#include <algorithm>
#include <cmath>
#include <cstdlib>
#include <float.h>
#include <memory>
#include <miopen/miopen.h>
#include <miopen/handle.hpp>
#include <miopen/tensor.hpp>
#include <numeric>
#include <vector>
#include <cassert>
#include "random.hpp"
#include "mloNeuronHost.hpp"

#include <miopen/conv_batch_norm_activ.hpp>
#include <miopen/batch_norm_activ.hpp>
#include <miopen/direct_conv_ocl.hpp>

#define MIO_BN_DEBUG 0
#define MIO_BN_MAX_DEBUGLOOP 65536

#define EPSILON 1e-3

#define ERRTOL 1e-4
#define RMSTOL_FP32 1e-4
#define RMSTOL_FP16 0.5e-3

#ifdef MIOPEN_BACKEND_HIP
#ifndef CL_SUCCESS
#define CL_SUCCESS 0
#endif
#endif

//#define BN_RUNFOR_PROFILER

template <typename Tgpu, typename Tref>
class CBAInferFusionDriver : public Driver
{
    public:
    CBAInferFusionDriver() : Driver()
    {
        miopenCreateTensorDescriptor(&inputTensor);
        miopenCreateTensorDescriptor(&weightTensor);
        miopenCreateTensorDescriptor(&outputTensor);
        miopenCreateTensorDescriptor(&biasTensor);
        miopenCreateTensorDescriptor(&biasScaleTensor);
        miopenCreateConvolutionDescriptor(&convDesc);
        miopenCreateActivationDescriptor(&activDesc);

        // DLOWELL starting point for fusion plans
        miopenCreateFusionPlan(&fusePlanDesc, miopenVerticalFusion, inputTensor);
        miopenCreateOperatorArgs(&fusionArgs);

        workspace_fwd_dev = nullptr;

        data_type = (sizeof(Tgpu) == 4) ? miopenFloat : miopenHalf;
        initTiming();
        iters = 0;
    }

    int AddCmdLineArgs();
    int ParseCmdLineArgs(int argc, char* argv[]);
    InputFlags& GetInputFlags() { return inflags; }

    int GetandSetData();
    std::vector<int> GetInputTensorLengthsFromCmdLine();
    std::vector<int> GetOutputTensorLengths();
    std::vector<int> GetWeightTensorLengthsFromCmdLine();
    std::vector<int> GetModeFromCmdLine();

    int SetActivationDescriptorFromCmdLineArgs();
    int SetConvDescriptorFromCmdLineArgs();

    int SetBNParametersFromCmdLineArgs();

    int AllocateBuffersAndCopy();

    int FindConvForward(int& ret_algo_count,
                        int request_algo_count,
                        std::vector<miopenConvAlgoPerf_t>& perf_results);

    int RunForwardGPU();
    int RunForwardCPU();

    int RunBackwardGPU();
    int RunBackwardCPU();

    void runGPUConvBatchNormActivInference();
    void runGPUConvActivInference();
    void runGPUBatchNormActivInference();

    void runGPUBNFwdInference();
    void runCPUBNFwdInference();

    void runGPUActivFwdInference();
    void runCPUActivFwdInference();

    void runGPUConvFwdInference();
    void runCPUConvFwdInference();

    void runGPUConvBiasInference();
    void runGPUFusedConvBiasInference();
    void runCPUConvBiasInference();

    int VerifyBackward();
    int VerifyForward();

    Timer t;
    double fulltime;
    float lowtime;
    float avgtime;
    float time;
    int iters;

    void initTiming()
    {
        fulltime = 0.;
        lowtime  = 100000000.0;
        avgtime  = 0.;
        time     = 0.0;
        return;
    }

    void startTiming()
    {
        START_TIME;
        return;
    }

    void finishTiming(int i)
    {
        if(inflags.GetValueStr("time") == "1")
        {
            time = 0.0;
            miopenGetKernelTime(GetHandle(), &time);
            lowtime = (time < lowtime) ? time : lowtime;
            if(iters > 1 && i > 0)
                avgtime += time;
        }

        miopen::deref(GetHandle()).Finish();
        STOP_TIME;

        if(WALL_CLOCK)
        {
            if(iters > 1 && i > 0)
                fulltime += t.gettime_ms();
            else if(iters == 1)
                fulltime = t.gettime_ms();
            // else do nothing, drop the first iteration
        }
        return;
    }

    ~CBAInferFusionDriver()
    {
        miopenDestroyTensorDescriptor(outputTensor);
        miopenDestroyTensorDescriptor(inputTensor);
        miopenDestroyTensorDescriptor(weightTensor);
        miopenDestroyTensorDescriptor(biasTensor);
        miopenDestroyTensorDescriptor(biasScaleTensor);

        miopenDestroyActivationDescriptor(activDesc);
        miopenDestroyConvolutionDescriptor(convDesc);
        miopenDestroyFusionPlanDescriptor(fusePlanDesc);
        miopenDestroyOperatorArgs(fusionArgs);
    }

    private:
    miopenBatchNormMode_t bn_mode;
    int bias_mode   = 0;
    int fusion_mode = 0;
    bool estimatedMeanVar;

    unsigned char back;

    InputFlags inflags;

    miopenTensorDescriptor_t inputTensor;
    miopenTensorDescriptor_t weightTensor;
    miopenTensorDescriptor_t biasScaleTensor;
    miopenTensorDescriptor_t biasTensor;
    miopenTensorDescriptor_t outputTensor;

    miopenActivationDescriptor_t activDesc;
    miopenConvolutionDescriptor_t convDesc;

    std::unique_ptr<GPUMem> in_dev;
    std::unique_ptr<GPUMem> conv_res_dev;
    std::unique_ptr<GPUMem> bn_res_dev;
    std::unique_ptr<GPUMem> wei_dev;
    std::unique_ptr<GPUMem> out_dev;
    std::unique_ptr<GPUMem> scale_dev;
    std::unique_ptr<GPUMem> bias_dev;
    std::unique_ptr<GPUMem> workspace_fwd_dev;
    std::unique_ptr<GPUMem> runningMean_dev;
    std::unique_ptr<GPUMem> runningVariance_dev;
    std::unique_ptr<GPUMem> saveMean_dev;
    std::unique_ptr<GPUMem> saveInvVariance_dev;
    std::unique_ptr<GPUMem> b_dev;
    std::vector<Tgpu> b;

    std::vector<Tgpu> in;
    std::vector<Tgpu> out;
    std::vector<Tgpu> wei;
    std::vector<Tgpu> conv_res;
    std::vector<Tgpu> bn_res;
    std::vector<Tref> in_host;
    std::vector<Tref> conv_res_host;
    std::vector<Tref> bn_res_host;
    std::vector<Tref> out_host;
    std::vector<Tgpu> scale;
    std::vector<Tgpu> bias;
    std::vector<Tgpu> runningMean;
    std::vector<Tgpu> runningVariance;

    int createSaveBuffers();
    int createRunningBuffers();

    miopenStatus_t miopenError;
    miopenFusionPlanDescriptor_t fusePlanDesc;
    miopenFusionOpDescriptor_t bNormOp;
    miopenFusionOpDescriptor_t convoOp;
    miopenFusionOpDescriptor_t biasOp;
    miopenFusionOpDescriptor_t activOp;
    miopenOperatorArgs_t fusionArgs;

    // Tref maxval;
};

template <typename Tgpu, typename Tref>
int CBAInferFusionDriver<Tgpu, Tref>::ParseCmdLineArgs(int argc, char* argv[])
{
    inflags.Parse(argc, argv);

    if(inflags.GetValueInt("time") == 1)
    {
        miopenEnableProfiling(GetHandle(), true);
    }

    fusion_mode = inflags.GetValueInt("fusion_mode");

    return miopenStatusSuccess;
}

template <typename Tgpu, typename Tref>
int CBAInferFusionDriver<Tgpu, Tref>::SetActivationDescriptorFromCmdLineArgs()
{

    miopenActivationMode_t mode;
    double Alpha = inflags.GetValueDouble("alpha");
    double Beta  = inflags.GetValueDouble("beta");
    double Gamma = inflags.GetValueDouble("gamma");
    mode         = static_cast<miopenActivationMode_t>(inflags.GetValueInt("activMode"));

    return (miopenSetActivationDescriptor(activDesc, mode, Alpha, Beta, Gamma));
}

template <typename Tgpu, typename Tref>
std::vector<int> CBAInferFusionDriver<Tgpu, Tref>::GetWeightTensorLengthsFromCmdLine()
{
    int wei_n = inflags.GetValueInt("out_channels");
    int wei_c = inflags.GetValueInt("in_channels");
    int wei_h = inflags.GetValueInt("fil_h");
    int wei_w = inflags.GetValueInt("fil_w");

    return std::vector<int>({wei_n, wei_c, wei_h, wei_w});
}

template <typename Tgpu, typename Tref>
int CBAInferFusionDriver<Tgpu, Tref>::GetandSetData()
{

    SetBNParametersFromCmdLineArgs();
    SetConvDescriptorFromCmdLineArgs();
    SetActivationDescriptorFromCmdLineArgs();

    std::vector<int> in_len  = GetInputTensorLengthsFromCmdLine();
    std::vector<int> wei_len = GetWeightTensorLengthsFromCmdLine();

    SetTensor4d(inputTensor, in_len, data_type);
    SetTensor4d(weightTensor, wei_len, data_type);

    std::vector<int> out_len{};
    if(fusion_mode != 2)
    {
        out_len = GetOutputTensorLengths();
    }
    else
    {
        out_len = in_len;
    }
    SetTensor4d(outputTensor, out_len, data_type);

    std::vector<int> sb_len;

    if(bias_mode != 0)
    {
        std::vector<int> b_len{1, out_len[1], 1, 1};
        SetTensor4d(biasTensor, b_len, data_type);
    }

    return miopenStatusSuccess;
}

template <typename Tgpu, typename Tref>
int CBAInferFusionDriver<Tgpu, Tref>::AddCmdLineArgs()
{
    inflags.AddInputFlag("batchsize", 'n', "32", "Mini-batch size (Default=32)", "int");
    inflags.AddInputFlag("in_channels", 'c', "3", "Number of Input Channels (Default=3)", "int");
    inflags.AddInputFlag("in_h", 'H', "32", "Input Height (Default=32)", "int");
    inflags.AddInputFlag("in_w", 'W', "32", "Input Width (Default=32)", "int");
    inflags.AddInputFlag(
        "out_channels", 'k', "32", "Number of Output Channels (Default=32)", "int");
    inflags.AddInputFlag("fil_h", 'y', "3", "Filter Height (Default=3)", "int");
    inflags.AddInputFlag("fil_w", 'x', "3", "Filter Width (Default=3)", "int");
    inflags.AddInputFlag(
        "conv_stride_0", 'u', "1", "Convolution Stride Vertical (Default=1)", "int");
    inflags.AddInputFlag(
        "conv_stride_1", 'v', "1", "Convolution Stride Horizontal (Default=1)", "int");
    inflags.AddInputFlag("pad_h", 'p', "0", "Zero Padding Height (Default=0)", "int");
    inflags.AddInputFlag("pad_w", 'q', "0", "Zero Padding Width (Default=0)", "int");
    inflags.AddInputFlag("pad_val", 'r', "0", "Padding Value (Default=0)", "int");
    inflags.AddInputFlag("alpha", 'A', "1.0", "Alpha (Default=1.0)", "float");
    inflags.AddInputFlag("beta", 'B', "0.", "Beta (Default=0.)", "float");
    inflags.AddInputFlag("gamma", 'G', "1", "Activation gamma (Default=1)", "double");
    inflags.AddInputFlag("conv_bias", 'b', "", "Use Bias for Conv (Default=0)", "int");
    inflags.AddInputFlag("iter", 'i', "1", "Number of Iterations (Default=1)", "int");
    inflags.AddInputFlag("verify", 'V', "1", "Verify Each Layer (Default=1)", "int");
    inflags.AddInputFlag("time", 't', "0", "Time Each Layer (Default=0)", "int");
    inflags.AddInputFlag("printconv", 'P', "1", "Print Convolution Dimensions (Default=1)", "int");
    inflags.AddInputFlag(
        "activMode", 'm', "3", "Activation Mode (relu,..., see spec) (Default=3(relu))", "int");
    inflags.AddInputFlag("bnMode",
                         'M',
                         "0",
                         "Normalization Mode (per-activation (0) or spatial (1)) (Default=0)",
                         "int");
    inflags.AddInputFlag(
        "wall", 'w', "0", "Wall-clock Time Each Layer, Requires time == 1 (Default=0)", "int");
    inflags.AddInputFlag("dilation_h", 'l', "1", "Dilation of Filter Height (Default=1)", "int");
    inflags.AddInputFlag("dilation_w", 'j', "1", "Dilation of Filter Width (Default=1)", "int");
    inflags.AddInputFlag("search", 's', "0", "Search Kernel Config (Default=0)", "int");

    inflags.AddInputFlag(
        "pad_mode", 'z', "conv", "Padding Mode (same, valid, default) (Default=default)", "str");

    inflags.AddInputFlag(
        "fusion_mode",
        'F',
        "0",
        "Fusion mode (cbna = 0, cna = 1, na = 2, cba = 3, ca = 4, cb = 5) (Default=cbna)",
        "int");

    return miopenStatusSuccess;
}

template <typename Tgpu, typename Tref>
std::vector<int> CBAInferFusionDriver<Tgpu, Tref>::GetInputTensorLengthsFromCmdLine()
{
    int in_n = inflags.GetValueInt("batchsize");
    int in_c = inflags.GetValueInt("in_channels");
    int in_h = inflags.GetValueInt("in_h");
    int in_w = inflags.GetValueInt("in_w");

    // std::cerr << "inTensor = " << in_n << "," << in_c << "," << in_h << "," << in_w << std::endl;

    return std::vector<int>({in_n, in_c, in_h, in_w});
}

template <typename Tgpu, typename Tref>
int CBAInferFusionDriver<Tgpu, Tref>::SetBNParametersFromCmdLineArgs()
{

    // batch norm mode type
    if(inflags.GetValueInt("bnMode") == 0)
    {
        bn_mode = miopenBNPerActivation;
    }
    else if(inflags.GetValueInt("bnMode") == 1)
    {
        bn_mode = miopenBNSpatial;
    }
    else
    {
        printf("Incorrect Batch Normalization Mode\n");
        exit(EXIT_FAILURE);
    }

    return miopenStatusSuccess;
}

template <typename Tgpu, typename Tref>
int CBAInferFusionDriver<Tgpu, Tref>::SetConvDescriptorFromCmdLineArgs()
{

    miopenConvolutionMode_t mode;
    miopenPaddingMode_t pmode = miopenPaddingDefault;
    int in_h                  = inflags.GetValueInt("in_h");
    int in_w                  = inflags.GetValueInt("in_w");
    int wei_h                 = inflags.GetValueInt("fil_h");
    int wei_w                 = inflags.GetValueInt("fil_w");
    int pad_h                 = inflags.GetValueInt("pad_h");
    int pad_w                 = inflags.GetValueInt("pad_w");
    int u                     = inflags.GetValueInt("conv_stride_0");
    int v                     = inflags.GetValueInt("conv_stride_1");
    int dilation_h            = inflags.GetValueInt("dilation_h");
    int dilation_w            = inflags.GetValueInt("dilation_w");

    pmode = miopenPaddingDefault;
    mode  = miopenConvolution;

    if((inflags.GetValueStr("pad_mode")) == "same")
    {
        mode  = miopenConvolution;
        pmode = miopenPaddingSame;
        pad_h = (in_h % u == 0) ? (std::max((wei_h - u), 0)) : (std::max((wei_h - (in_h % u)), 0));
        pad_w = (in_w % v == 0) ? (std::max((wei_w - v), 0)) : (std::max((wei_w - (in_w % v)), 0));
        pad_h /= 2;
        pad_w /= 2;
    }
    else if((inflags.GetValueStr("pad_mode")) == "valid")
    {
        pmode = miopenPaddingValid;
        mode  = miopenConvolution;
        pad_h = 0;
        pad_w = 0;
    }

<<<<<<< HEAD
    //(cbna = 0, cna = 1, na = 2, cba = 3, ca = 4, cb = 5)
    if(fusion_mode == 0 || fusion_mode == 3 || fusion_mode == 5)
=======
    if(inflags.GetValueInt("conv_bias") == 1)
>>>>>>> 0954b927
        bias_mode = 1;
    else
        bias_mode = 0;

    if(wei_h != wei_w)
    {
        std::cerr << "Direct is not supported" << std::endl;
        exit(0);
    }

    miopen::deref(convDesc) =
        miopen::ConvolutionDescriptor(mode, pmode, pad_h, pad_w, u, v, dilation_h, dilation_w);
    return miopenStatusSuccess;
}

template <typename Tgpu, typename Tref>
std::vector<int> CBAInferFusionDriver<Tgpu, Tref>::GetOutputTensorLengths()
{
    int n, c, h, w;

    miopenGetConvolutionForwardOutputDim(convDesc, inputTensor, weightTensor, &n, &c, &h, &w);

    // std::cerr << "outTensor = " << n << "," << c << "," << h << "," << w << std::endl;

    return std::vector<int>({n, c, h, w});
}

template <typename Tgpu, typename Tref>
int CBAInferFusionDriver<Tgpu, Tref>::createSaveBuffers()
{

#if MIOPEN_BACKEND_OPENCL
    cl_int status = CL_SUCCESS;
    cl_context ctx;
    clGetCommandQueueInfo(q, CL_QUEUE_CONTEXT, sizeof(cl_context), &ctx, nullptr);
#elif MIOPEN_BACKEND_HIP
    int status   = 0;
#endif

    if(status != CL_SUCCESS)
        printf("Error copying data to GPU\n");

    return miopenStatusSuccess;
}

template <typename Tgpu, typename Tref>
int CBAInferFusionDriver<Tgpu, Tref>::createRunningBuffers()
{

#if MIOPEN_BACKEND_OPENCL
    cl_int status = CL_SUCCESS;
    cl_context ctx;
    clGetCommandQueueInfo(q, CL_QUEUE_CONTEXT, sizeof(cl_context), &ctx, nullptr);
#elif MIOPEN_BACKEND_HIP
    int status   = 0;
    uint32_t ctx = 0;
#endif

    if(fusion_mode < 3)
    {
        size_t sb_sz = GetTensorSize(biasScaleTensor);

        // GPU allocation
        runningMean_dev     = std::unique_ptr<GPUMem>(new GPUMem(ctx, sb_sz, sizeof(Tgpu)));
        runningVariance_dev = std::unique_ptr<GPUMem>(new GPUMem(ctx, sb_sz, sizeof(Tgpu)));

        // GPU host allocation
        runningMean     = std::vector<Tgpu>(sb_sz, static_cast<Tgpu>(0));
        runningVariance = std::vector<Tgpu>(sb_sz, static_cast<Tgpu>(0));

        // Populate
        for(int i = 0; i < sb_sz; i++)
        {
            runningMean[i]     = RAN_GEN<Tgpu>(static_cast<Tgpu>(0.0), static_cast<Tgpu>(1.0));
            runningVariance[i] = RAN_GEN<Tgpu>(static_cast<Tgpu>(0.0), static_cast<Tgpu>(1.0));
        }

        // GPU data transfer
        status |= runningMean_dev->ToGPU(q, runningMean.data());
        status |= runningVariance_dev->ToGPU(q, runningVariance.data());
    }
    else
    {
        runningMean_dev     = nullptr;
        runningVariance_dev = nullptr;
    }
    if(status != CL_SUCCESS)
        printf("Error copying data to GPU\n");

    return miopenStatusSuccess;
}

template <typename Tgpu, typename Tref>
int CBAInferFusionDriver<Tgpu, Tref>::AllocateBuffersAndCopy()
{

#if MIOPEN_BACKEND_OPENCL
    cl_int status = CL_SUCCESS;
    cl_context ctx;
    clGetCommandQueueInfo(q, CL_QUEUE_CONTEXT, sizeof(cl_context), &ctx, nullptr);
#elif MIOPEN_BACKEND_HIP
    int status   = 0;
    uint32_t ctx = 0;
#endif

    size_t in_sz  = GetTensorSize(inputTensor);
    size_t wei_sz = GetTensorSize(weightTensor);
    size_t sb_sz  = 0;
    if(fusion_mode < 3)
    {
        miopenDeriveBNTensorDescriptor(biasScaleTensor, inputTensor, bn_mode);
        sb_sz = GetTensorSize(biasScaleTensor);
    }

    size_t out_sz = 0;
    if(fusion_mode != 2)
        out_sz = GetTensorSize(outputTensor);
    else
        out_sz = in_sz;

    size_t workSpaceSize_fwd = 0;
    if(fusion_mode != 2)
    {
        miopenConvolutionForwardGetWorkSpaceSize(
            GetHandle(), weightTensor, inputTensor, convDesc, outputTensor, &workSpaceSize_fwd);
    }
    // Workaround: Pad buffers allocations to be a multiple of 2M
    if(miopen::IsEnabled(MIOPEN_DRIVER_PAD_BUFFERS_2M{}))
    {
        // PadBufferSize(in_sz, sizeof(Tgpu));
        PadBufferSize(wei_sz, sizeof(Tgpu));
        PadBufferSize(out_sz, sizeof(Tgpu));
    }

// size_t workSpaceNbVal_fwd = workSpaceSize_fwd / sizeof(Tgpu);
// if(workSpaceSize_fwd != 0)
//{
// workspace_fwd_dev =
// std::unique_ptr<GPUMem>(new GPUMem(ctx, workSpaceNbVal_fwd, sizeof(Tgpu)));
//}

// std::cerr << "workSpaceNbVal_fwd = " << workSpaceNbVal_fwd << std::endl;

#if 1
    if(bias_mode != 0)
    {
        size_t b_sz = GetTensorSize(biasTensor);
        b_dev       = std::unique_ptr<GPUMem>(new GPUMem(ctx, b_sz, sizeof(Tgpu)));
        b           = std::vector<Tgpu>(b_sz, static_cast<Tgpu>(0));
        for(int i = 0; i < b_sz; i++)
        {
            b[i] = static_cast<Tgpu>(i % 8);
        }
        status |= b_dev->ToGPU(q, b.data());
    }
#endif

    // GPU allocation
    in_dev       = std::unique_ptr<GPUMem>(new GPUMem(ctx, in_sz, sizeof(Tgpu)));
    conv_res_dev = std::unique_ptr<GPUMem>(new GPUMem(ctx, out_sz, sizeof(Tgpu)));
    wei_dev      = std::unique_ptr<GPUMem>(new GPUMem(ctx, wei_sz, sizeof(Tgpu)));
    out_dev      = std::unique_ptr<GPUMem>(new GPUMem(ctx, out_sz, sizeof(Tgpu)));

    if(fusion_mode < 3)
    {
        scale       = std::vector<Tgpu>(sb_sz, static_cast<Tgpu>(0));
        bias        = std::vector<Tgpu>(sb_sz, static_cast<Tgpu>(0));
        bn_res      = std::vector<Tgpu>(out_sz, static_cast<Tgpu>(0));
        bn_res_host = std::vector<Tref>(out_sz, static_cast<Tref>(0));

        bn_res_dev = std::unique_ptr<GPUMem>(new GPUMem(ctx, out_sz, sizeof(Tgpu)));
        scale_dev  = std::unique_ptr<GPUMem>(new GPUMem(ctx, sb_sz, sizeof(Tgpu)));
        bias_dev   = std::unique_ptr<GPUMem>(new GPUMem(ctx, sb_sz, sizeof(Tgpu)));
        // Using random beta and gamma
        for(int i = 0; i < sb_sz; i++)
        {
            scale[i] = RAN_GEN<Tgpu>(static_cast<Tgpu>(0.0), static_cast<Tgpu>(1.0));
            bias[i]  = RAN_GEN<Tgpu>(static_cast<Tgpu>(0.0), static_cast<Tgpu>(1.0));
        }
        status |= scale_dev->ToGPU(q, scale.data());
        status |= bias_dev->ToGPU(q, bias.data());
    }

    // GPU host allocation
    in       = std::vector<Tgpu>(in_sz, static_cast<Tgpu>(0));
    out      = std::vector<Tgpu>(out_sz, static_cast<Tgpu>(0));
    conv_res = std::vector<Tgpu>(out_sz, static_cast<Tgpu>(0));

    // CPU allocation
    in_host       = std::vector<Tref>(in_sz, static_cast<Tref>(0));
    conv_res_host = std::vector<Tref>(out_sz, static_cast<Tref>(0));
    out_host      = std::vector<Tref>(out_sz, static_cast<Tref>(0));

    // Data initialization
    for(int i = 0; i < in_sz; i++)
    {
        auto rval  = std::fabs(RAN_GEN<float>(static_cast<float>(0.0), static_cast<float>(1.0)));
        in_host[i] = static_cast<double>(rval);
        in[i]      = rval;
    }

    // DLOWELL @todo set a gaurd here only for convolutions
    if(fusion_mode != 2)
    {
        wei = std::vector<Tgpu>(wei_sz, static_cast<Tgpu>(0));
        for(int i = 0; i < wei_sz; i++)
        {
            wei[i] = std::fabs(RAN_GEN<Tgpu>(static_cast<Tgpu>(0.0), static_cast<Tgpu>(1.0)));
        }
        status |= wei_dev->ToGPU(q, wei.data());
    }

    status |= in_dev->ToGPU(q, in.data());
    status |= createRunningBuffers();

    if(status != CL_SUCCESS)
        printf("Fatal: Error copying data to GPU\nExiting...\n\n");

    return miopenStatusSuccess;
}

template <typename Tgpu, typename Tref>
void CBAInferFusionDriver<Tgpu, Tref>::runGPUBatchNormActivInference()
{

    miopenError = miopenStatusSuccess;
    double activ_alpha, activ_beta, activ_gamma;
    miopenActivationMode_t activ_mode;
    miopenGetActivationDescriptor(activDesc, &activ_mode, &activ_alpha, &activ_beta, &activ_gamma);

    double epsilon = static_cast<double>(EPSILON);
    float alpha = static_cast<float>(1), beta = static_cast<float>(0);

    miopenCreateOpBatchNormInference(fusePlanDesc, &bNormOp, bn_mode, biasScaleTensor);

    miopenCreateOpActivationForward(fusePlanDesc, &activOp, activ_mode);

    for(int it = 0; it < iters; it++)
    {
        startTiming();
        miopenSetOpArgsBatchNormInference(fusionArgs,
                                          bNormOp,
                                          &alpha,
                                          &beta,
                                          scale_dev->GetMem(),
                                          bias_dev->GetMem(),
                                          runningMean_dev->GetMem(),
                                          runningVariance_dev->GetMem(),
                                          epsilon);
        miopenSetOpArgsActivForward(
            fusionArgs, activOp, &alpha, &beta, activ_alpha, activ_beta, activ_gamma);
        miopenError = miopenIsFusionPlanValid(fusePlanDesc);
        if(miopenError != miopenStatusSuccess)
        {
            std::cerr << "BatchNormActivInference plan not supported." << std::endl;
            exit(EXIT_FAILURE);
        }

        miopenExecuteFusionPlan(GetHandle(),
                                fusePlanDesc,
                                inputTensor,
                                in_dev->GetMem(),
                                outputTensor,
                                out_dev->GetMem(),
                                fusionArgs);
        finishTiming(it);
    }
    /*miopen::BatchNormActivInference(miopen::deref(GetHandle()),
                                    bn_mode,
                                    &alpha,
                                    &beta,
                                    miopen::deref(outputTensor),
                                    conv_res_dev->GetMem(),
                                    miopen::deref(outputTensor),
                                    out_dev->GetMem(),
                                    miopen::deref(biasScaleTensor),
                                    scale_dev->GetMem(),
                                    bias_dev->GetMem(),
                                    runningMean_dev->GetMem(),
                                    runningVariance_dev->GetMem(),
                                    epsilon,
                                    activ_mode,
                                    activ_alpha,
                                    activ_beta,
                                    activ_gamma);*/
}

template <typename Tgpu, typename Tref>
void CBAInferFusionDriver<Tgpu, Tref>::runGPUConvBatchNormActivInference()
{
    miopenError = miopenStatusSuccess;
    double activ_alpha, activ_beta, activ_gamma;
    miopenActivationMode_t activ_mode;
    miopenGetActivationDescriptor(activDesc, &activ_mode, &activ_alpha, &activ_beta, &activ_gamma);

    double epsilon = static_cast<double>(EPSILON);
    float alpha = static_cast<float>(1), beta = static_cast<float>(0);

    int u, v, pad_h, pad_w, dilation_h, dilation_w;
    miopenConvolutionMode_t mode;
    miopenGetConvolutionDescriptor(
        convDesc, &mode, &pad_h, &pad_w, &u, &v, &dilation_h, &dilation_w);

    miopenCreateOpConvForwardAlgo(fusePlanDesc,
                                  &convoOp,
                                  convDesc,
                                  miopenConvolutionFwdAlgoDirect, // DLOWELL Hardcoded. This assumes
                                                                  // immediate mode. Needs GetAlgo.
                                  weightTensor);

    if(bias_mode)
    {
        miopenCreateOpBiasForward(fusePlanDesc, &biasOp, biasTensor);
    }
    miopenCreateOpBatchNormInference(fusePlanDesc, &bNormOp, bn_mode, biasScaleTensor);
    miopenCreateOpActivationForward(fusePlanDesc, &activOp, activ_mode);

    for(int it = 0; it < iters; it++)
    {
        startTiming();
        miopenSetOpArgsConvForward(fusionArgs, convoOp, &alpha, &beta, wei_dev->GetMem());

        if(bias_mode)
        {
            miopenSetOpArgsBiasForward(fusionArgs, biasOp, &alpha, &beta, b_dev->GetMem());
        }

        miopenSetOpArgsActivForward(
            fusionArgs, activOp, &alpha, &beta, activ_alpha, activ_beta, activ_gamma);
        miopenSetOpArgsBatchNormInference(fusionArgs,
                                          bNormOp,
                                          &alpha,
                                          &beta,
                                          scale_dev->GetMem(),
                                          bias_dev->GetMem(),
                                          runningMean_dev->GetMem(),
                                          runningVariance_dev->GetMem(),
                                          epsilon);
        miopenError = miopenIsFusionPlanValid(fusePlanDesc);
        if(miopenError != miopenStatusSuccess)
        {
            if(bias_mode)
                std::cerr << "ConvBiasBatchNormActivInference plan not supported." << std::endl;
            else
                std::cerr << "ConvBatchNormActivInference plan not supported." << std::endl;
            exit(EXIT_FAILURE);
        }

        miopenExecuteFusionPlan(GetHandle(),
                                fusePlanDesc,
                                inputTensor,
                                in_dev->GetMem(),
                                outputTensor,
                                out_dev->GetMem(),
                                fusionArgs);
        finishTiming(it);
    }
}

template <typename Tgpu, typename Tref>
void CBAInferFusionDriver<Tgpu, Tref>::runGPUConvActivInference()
{
    miopenError = miopenStatusSuccess;
    double activ_alpha, activ_beta, activ_gamma;
    miopenActivationMode_t activ_mode;
    miopenGetActivationDescriptor(activDesc, &activ_mode, &activ_alpha, &activ_beta, &activ_gamma);
    float alpha = static_cast<float>(1), beta = static_cast<float>(0);

    int u, v, pad_h, pad_w, dilation_h, dilation_w;
    miopenConvolutionMode_t mode;
    miopenGetConvolutionDescriptor(
        convDesc, &mode, &pad_h, &pad_w, &u, &v, &dilation_h, &dilation_w);

    miopenCreateOpConvForwardAlgo(fusePlanDesc,
                                  &convoOp,
                                  convDesc,
                                  // DLOWELL Hardcoded. This assumes immediate mode. Needs GetAlgo.
                                  miopenConvolutionFwdAlgoDirect,
                                  weightTensor);

    if(bias_mode)
    {
        miopenCreateOpBiasForward(fusePlanDesc, &biasOp, biasTensor);
    }

    miopenCreateOpActivationForward(fusePlanDesc, &activOp, activ_mode);
    for(int it = 0; it < iters; it++)
    {
        startTiming();
        miopenSetOpArgsConvForward(fusionArgs, convoOp, &alpha, &beta, wei_dev->GetMem());

        miopenSetOpArgsActivForward(
            fusionArgs, activOp, &alpha, &beta, activ_alpha, activ_beta, activ_gamma);

        if(bias_mode)
        {
            miopenSetOpArgsBiasForward(fusionArgs, biasOp, &alpha, &beta, b_dev->GetMem());
        }

        miopenError = miopenIsFusionPlanValid(fusePlanDesc);
        if(miopenError != miopenStatusSuccess)
        {
            if(bias_mode)
                std::cerr << "ConvBiasActivInference plan not supported." << std::endl;
            else
                std::cerr << "ConvActivInference plan not supported." << std::endl;
            exit(EXIT_FAILURE);
        }

        miopenExecuteFusionPlan(GetHandle(),
                                fusePlanDesc,
                                inputTensor,
                                in_dev->GetMem(),
                                outputTensor,
                                out_dev->GetMem(),
                                fusionArgs);
        finishTiming(it);
    }
    /*    miopen::DirectConvActivInference(miopen::deref(GetHandle()),
                                         &alpha,
                                         miopen::deref(inputTensor),
                                         in_dev->GetMem(),
                                         miopen::deref(weightTensor),
                                         wei_dev->GetMem(),
                                         &beta,
                                         miopen::deref(outputTensor),
                                         out_dev->GetMem(),
                                         pad_h,
                                         pad_w,
                                         u,
                                         v,
                                         dilation_h,
                                         dilation_w,
                                         bias_mode,
                                         bias_mode != 0 ? b_dev->GetMem() : nullptr,
                                         activ_mode,
                                         activ_alpha,
                                         activ_beta,
                                         activ_gamma);*/
}

template <typename Tgpu, typename Tref>
void CBAInferFusionDriver<Tgpu, Tref>::runGPUBNFwdInference()
{
    double epsilon = static_cast<double>(EPSILON);
    float alpha = static_cast<float>(1), beta = static_cast<float>(0);

    miopenBatchNormalizationForwardInference(GetHandle(),
                                             bn_mode,
                                             &alpha,
                                             &beta,
                                             outputTensor,
                                             conv_res_dev->GetMem(),
                                             outputTensor,
                                             bn_res_dev->GetMem(),
                                             biasScaleTensor,
                                             scale_dev->GetMem(),
                                             bias_dev->GetMem(),
                                             runningMean_dev->GetMem(),
                                             runningVariance_dev->GetMem(),
                                             epsilon);

    // bn_res_dev->FromGPU(GetStream(), bn_res.data());

    return;
}

template <typename Tgpu, typename Tref>
void CBAInferFusionDriver<Tgpu, Tref>::runCPUActivFwdInference()
{
    double activ_alpha, activ_beta, activ_gamma;
    miopenActivationMode_t activ_mode;
    miopenGetActivationDescriptor(activDesc, &activ_mode, &activ_alpha, &activ_beta, &activ_gamma);

    miopenBNActiveNeuronFwdInferHost<Tgpu, Tref>(activ_mode,
                                                 activ_gamma,
                                                 activ_beta,
                                                 activ_alpha,
                                                 out.size(),
                                                 (fusion_mode > 2) ? conv_res_host.data()
                                                                   : bn_res_host.data(),
                                                 out_host.data());

    return;
}

template <typename Tgpu, typename Tref>
void CBAInferFusionDriver<Tgpu, Tref>::runGPUActivFwdInference()
{
    float alpha = static_cast<float>(1), beta = static_cast<float>(0);

    miopenActivationForward(GetHandle(),
                            activDesc,
                            &alpha,
                            outputTensor,
                            bn_res_dev->GetMem(), // DLOWELL this might be a bug if not using BN
                            &beta,
                            outputTensor,
                            out_dev->GetMem());

    return;
}

template <typename Tgpu, typename Tref>
int CBAInferFusionDriver<Tgpu, Tref>::FindConvForward(
    int& ret_algo_count, int request_algo_count, std::vector<miopenConvAlgoPerf_t>& perf_results)
{
    return miopenFindConvolutionForwardAlgorithm(
        GetHandle(),
        inputTensor,
        in_dev->GetMem(),
        weightTensor,
        wei_dev->GetMem(),
        convDesc,
        outputTensor,
        conv_res_dev->GetMem(),
        request_algo_count,
        &ret_algo_count,
        perf_results.data(),
        (workspace_fwd_dev != nullptr) ? workspace_fwd_dev->GetMem() : nullptr,
        (workspace_fwd_dev != nullptr) ? workspace_fwd_dev->GetSize() : 0,
        (inflags.GetValueInt("search") == 1) ? true : false);
}

template <typename Tgpu, typename Tref>
void CBAInferFusionDriver<Tgpu, Tref>::runGPUConvBiasInference()
{

    float alpha = static_cast<float>(1), beta = static_cast<float>(0);

    if(bias_mode)
    {
        miopenConvolutionForwardBias(GetHandle(),
                                     &alpha,
                                     biasTensor,
                                     b_dev->GetMem(),
                                     &beta,
                                     outputTensor,
                                     conv_res_dev->GetMem());
    }
}

template <typename Tgpu, typename Tref>
void CBAInferFusionDriver<Tgpu, Tref>::runGPUFusedConvBiasInference()
{

    miopenError = miopenStatusSuccess;
    float alpha = static_cast<float>(1), beta = static_cast<float>(0);
    int u, v, pad_h, pad_w, dilation_h, dilation_w;
    miopenConvolutionMode_t mode;
    miopenGetConvolutionDescriptor(
        convDesc, &mode, &pad_h, &pad_w, &u, &v, &dilation_h, &dilation_w);

    miopenCreateOpConvForwardAlgo(fusePlanDesc,
                                  &convoOp,
                                  convDesc,
                                  // DLOWELL Hardcoded. This assumes immediate mode. Needs GetAlgo.
                                  miopenConvolutionFwdAlgoDirect,
                                  weightTensor);

    miopenCreateOpBiasForward(fusePlanDesc, &biasOp, biasTensor);

    for(int it = 0; it < iters; it++)
    {
        startTiming();
        miopenSetOpArgsConvForward(fusionArgs, convoOp, &alpha, &beta, wei_dev->GetMem());

        miopenSetOpArgsBiasForward(fusionArgs, biasOp, &alpha, &beta, b_dev->GetMem());

        miopenError = miopenIsFusionPlanValid(fusePlanDesc);
        if(miopenError != miopenStatusSuccess)
        {
            std::cerr << "ConvBiasInference plan not supported." << std::endl;
        }
        miopenExecuteFusionPlan(GetHandle(),
                                fusePlanDesc,
                                inputTensor,
                                in_dev->GetMem(),
                                outputTensor,
                                out_dev->GetMem(),
                                fusionArgs);
        finishTiming(it);
    }
}

template <typename Tgpu, typename Tref>
int CBAInferFusionDriver<Tgpu, Tref>::RunForwardGPU()
{

    assert(fusion_mode < 6 && fusion_mode >= 0);
    iters = inflags.GetValueInt("iter");
    initTiming();
    switch(fusion_mode)
    {
    case 0:
    case 1:
    case 3: runGPUConvBatchNormActivInference(); break;
    case 4: runGPUConvActivInference(); break;
    case 2: runGPUBatchNormActivInference(); break;
    case 5: runGPUFusedConvBiasInference(); break;
    }

    /*        runGPUConvBatchNormActivInference();
            miopenGetKernelTime(GetHandle(), &time);
            kl_time += time;
    */

    /*        runGPUConvBatchNormActivInference();
            miopenGetKernelTime(GetHandle(), &time);
            kl_time += time;*/

    /*        runGPUConvFwdInference();
            miopenGetKernelTime(GetHandle(), &time);
            kl_time += time;*/

    /*        runGPUConvBiasInference();
            miopenGetKernelTime(GetHandle(), &time);
            kl_time += time;*/

    /*        runGPUBatchNormActivInference();
            miopenGetKernelTime(GetHandle(), &time);
            kl_time += time;*/

    /*        runGPUBNFwdInference();
            miopenGetKernelTime(GetHandle(), &time);
            kl_time += time;*/

    /*        runGPUActivFwdInference();
            miopenGetKernelTime(GetHandle(), &time);
            kl_time += time;*/

    if(WALL_CLOCK)
    {
        printf("Wall-clock Time Elapsed: %f ms, for %d iterations.\n",
               (iters == 1) ? t.gettime_ms() : (fulltime / float(iters - 1)),
               (iters > 1) ? iters - 1 : 1);
    }

    if(inflags.GetValueStr("time") == "1")
    {
        printf("GPU Fused Kernel Min Time Elapsed: %f ms\n", lowtime);
        if(iters > 1)
            printf("GPU Fused Kernel Avg Time Elapsed: %f ms, for %d "
                   "iterations.\n",
                   avgtime / (iters - 1),
                   iters - 1);
    }

    out_dev->FromGPU(GetStream(), out.data());

    return miopenStatusSuccess;
}

template <typename Tgpu, typename Tref>
void CBAInferFusionDriver<Tgpu, Tref>::runCPUConvFwdInference()
{
    ConvForwardCPU<Tgpu, Tref>(in_host,
                               fusion_mode != 5 ? conv_res_host : out_host,
                               wei,
                               b,
                               bias_mode,
                               convDesc,
                               inputTensor,
                               weightTensor,
                               outputTensor);

    return;
}

template <typename Tgpu, typename Tref>
void CBAInferFusionDriver<Tgpu, Tref>::runCPUBNFwdInference()
{
    double epsilon = static_cast<double>(EPSILON);

    if(bn_mode == miopenBNPerActivation)
    { // 1xCxHxW
        miopenBNActiveBNPerActivFwdInferHost(
            inputTensor, // outputTensor, // DLOWELL use output for splice test
            fusion_mode != 2
                ? conv_res_host.data()
                : in_host.data(), // conv_res_host.data(), //DLOWELL use conv for splice test
            bn_res_host.data(),
            scale.data(),
            bias.data(),
            epsilon,
            runningMean.data(),
            runningVariance.data());
    }
    else if(bn_mode == miopenBNSpatial)
    { // 1xCx1x1
        miopenBNActiveBNSpatialFwdInferHost(
            inputTensor, // outputTensor, // DLOWELL use output for splice test
            fusion_mode != 2
                ? conv_res_host.data()
                : in_host.data(), // conv_res_host.data(), //DLOWELL use conv for splice test
            bn_res_host.data(),
            scale.data(),
            bias.data(),
            epsilon,
            runningMean.data(),
            runningVariance.data());
    }
    else
    {
        printf("Something went wrong.\nBad batch normalization mode in host kernel "
               "selection.\nExiting...\n\n");
        exit(EXIT_FAILURE);
    }
    return;
}

template <typename Tgpu, typename Tref>
void CBAInferFusionDriver<Tgpu, Tref>::runGPUConvFwdInference()
{

    float alpha = static_cast<float>(1), beta = static_cast<float>(0);

    int pad_h      = inflags.GetValueInt("pad_h");
    int pad_w      = inflags.GetValueInt("pad_w");
    int u          = inflags.GetValueInt("conv_stride_0");
    int v          = inflags.GetValueInt("conv_stride_1");
    int dilation_h = inflags.GetValueInt("dilation_h");
    int dilation_w = inflags.GetValueInt("dilation_w");

#if 1
    miopen::DirectConvInference(miopen::deref(GetHandle()),
                                &alpha,
                                miopen::deref(inputTensor),
                                in_dev->GetMem(),
                                miopen::deref(weightTensor),
                                wei_dev->GetMem(),
                                &beta,
                                miopen::deref(outputTensor),
                                conv_res_dev->GetMem(),
                                pad_h,
                                pad_w,
                                u,
                                v,
                                dilation_h,
                                dilation_w,
                                bias_mode,
                                bias_mode != 0 ? b_dev->GetMem() : nullptr);

#else
    int ret_algo_count;
    int request_algo_count = 2;
    std::vector<miopenConvAlgoPerf_t> perf_results(request_algo_count);

    FindConvForward(ret_algo_count, request_algo_count, perf_results);

    miopenConvolutionForward(GetHandle(),
                             &alpha,
                             inputTensor,
                             in_dev->GetMem(),
                             weightTensor,
                             wei_dev->GetMem(),
                             convDesc,
                             perf_results[0].fwd_algo, // use the fastest algo
                             &beta,
                             outputTensor,
                             conv_res_dev->GetMem(),
                             (workspace_fwd_dev != nullptr) ? workspace_fwd_dev->GetMem() : nullptr,
                             (workspace_fwd_dev != nullptr) ? workspace_fwd_dev->GetSize() : 0);
#endif

    // conv_res_dev->FromGPU(GetStream(), conv_res.data());

    return;
}

template <typename Tgpu, typename Tref>
int CBAInferFusionDriver<Tgpu, Tref>::RunForwardCPU()
{
    runCPUConvFwdInference();

    if(fusion_mode < 3)
        runCPUBNFwdInference();

    if(fusion_mode != 5)
        runCPUActivFwdInference();

    return miopenStatusSuccess;
}

template <typename Tgpu, typename Tref>
int CBAInferFusionDriver<Tgpu, Tref>::RunBackwardGPU()
{
    return miopenStatusSuccess;
}

template <typename Tgpu, typename Tref>
int CBAInferFusionDriver<Tgpu, Tref>::VerifyForward()
{
    RunForwardCPU();

    double allowedEps = std::numeric_limits<Tgpu>::epsilon() * 80;

    int match = 1;

    match &= miopenInferVerify(out.size(), out_host.data(), out.data(), allowedEps);

    if(match)
        printf("Forward Activation Verifies on CPU and GPU\n");

    return miopenStatusSuccess;
}

template <typename Tgpu, typename Tref>
int CBAInferFusionDriver<Tgpu, Tref>::RunBackwardCPU()
{
    return miopenStatusSuccess;
}

template <typename Tgpu, typename Tref>
int CBAInferFusionDriver<Tgpu, Tref>::VerifyBackward()
{
    return miopenStatusSuccess;
}

#endif // GUARD_MIOPEN_BN_DRIVER_HPP<|MERGE_RESOLUTION|>--- conflicted
+++ resolved
@@ -461,12 +461,7 @@
         pad_w = 0;
     }
 
-<<<<<<< HEAD
-    //(cbna = 0, cna = 1, na = 2, cba = 3, ca = 4, cb = 5)
-    if(fusion_mode == 0 || fusion_mode == 3 || fusion_mode == 5)
-=======
     if(inflags.GetValueInt("conv_bias") == 1)
->>>>>>> 0954b927
         bias_mode = 1;
     else
         bias_mode = 0;
