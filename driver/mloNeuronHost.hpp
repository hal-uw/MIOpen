/**********************************************************************
Copyright (c)2016 Advanced Micro Devices, Inc. All rights reserved.

Redistribution and use in source and binary forms, with or without modification, are permitted provided that the following conditions are met:

Redistributions of source code must retain the above copyright notice, this list of conditions and the following disclaimer.
Redistributions in binary form must reproduce the above copyright notice, this list of conditions and the following disclaimer in the documentation and/or
 other materials provided with the distribution.

THIS SOFTWARE IS PROVIDED BY THE COPYRIGHT HOLDERS AND CONTRIBUTORS "AS IS" AND ANY EXPRESS OR IMPLIED WARRANTIES, INCLUDING, BUT NOT LIMITED TO, THE IMPLIED
 WARRANTIES OF MERCHANTABILITY AND FITNESS FOR A PARTICULAR PURPOSE ARE DISCLAIMED. IN NO EVENT SHALL THE COPYRIGHT HOLDER OR CONTRIBUTORS BE LIABLE FOR ANY
 DIRECT, INDIRECT, INCIDENTAL, SPECIAL, EXEMPLARY, OR CONSEQUENTIAL DAMAGES (INCLUDING, BUT NOT LIMITED TO, PROCUREMENT OF SUBSTITUTE GOODS OR SERVICES; LOSS
 OF USE, DATA, OR PROFITS; OR BUSINESS INTERRUPTION) HOWEVER CAUSED AND ON ANY THEORY OF LIABILITY, WHETHER IN CONTRACT, STRICT LIABILITY, OR TORT (INCLUDING
 NEGLIGENCE OR OTHERWISE) ARISING IN ANY WAY OUT OF THE USE OF THIS SOFTWARE, EVEN IF ADVISED OF THE POSSIBILITY OF SUCH DAMAGE.
********************************************************************/


#ifndef MLO_NEURONHOST_H_
#define MLO_NEURONHOST_H_

#ifdef __clang__
#pragma clang diagnostic push
#pragma clang diagnostic ignored "-Wfloat-equal"
#endif

#include <cmath>
#include <iomanip>


////////////////////////////////////////////////////////////
//
///////////////////////////////////////////////////////////
#ifndef FLT_MAX
#define FLT_MAX         3.402823466e+38F        /* max value */
#endif

#define MLO_NEURON_PASTHRU		0  //x	
#define MLO_NEURON_LOGISTIC	MLO_NEURON_PASTHRU + 1		//	1 / (1 + e^-x)	//Sigmoid
#define MLO_NEURON_TANH		MLO_NEURON_LOGISTIC + 1	//	a * tanh( b * x)
#define MLO_NEURON_RELU		MLO_NEURON_TANH + 1		//	max(0, x)
#define MLO_NEURON_SOFTRELU	MLO_NEURON_RELU + 1		//	log(1 + e^x)   // bonomial normal log likelihood
#define MLO_NEURON_ABS			MLO_NEURON_SOFTRELU + 1	//	abs(x)
#define MLO_NEURON_POWER		MLO_NEURON_ABS + 1		// (a + b * x ) ^power
//#define MLO_NEURON_BRELU		MLO_NEURON_POWER + 1		//	min(a, max(0, x))
//#define MLO_NEURON_SQUARE		BRELU + 1			//	x^2
//#define MLO_NEURON_SQR			MLO_NEURON_SQUARE + 1		//	sqr(x)
//#define MLO_NEURON_LINEAR		MLO_NEURON_SQR	+ 1			//	a + b * x
#define MLO_NEURON_TOTAL		MLO_NEURON_POWER + 1

const float kBNLL_THRESHOLD = 50.;


template<typename _T>
void ActivationFunction_PassThru(int n, _T * res, const _T* data)
{
	for (int i = 0; i <n; i++)
	{
		res[i] = data[i];
	}
}


template<typename _T>
void ActivationFunction_ReLU(int n, _T * res, const _T* data,
_T slope)
{

	for (int i = 0; i < n; i++)
	{
		res[i] = (data[i] > 0) ? data[i] : data[i] * slope;
	}

}

template<typename _T>
void ActivationFunction_BReLU(int n, _T * res, const _T* data, _T alpha)
{
	for (int i = 0; i < n; i++)
	{
		res[i] = (_T)fmin(alpha, fmax(data[i], 0));
	}
}

template<typename _T>
void ActivationFunction_Sigmoid(int n, _T * res, const _T* data)
{
	for (int i = 0; i < n; i++)
	{
		// 1/(1 + exp(-x))  
		res[i] = (1.f + exp(-data[i]));
	}
}


template<typename _T>
void ActivationFunction_TanH(int n, _T * res, const _T* data, _T alpha, _T beta)
{
	for (int i = 0; i < n; i++)
	{
		// (exp(2x) -1) / (exp(2x) + 1)
		res[i] = alpha* tanh(beta * data[i]);
	}
}
template<typename _T>
void ActivationFunction_Abs(int n, _T * res, const _T* data)
{
	for (int i = 0; i < n; i++)
	{
		res[i] = fabs(data[i]);
	}
}

template<typename _T>
void ActivationFunction_Square(int n, _T * res, const _T* data)
{
	for (int i = 0; i < n; i++)
	{

		res[i] = data[i] * data[i];
	}
}

template<typename _T>
void ActivationFunction_Sqrt(int n, _T * res, const _T* data)
{
	for (int i = 0; i < n; i++)
	{

		res[i] = sqrt(data[i]);
	}
}

template<typename _T>
void ActivationFunction_Linear(int n, _T * res, const _T* data, _T alpha, _T beta)
{
	for (int i = 0; i < n; i++)
	{
		// (exp(2x) -1) / (exp(2x) + 1)
		res[i] = alpha + beta * data[i];
	}
}

template<typename _T>
void ActivationFunction_Power(int n, _T * res, const _T* data,
_T power,
_T alpha,
_T beta)
{
	for (int i = 0; i < n; i++)
	{
		// (shift + scale * x ) ^power
		_T arg = alpha + data[i] * beta;
		_T run_arg = (arg == 0) ? 1 : arg;
		res[i] = (arg == 0) ? 0 : pow(run_arg, power);

	}
}

template<typename _T>
void ActivationFunction_BNLL(int n, _T * res, const _T* data)

{
	for (int i = 0; i < n; i++)
	{
		//	log(1 + exp(x))
		res[i] = (data[i] > 0) ? data[i] +  log(static_cast<_T>(1) + exp(-data[i]))
			: log(static_cast<_T>(1) + exp(data[i]));
	}
}




template<typename _T>
int mloNeuronForwardRunHostAndVerify(
	int neuron_type,
	_T power,
	_T shift,
	_T scale,
	size_t size,
	const _T * bot_ptr,
	const _T * top_ptr,
	double allowedEps
)
{

	int match = 1;
	int isize = size;
	// c-emulator
	_T * c_res = new _T[size];
	const _T * data = bot_ptr;
	switch (neuron_type)
	{
	case MLO_NEURON_PASTHRU:		//	x	
		ActivationFunction_PassThru<_T>(isize, c_res, data);
		break;
	case MLO_NEURON_LOGISTIC:	//	1 / (1 + e^-x)	//Sigmoid
		ActivationFunction_Sigmoid<_T>(isize, c_res, data);
		break;
	case MLO_NEURON_TANH:		//	a * tanh( b * x)
		ActivationFunction_TanH<_T>(isize, c_res, data, shift, scale);
		break;
	case MLO_NEURON_RELU:		//	max(0, x)
		ActivationFunction_ReLU<_T>(isize, c_res, data, scale);
		break;
	case MLO_NEURON_SOFTRELU:	//	log(1 + e^x)   // bonomial normal log likelihood
		ActivationFunction_BNLL<_T>(isize, c_res, data);
		break;
	case MLO_NEURON_ABS:			//	abs(x)
		ActivationFunction_Abs<_T>(isize, c_res, data);
		break;
	case MLO_NEURON_POWER:		// (a + b * x ) ^power
		ActivationFunction_Power<_T>(isize, c_res, data, power, shift, scale);
		break;
#if 0
	case MLO_NEURON_BRELU:		//	min(a, max(0, x))
		ActivationFunction_BReLU<_T>(isize, c_res, data, shift);
		break;
	case MLO_NEURON_SQUARE:		//	x^2
		ActivationFunction_Square<_T>(isize, c_res, data);
		break;
	case MLO_NEURON_SQR:			//	sqr(x)
		ActivationFunction_Sqrt<_T>(isize, c_res, data);
		break;
	case MLO_NEURON_LINEAR:		//	a + b *x
		ActivationFunction_Linear<_T>(isize, c_res, data, shift, scale);
		break;
#endif
	default:
		printf("ERROR: unknown neuron tyoe: %d\n", neuron_type);
		break;
	}

	for (size_t i = 0; i < size && match; i++)
	{
		_T c_val = c_res[i];
		_T g_val = top_ptr[i];
		double err = CalcErr(c_val, g_val);

		if (err > allowedEps || std::isnan(c_val) || std::isnan(g_val) || !std::isfinite(c_val) || !std::isfinite(g_val))
		{
			std::cout << "Difference in neuron layer: " << err << " too large at " << i << " c_v = " << c_val << " vs g_val = " << g_val << std::endl;
			match = 0;
		}
	}

	if (c_res)
	{
		delete[] c_res;
	}

	return(match);

}


/******************************************************************************/
/*									DIFF                                      */
/******************************************************************************/
template<typename _T>
void ActivationFunction_ReLU_Diff(int n, _T * bot_diff, const _T* top_diff, const _T *bot_data, _T /*negative_slope*/)
{

	for (int i = 0; i < n; ++i)
	{
		bot_diff[i] = top_diff[i] * (bot_data[i] > 0);
	}
}


template<typename _T>
void ActivationFunction_TanH_Diff(int n, _T * bot_diff, const _T* top_diff, const _T *top_data)
{
	for (int i = 0; i < n; i++)
	{
		// (exp(2x) -1) / (exp(2x) + 1)
		_T tanh_x = top_data[i];
		bot_diff[i] = top_diff[i] * (1 - tanh_x*tanh_x);
	}
}

template<typename _T>
void ActivationFunction_Sigmoid_Diff(int n, _T * bot_diff, const _T* top_diff, const _T *top_data)
{
	for (int i = 0; i < n; i++)
	{
		// 1/(1 + exp(-x))  
		_T sigmoid_x = top_data[i];
		bot_diff[i] = top_diff[i] * sigmoid_x * (1.f - sigmoid_x);
	}
}


template<typename _T>
void ActivationFunction_Abs_Diff(int n, _T * bot_diff, const _T* top_diff, const _T *bot_data)
{
	for (int i = 0; i < n; i++)
	{
		bot_diff[i] = top_diff[i] * ((bot_data[i] >= 0) ? 1 : -1);
	}
}


// Compute dy/dx = scale * power * (shift + scale * x)^(power - 1)
//               = diff_scale * y / (shift + scale * x)
template<typename _T>
void ActivationFunction_Power_Diff(int n, _T * bot_diff, const _T* /*top_diff*/, const _T *top_data, const _T *bot_data,
	_T diff_scale,
	_T /*power*/,
	_T scale,
	_T shift)
{

	for (int i = 0; i < n; i++)
	{
		_T arg = shift + bot_data[i] * scale;
		bot_diff[i] = (arg == 0) ? 0 : diff_scale * top_data[i] / arg;

	}
}

template<typename _T>
void ActivationFunction_BNLL_Diff(int n, _T * bot_diff, const _T* top_diff, const _T *bot_data)
{
	for (int i = 0; i < n; i++)
	{
		//	(log(1 + exp(x)))' = 1/ (1 + exp(-x))
<<<<<<< HEAD
		bot_diff[i] = top_diff[i] * (1.f + exp(-bot_data[i]));
=======
		_T expval = exp(std::min(bot_data[i], static_cast<_T>(kBNLL_THRESHOLD)));
		bot_diff[i] = top_diff[i] * expval / (expval + static_cast<_T>(1.));
>>>>>>> fc966811
	}
}


template<typename _T>
int mloNeuronBackwardRunHostAndVerify(
	int neuron_type,
	_T power,
	_T shift,
	_T scale,
	size_t size,
	const _T * bot_ptr,
	const _T * top_ptr,
	const _T * bot_df_ptr,
	const _T * top_df_ptr,
	double allowedEps
	)
{

	int match = 1;
	int isize = size;
	_T * bot_df = new _T[size];

	switch (neuron_type)
	{
	case MLO_NEURON_RELU:
	{

		ActivationFunction_ReLU_Diff<_T>(isize, bot_df, top_df_ptr, bot_ptr, scale);
	}
	break;
	case MLO_NEURON_LOGISTIC:
	{
		// 1/(1 + exp(-x))  
		ActivationFunction_Sigmoid_Diff(isize, bot_df, top_df_ptr, top_ptr);
	}
	break;
	case MLO_NEURON_TANH:
	{
		// (exp(2x) -1) / (exp(2x) + 1)
		ActivationFunction_TanH_Diff(isize, bot_df, top_df_ptr, top_ptr);
	}
<<<<<<< HEAD
=======
    break;
>>>>>>> fc966811
	case MLO_NEURON_ABS:
	{
		ActivationFunction_Abs_Diff(isize, bot_df, top_df_ptr, bot_ptr);
	}
	break;
	case MLO_NEURON_POWER:
	{
		// (shift + scale * x ) ^power
		ActivationFunction_Power_Diff<_T>(isize, bot_df, top_df_ptr, top_ptr, bot_ptr,
			scale * power,
			static_cast<_T>(1),
			scale,
			shift);
	}
	break;
	case MLO_NEURON_SOFTRELU:
	{
		//	log(1 + exp(x))
		ActivationFunction_BNLL_Diff(isize, bot_df, top_df_ptr, bot_ptr);
	}
	break;
	default:
	{
		printf("Neuron: ERROR: unknown bwd func %d\n", neuron_type);
	}
	break;
	}


<<<<<<< HEAD
	for (size_t i = 0; i < size; ++i)
=======
	for (size_t i = 0; i < size && match; ++i)
>>>>>>> fc966811
	{
		_T c_val = bot_df[i];
		_T g_val = bot_df_ptr[i];
		double err = CalcErr(c_val, g_val);

		if (err > allowedEps || std::isnan(c_val) || std::isnan(g_val))
		{
			std::cout << "Difference in neuron back-propagation: " << err << " too large at " << i << " c_v = " << c_val << " vs g_val = " << g_val << std::endl;
			match = 0;
		}
	}


	if (bot_df)
	{
		delete[]  bot_df;
	}
	return(match);
}

#ifdef __clang__
#pragma clang diagnostic pop
#endif

#endif<|MERGE_RESOLUTION|>--- conflicted
+++ resolved
@@ -325,12 +325,8 @@
 	for (int i = 0; i < n; i++)
 	{
 		//	(log(1 + exp(x)))' = 1/ (1 + exp(-x))
-<<<<<<< HEAD
-		bot_diff[i] = top_diff[i] * (1.f + exp(-bot_data[i]));
-=======
 		_T expval = exp(std::min(bot_data[i], static_cast<_T>(kBNLL_THRESHOLD)));
 		bot_diff[i] = top_diff[i] * expval / (expval + static_cast<_T>(1.));
->>>>>>> fc966811
 	}
 }
 
@@ -373,10 +369,7 @@
 		// (exp(2x) -1) / (exp(2x) + 1)
 		ActivationFunction_TanH_Diff(isize, bot_df, top_df_ptr, top_ptr);
 	}
-<<<<<<< HEAD
-=======
     break;
->>>>>>> fc966811
 	case MLO_NEURON_ABS:
 	{
 		ActivationFunction_Abs_Diff(isize, bot_df, top_df_ptr, bot_ptr);
@@ -406,11 +399,7 @@
 	}
 
 
-<<<<<<< HEAD
-	for (size_t i = 0; i < size; ++i)
-=======
 	for (size_t i = 0; i < size && match; ++i)
->>>>>>> fc966811
 	{
 		_T c_val = bot_df[i];
 		_T g_val = bot_df_ptr[i];
