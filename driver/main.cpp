/*******************************************************************************
 *
 * MIT License
 *
 * Copyright (c) 2017 Advanced Micro Devices, Inc.
 *
 * Permission is hereby granted, free of charge, to any person obtaining a copy
 * of this software and associated documentation files (the "Software"), to deal
 * in the Software without restriction, including without limitation the rights
 * to use, copy, modify, merge, publish, distribute, sublicense, and/or sell
 * copies of the Software, and to permit persons to whom the Software is
 * furnished to do so, subject to the following conditions:
 *
 * The above copyright notice and this permission notice shall be included in all
 * copies or substantial portions of the Software.
 *
 * THE SOFTWARE IS PROVIDED "AS IS", WITHOUT WARRANTY OF ANY KIND, EXPRESS OR
 * IMPLIED, INCLUDING BUT NOT LIMITED TO THE WARRANTIES OF MERCHANTABILITY,
 * FITNESS FOR A PARTICULAR PURPOSE AND NONINFRINGEMENT. IN NO EVENT SHALL THE
 * AUTHORS OR COPYRIGHT HOLDERS BE LIABLE FOR ANY CLAIM, DAMAGES OR OTHER
 * LIABILITY, WHETHER IN AN ACTION OF CONTRACT, TORT OR OTHERWISE, ARISING FROM,
 * OUT OF OR IN CONNECTION WITH THE SOFTWARE OR THE USE OR OTHER DEALINGS IN THE
 * SOFTWARE.
 *
 *******************************************************************************/
#include <iostream>
#include <cstdio>

#include "activ_driver.hpp"
#include "bn_driver.hpp"
#include "conv_driver.hpp"
#include "CBAInferFusion_driver.hpp"
#include "driver.hpp"
#include "gemm_driver.hpp"
#include "lrn_driver.hpp"
#include "pool_driver.hpp"
#include "softmax_driver.hpp"
#include "rnn_driver.hpp"
#include "miopen/config.h"
#include "fused_driver.hpp"

int main(int argc, char* argv[])
{
    // show command
    std::cout << "MIOpenDriver:";
    for(int i = 1; i < argc; i++)
        std::cout << " " << argv[i];
    std::cout << std::endl;

    std::string base_arg = ParseBaseArg(argc, argv);

    Driver* drv;
    if(base_arg == "conv")
    {
        // Maintain compatibility with legacy verification cache files (computed in doubles, stored
        // as floats).
        drv = new ConvDriver<float, double, float>();
    }
    else if(base_arg == "convfp16")
    {
        drv = new ConvDriver<float16, double>();
    }
    else if(base_arg == "CBAInfer")
    {
        drv = new CBAInferFusionDriver<float, double>();
    }
    else if(base_arg == "pool")
    {
        drv = new PoolDriver<float, double>();
    }
    else if(base_arg == "poolfp16")
    {
        drv = new PoolDriver<float16, double>();
    }
    else if(base_arg == "lrn")
    {
        drv = new LRNDriver<float, double>();
    }
    else if(base_arg == "lrnfp16")
    {
        drv = new LRNDriver<float16, double>();
    }
    else if(base_arg == "activ")
    {
        drv = new ActivationDriver<float, double>();
    }
    else if(base_arg == "activfp16")
    {
        drv = new ActivationDriver<float16, double>();
    }
    else if(base_arg == "softmax")
    {
        drv = new SoftmaxDriver<float, double>();
    }
    else if(base_arg == "softmaxfp16")
    {
        drv = new SoftmaxDriver<float16, double>();
    }
#if MIOPEN_USE_GEMM
    else if(base_arg == "gemm")
    {
        drv = new GemmDriver<float>();
    }
// TODO half is not supported in gemm
//    else if(base_arg == "gemmfp16")
//    {
//        drv = new GemmDriver<float16>();
//    }
#endif
    else if(base_arg == "bnorm")
    {
        drv = new BatchNormDriver<float, double>();
    }
    else if(base_arg == "bnormfp16")
    {
        drv = new BatchNormDriver<float16, double>();
    }
    else if(base_arg == "rnn")
    {
        drv = new RNNDriver<float>();
    }
    else
    {
        printf("Incorrect BaseArg\n");
        exit(0);
    }

    drv->AddCmdLineArgs();
    drv->ParseCmdLineArgs(argc, argv);
    drv->GetandSetData();
    drv->AllocateBuffersAndCopy();

<<<<<<< HEAD
    int fargval     = (base_arg != "CBAInfer") ? drv->GetInputFlags().GetValueInt("forw") : 1;
    bool bnFwdInVer = (fargval == 2 && (base_arg == "bnorm"));
=======
    int fargval     = drv->GetInputFlags().GetValueInt("forw");
    bool bnFwdInVer = (fargval == 2 && (base_arg == "bnorm" || base_arg == "bnormfp16"));
>>>>>>> 2119392e
    bool verifyarg  = (drv->GetInputFlags().GetValueInt("verify") == 1);

    if((fargval != 2) || bnFwdInVer)
    {
        drv->RunForwardGPU();
    }

    if(verifyarg)
    {
        if(fargval != 2 || bnFwdInVer)
        {
            drv->VerifyForward();
        }
    }

    if(fargval != 1)
    {
        drv->RunBackwardGPU();
        if(verifyarg)
        {
            drv->VerifyBackward();
        }
    }

    return 0;
}<|MERGE_RESOLUTION|>--- conflicted
+++ resolved
@@ -130,13 +130,8 @@
     drv->GetandSetData();
     drv->AllocateBuffersAndCopy();
 
-<<<<<<< HEAD
     int fargval     = (base_arg != "CBAInfer") ? drv->GetInputFlags().GetValueInt("forw") : 1;
     bool bnFwdInVer = (fargval == 2 && (base_arg == "bnorm"));
-=======
-    int fargval     = drv->GetInputFlags().GetValueInt("forw");
-    bool bnFwdInVer = (fargval == 2 && (base_arg == "bnorm" || base_arg == "bnormfp16"));
->>>>>>> 2119392e
     bool verifyarg  = (drv->GetInputFlags().GetValueInt("verify") == 1);
 
     if((fargval != 2) || bnFwdInVer)
