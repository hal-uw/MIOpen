#ifndef GUARD_MLOPEN_CONV_DRIVER_HPP
#define GUARD_MLOPEN_CONV_DRIVER_HPP

#include <cstdlib>
#include <fstream>
#include <mlopen.h>
#include "driver.hpp"
#include "mloConvHost.hpp"
#include "conv_verify.hpp"
#include "InputFlags.hpp"
#include "tensor_driver.hpp"
#include "util_driver.hpp"
#include <mlopen/tensor.hpp>
#include <vector>
#include <algorithm>
#include <float.h>
#include <memory>
#include <numeric>
#include <../test/verify.hpp>
#include "timer.hpp"

template<typename T>
void dumpBufferToFile(const char * fileName, T * data, size_t dataNumItems)
{
    std::ofstream outFile(fileName, std::ios::binary);
    if(outFile)
    {
        outFile.write(reinterpret_cast<char*>(data), dataNumItems*sizeof(T));
        outFile.close();
        printf("Wrote output to file %s\n", fileName);
    }
    else
    {
        printf("Could not open file %s for writing\n", fileName);
    }
}

template<typename T>
bool readBufferFromFile(T * data, size_t dataNumItems, const char * fileName)
{
    std::ifstream infile(fileName, std::ios::binary);
    if(infile)
    {
        infile.read(reinterpret_cast<char*>(data), dataNumItems*sizeof(T));
        infile.close();
        printf("Read data from input file %s\n", fileName);
        return true;
    }
    else
    {
        printf("Could not open file %s for reading\n", fileName);
        return false;
    }
}

template<typename T>
class ConvDriver : public Driver 
{
	public:
	ConvDriver() : Driver() {
		mlopenCreateTensorDescriptor(&inputTensor);
		mlopenCreateTensorDescriptor(&weightTensor);
		mlopenCreateTensorDescriptor(&outputTensor);
		mlopenCreateTensorDescriptor(&biasTensor);

		mlopenCreateConvolutionDescriptor(&convDesc);
	}

	int AddCmdLineArgs();
	int ParseCmdLineArgs(int argc, char *argv[]);
	InputFlags & GetInputFlags() { return inflags; }

	int GetandSetData();
	std::vector<int> GetInputTensorLengthsFromCmdLine();
	std::vector<int> GetWeightTensorLengthsFromCmdLine();

	int SetConvDescriptorFromCmdLineArgs();

	std::vector<int> GetOutputTensorLengths();

	int AllocateBuffersAndCopy();
	
	int FindForward(int &ret_algo_count, int request_algo_count, std::vector<mlopenConvAlgoPerf_t> &perf_results);
	int RunForwardGPU();
	int RunForwardCPU();
	
	int FindBackwardData(int &ret_algo_count, int request_algo_count, std::vector<mlopenConvAlgoPerf_t> &perf_results);
	int FindBackwardWeights(int &ret_algo_count, int request_algo_count, std::vector<mlopenConvAlgoPerf_t> &perf_results);
	int RunBackwardGPU();
	int RunBackwardDataCPU();
	int RunBackwardWeightsCPU();
	
	int VerifyBackward();
	int VerifyForward();
	~ConvDriver() {

		mlopenDestroyTensorDescriptor(biasTensor);
		mlopenDestroyTensorDescriptor(outputTensor);
		mlopenDestroyTensorDescriptor(weightTensor);
		mlopenDestroyTensorDescriptor(inputTensor);

		mlopenDestroyConvolutionDescriptor(convDesc);

	}
		
	private:
	InputFlags inflags;

	mlopenTensorDescriptor_t inputTensor;
	mlopenTensorDescriptor_t weightTensor;
	mlopenTensorDescriptor_t outputTensor;
	mlopenTensorDescriptor_t biasTensor;

	std::unique_ptr<GPUMem> in_dev;
	std::unique_ptr<GPUMem> din_dev;
	std::unique_ptr<GPUMem> wei_dev;
	std::unique_ptr<GPUMem> dwei_dev;
	std::unique_ptr<GPUMem> out_dev;
	std::unique_ptr<GPUMem> dout_dev;
	std::unique_ptr<GPUMem> workspace_bwd_dev;
	std::unique_ptr<GPUMem> workspace_fwd_dev;
	std::unique_ptr<GPUMem> b_dev;

	std::vector<T> in;
	std::vector<T> din;
	std::vector<T> wei;
	std::vector<T> dwei;
	std::vector<T> out;
	std::vector<T> dout;
	std::vector<T> workspace_bwd;
	std::vector<T> workspace_fwd;
	std::vector<T> outhost;
	std::vector<T> workspace_bwd_host;
	std::vector<T> workspace_fwd_host;
	std::vector<T> din_host;
	std::vector<T> dwei_host;
	std::vector<T> b;

	mlopenConvolutionDescriptor_t convDesc;
};

template<typename T>
int ConvDriver<T>::ParseCmdLineArgs(int argc, char *argv[]) { 
	inflags.Parse(argc, argv); 

	if(inflags.GetValueInt("time") == 1) {
		mlopenEnableProfiling(GetHandle(), true);
	}
	return 0; 
}

template<typename T>
int ConvDriver<T>::GetandSetData() {
	std::vector<int> in_len = GetInputTensorLengthsFromCmdLine();
	std::vector<int> wei_len = GetWeightTensorLengthsFromCmdLine();

	SetTensor4d(inputTensor, in_len);
	SetTensor4d(weightTensor, wei_len);
	
	SetConvDescriptorFromCmdLineArgs();

	std::vector<int> out_len = GetOutputTensorLengths();
	SetTensor4d(outputTensor, out_len);

    if(inflags.GetValueInt("bias") != 0) {
        std::vector<int> b_len {1, inflags.GetValueInt("out_channels"), 1, 1};
        SetTensor4d(biasTensor, b_len); 
    }
	return(0);
}

template<typename T>
int ConvDriver<T>::AddCmdLineArgs() {
	inflags.AddInputFlag("forw", 'F', "0", "Run only Forward Convolution (Default=0)", "int");
	inflags.AddInputFlag("batchsize", 'n', "100", "Mini-batch size (Default=100)", "int");
	inflags.AddInputFlag("in_channels", 'c', "3", "Number of Input Channels (Default=3)", "int");
	inflags.AddInputFlag("in_h", 'H', "32", "Input Height (Default=32)", "int");
	inflags.AddInputFlag("in_w", 'W', "32", "Input Width (Default=32)", "int");
	inflags.AddInputFlag("out_channels", 'k', "32", "Number of Output Channels (Default=32)", "int");
	inflags.AddInputFlag("fil_h", 'y', "3", "Filter Height (Default=3)", "int");
	inflags.AddInputFlag("fil_w", 'x', "3", "Filter Width (Default=3)", "int");
	inflags.AddInputFlag("conv_stride_0", 'u', "1", "Convolution Stride Vertical (Default=1)", "int");
	inflags.AddInputFlag("conv_stride_1", 'v', "1", "Convolution Stride Horizontal (Default=1)", "int");
	inflags.AddInputFlag("pad_h", 'p', "0", "Zero Padding Height (Default=0)", "int");
	inflags.AddInputFlag("pad_w", 'q', "0", "Zero Padding Width (Default=0)", "int");
	inflags.AddInputFlag("pad_val", 'r', "0", "Padding Value (Default=0)", "int");
	inflags.AddInputFlag("iter", 'i', "10", "Number of Iterations (Default=10)", "int");
	inflags.AddInputFlag("verify", 'V', "1", "Verify Each Layer (Default=1)", "int");
	inflags.AddInputFlag("time", 't', "0", "Time Each Layer (Default=0)", "int");
	inflags.AddInputFlag("wall", 'w', "0", "Wall-clock Time Each Layer, Requires time == 1 (Default=0)", "int");
	inflags.AddInputFlag("search", 's', "0", "Search Kernel Config (Default=0)", "int");
	inflags.AddInputFlag("printconv", 'P', "1", "Print Convolution Dimensions (Default=1)", "int");
    inflags.AddInputFlag("dump_output", 'o', "0", "Dumps the output buffers (Default=0)", "int");
    inflags.AddInputFlag("in_data", 'd', "", "Input data filename (Default=)", "string");
    inflags.AddInputFlag("weights", 'e', "", "Input weights filename (Default=)", "string");
    inflags.AddInputFlag("bias", 'b', "", "Use Bias (Default=0)", "int");

	return 0;
}

template<typename T>
std::vector<int> ConvDriver<T>::GetInputTensorLengthsFromCmdLine() {
	int in_n = inflags.GetValueInt("batchsize");
	int in_c = inflags.GetValueInt("in_channels");
	int in_h = inflags.GetValueInt("in_h");
	int in_w = inflags.GetValueInt("in_w");

	return std::vector<int> ({in_n, in_c, in_h, in_w});
}

template<typename T>
std::vector<int> ConvDriver<T>::GetWeightTensorLengthsFromCmdLine() {
	int wei_n = inflags.GetValueInt("out_channels");
	int wei_c = inflags.GetValueInt("in_channels");
	int wei_h = inflags.GetValueInt("fil_h");
	int wei_w = inflags.GetValueInt("fil_w");

	return std::vector<int> ({wei_n, wei_c, wei_h, wei_w});
}

template<typename T>
int ConvDriver<T>::SetConvDescriptorFromCmdLineArgs() {

	mlopenConvolutionMode_t mode = mlopenConvolution;
	int pad_h = inflags.GetValueInt("pad_h");
	int pad_w = inflags.GetValueInt("pad_w");
	int u = inflags.GetValueInt("conv_stride_0");
	int v = inflags.GetValueInt("conv_stride_1");
	return mlopenInitConvolutionDescriptor(convDesc, mode,	pad_h, pad_w, u, v,	1, 1);
}

template<typename T>
std::vector<int> ConvDriver<T>::GetOutputTensorLengths() {
	int n, c, h, w;

	mlopenGetConvolutionForwardOutputDim(convDesc,
			inputTensor,
			weightTensor,
			&n, &c, &h, &w);

	return std::vector<int> ({n, c, h, w});
}

template<typename T>
int ConvDriver<T>::AllocateBuffersAndCopy() {
	
	size_t in_sz = GetTensorSize(inputTensor); 
	size_t wei_sz = GetTensorSize(weightTensor); 
	size_t out_sz = GetTensorSize(outputTensor); 

	size_t workSpaceSize_bwd = 0;
	mlopenConvolutionBackwardWeightsGetWorkSpaceSize(outputTensor, inputTensor, convDesc, weightTensor, &workSpaceSize_bwd);
	size_t workSpaceSize_fwd = 0;
	mlopenConvolutionForwardGetWorkSpaceSize(weightTensor, inputTensor, outputTensor, convDesc, &workSpaceSize_fwd);

	cl_context ctx;

	clGetCommandQueueInfo(q, CL_QUEUE_CONTEXT, sizeof(cl_context), &ctx, NULL);

	in_dev = std::unique_ptr<GPUMem>( new GPUMem(ctx, in_sz, sizeof(float)));
	din_dev = std::unique_ptr<GPUMem>(new GPUMem(ctx, in_sz, sizeof(float)));
	wei_dev = std::unique_ptr<GPUMem>( new GPUMem(ctx, wei_sz, sizeof(float)));
	dwei_dev = std::unique_ptr<GPUMem>(new GPUMem(ctx, wei_sz, sizeof(float)));
	dout_dev = std::unique_ptr<GPUMem>(new GPUMem(ctx, out_sz, sizeof(float)));
	out_dev = std::unique_ptr<GPUMem> (new GPUMem(ctx, out_sz, sizeof(float)));
	workspace_bwd_dev = std::unique_ptr<GPUMem> (new GPUMem(ctx, workSpaceSize_bwd/sizeof(T), sizeof(T)));
	workspace_fwd_dev = std::unique_ptr<GPUMem> (new GPUMem(ctx, workSpaceSize_fwd/sizeof(T), sizeof(T)));
	
	in = std::vector<T>(in_sz);
	din = std::vector<T>(in_sz);
	wei = std::vector<T>(wei_sz);
	dwei = std::vector<T>(wei_sz, 0);
	dout = std::vector<T>(out_sz, 0);
	out = std::vector<T>(out_sz, 0);
	workspace_bwd = std::vector<T>(workSpaceSize_bwd/sizeof(T), 0);
	workspace_fwd = std::vector<T>(workSpaceSize_fwd/sizeof(T), 0);
	outhost = std::vector<T>(out_sz, 0);
	workspace_bwd_host = std::vector<T>(workSpaceSize_bwd/sizeof(T), 0);
	workspace_fwd_host = std::vector<T>(workSpaceSize_fwd/sizeof(T), 0);
	dwei_host = std::vector<T>(wei_sz, 0);
	din_host = std::vector<T>(in_sz, 0);

    std::string inFileName = inflags.GetValueStr("in_data");
    std::string weiFileName = inflags.GetValueStr("weights");

    bool dataRead = false;
    if(!inFileName.empty()) {
        dataRead = readBufferFromFile(in.data(), in_sz, inFileName.c_str());
    }

	double scale = 0.01;

    if(!dataRead)
    {
        for(int i = 0; i < in_sz; i++) {
			in[i] = (T)((double)scale*rand() * (1.0 / RAND_MAX));
        }
    }

	for (int i = 0; i < out_sz; i++) {
		dout[i] = (T)(scale*(double)rand() * (1.0 / RAND_MAX));
	}

    if (inflags.GetValueInt("bias") != 0){
        size_t b_sz = GetTensorSize(biasTensor);
        b_dev = std::unique_ptr<GPUMem> (new GPUMem(ctx, b_sz, sizeof(float)));
	    b = std::vector<T>(b_sz);

        for(int i = 0; i < b_sz; i++) {
            b[i] = i%8;
        }

	    b_dev->ToGPU(q, b.data());
    }

    bool weiRead = false;
    if(!weiFileName.empty()) {
        weiRead = readBufferFromFile(wei.data(), wei_sz, weiFileName.c_str());
    }

    if(!weiRead)
    {
        for (int i = 0; i < wei_sz; i++) {
			wei[i] = (T)(scale*(double)(rand() * (1.0 / RAND_MAX) - 0.5) );
        }
    }
	
    if(inflags.GetValueInt("dump_output")) {
        dumpBufferToFile("dump_in.bin", in.data(), in_sz);
        dumpBufferToFile("dump_wei.bin", wei.data(), wei_sz);
    }

	cl_int status;
	status = in_dev->ToGPU(q, in.data());
	status |= din_dev->ToGPU(q, in.data());
	status |= wei_dev->ToGPU(q, wei.data());
	status |= dwei_dev->ToGPU(q, dwei.data());
	status |= dout_dev->ToGPU(q, dout.data());
	status |= out_dev->ToGPU(q, out.data());
	status |= workspace_bwd_dev->ToGPU(q, workspace_bwd.data());
	status |= workspace_fwd_dev->ToGPU(q, workspace_fwd.data());
	
	if(status != CL_SUCCESS) 
		printf("Error copying data to GPU\n");

	return mlopenStatusSuccess;
}

template<typename T>
int ConvDriver<T>::FindForward(int &ret_algo_count, int request_algo_count,
        std::vector<mlopenConvAlgoPerf_t> &perf_results) {

	return mlopenFindConvolutionForwardAlgorithm(GetHandle(),
			inputTensor,
			in_dev->GetMem(),
			weightTensor,
			wei_dev->GetMem(),
			convDesc,
			outputTensor,
			out_dev->GetMem(),
			request_algo_count,
			&ret_algo_count,
			perf_results.data(),
<<<<<<< HEAD
			mlopenConvolutionFastest,
			workspace_fwd_dev->GetMem(),
			workspace_fwd_dev->GetSize(),
=======
			workspace_dev->GetMem(),
			workspace_dev->GetSize(),
>>>>>>> 3688f1b0
			(inflags.GetValueInt("search")==1)?true:false
	);

}

template<typename T>
int ConvDriver<T>::RunForwardGPU() {

    int ret_algo_count;
    int request_algo_count = 2;
    std::vector<mlopenConvAlgoPerf_t> perf_results(request_algo_count);

	FindForward(ret_algo_count, request_algo_count, perf_results);

	int alpha = 1, beta = 1;

	Timer t;
	START_TIME;

	for(int i = 0; i < inflags.GetValueInt("iter"); i++) {
	mlopenConvolutionForward(GetHandle(),
			&alpha,
			inputTensor,
			in_dev->GetMem(),
			weightTensor,
			wei_dev->GetMem(),
			convDesc,
			perf_results[0].fwd_algo, // use the fastest algo
			&beta,
			outputTensor,
			out_dev->GetMem(),
			workspace_fwd_dev->GetMem(),
			workspace_fwd_dev->GetSize());
	}

	if(inflags.GetValueInt("time") == 1) {
		float time = 0.0;
		mlopenGetKernelTime(GetHandle(), &time);

		STOP_TIME;
		if(WALL_CLOCK)
			printf("Wall-clock Time Forward Conv. Elapsed: %f ms\n", t.gettime_ms() / inflags.GetValueInt("iter"));

		printf("GPU Kernel Time Forward Conv. Elapsed: %f ms\n", time);

	}

    if(inflags.GetValueInt("bias") != 0) {
        mlopenConvolutionForwardBias(GetHandle(),
                &alpha,
                biasTensor,
                b_dev->GetMem(),
                &beta,
                outputTensor,
                out_dev->GetMem());

        if(inflags.GetValueInt("time") == 1) {
            float time = 0.0;
            mlopenGetKernelTime(GetHandle(), &time);

            printf("GPU Kernel Time Forward Conv. Bias Elapsed: %f ms\n", time);

        }
    }

	out_dev->FromGPU(GetStream(), out.data());

    if(inflags.GetValueInt("dump_output")) {
        dumpBufferToFile("dump_fwd_out_gpu.bin", out.data(), out.size());
    }

	return mlopenStatusSuccess;
}

template<typename T>
int ConvDriver<T>::RunForwardCPU() {

	int in_n, in_c, in_h, in_w;
	int in_nstride, in_cstride, in_hstride, in_wstride;
	mlopenDataType_t dt;
	mlopenGet4dTensorDescriptor(inputTensor, &dt,
			&in_n, &in_c, &in_h, &in_w,
			&in_nstride, &in_cstride, &in_hstride, &in_wstride);

	int wei_n, wei_c, wei_h, wei_w;
	int wei_nstride, wei_cstride, wei_hstride, wei_wstride;
	mlopenGet4dTensorDescriptor(weightTensor, &dt,
			&wei_n, &wei_c, &wei_h, &wei_w,
			&wei_nstride, &wei_cstride, &wei_hstride, &wei_wstride);

	int out_n, out_c, out_h, out_w;
	int out_nstride, out_cstride, out_hstride, out_wstride;
	mlopenGet4dTensorDescriptor(outputTensor, &dt,
			&out_n, &out_c, &out_h, &out_w,
			&out_nstride, &out_cstride, &out_hstride, &out_wstride);

	int u, v, pad_h, pad_w, upx, upy;
	mlopenConvolutionMode_t mode;
	mlopenGetConvolutionDescriptor(convDesc, &mode, &pad_h, &pad_w, &u, &v, &upx, &upy);

	for(int o = 0; o < out_n; o++) { // mini-batch size
		for(int w = 0; w < out_c; w++) { // out_channels (num filters)
			for(int i = 0; i < out_h; i++) { // output_height (from getforwardoutputdim())
				int in_off_h = i * v;
				for(int j = 0; j < out_w; j++) { //output_width (from getforwardoutputdim())
					float acc = 0;
					int in_off_w = j * u;
					for(int k = 0; k < in_c; k++) { // in_channels (RGB)
						for(int x = 0; x < wei_h; x++) {
							int in_x = in_off_h - pad_h + x;
							if(in_x >= 0 && in_x < in_h) {
								for(int y = 0; y < wei_w; y++) {
									int in_y = in_off_w - pad_w + y;
									if(in_y >= 0 && in_y < in_w) {
										acc +=	in[o*in_nstride + k*in_cstride + in_x*in_w + in_y] * 
											wei[w*wei_nstride + k*wei_cstride + x*wei_hstride + y];
									}
								}
							}
						}
					}
					acc = inflags.GetValueInt("bias") != 0 ? acc+b[w] : acc;
					outhost[o*out_nstride + w*out_cstride + i*out_hstride + j] = acc;
				}
			}
		}
	}

    if(inflags.GetValueInt("dump_output")) {
        dumpBufferToFile("dump_fwd_out_cpu.bin", outhost.data(), outhost.size());
    }
	return 0;
}

template<typename T>
int ConvDriver<T>::FindBackwardData(int &ret_algo_count, int request_algo_count,
        std::vector<mlopenConvAlgoPerf_t> &perf_results) {

	return mlopenFindConvolutionBackwardDataAlgorithm(GetHandle(),
			outputTensor,
			dout_dev->GetMem(),
			weightTensor,
			wei_dev->GetMem(),
			convDesc,
			inputTensor,
			din_dev->GetMem(),
			request_algo_count,
			&ret_algo_count,
			perf_results.data(),
			NULL,
			0,
			(inflags.GetValueInt("search") == 1) ? true : false
		);
}

template<typename T>
int ConvDriver<T>::FindBackwardWeights(int &ret_algo_count, int request_algo_count,
        std::vector<mlopenConvAlgoPerf_t> &perf_results) {

    mlopenFindConvolutionBackwardWeightsAlgorithm(GetHandle(),
			outputTensor,
			dout_dev->GetMem(),
			inputTensor,
			in_dev->GetMem(),
			convDesc,
			weightTensor,
			wei_dev->GetMem(),
			request_algo_count,
			&ret_algo_count,
			perf_results.data(),
<<<<<<< HEAD
			mlopenConvolutionFastest,
			workspace_bwd_dev->GetMem(),
			workspace_bwd_dev->GetSize(),
=======
			workspace_dev->GetMem(),
			workspace_dev->GetSize(),
>>>>>>> 3688f1b0
			(inflags.GetValueInt("search") == 1) ? true : false
		);

#if MLOPEN_USE_TINYGEMM
	float time = 0;
	mlopenGetKernelTime(GetHandle(), &time);
	printf("im time %f\n", time);

	int in_n, in_c, in_h, in_w;
	int in_nstride, in_cstride, in_hstride, in_wstride;
	mlopenDataType_t dt;
	mlopenGet4dTensorDescriptor(inputTensor, &dt,
			&in_n, &in_c, &in_h, &in_w,
			&in_nstride, &in_cstride, &in_hstride, &in_wstride);

	int wei_n, wei_c, wei_h, wei_w;
	int wei_nstride, wei_cstride, wei_hstride, wei_wstride;
	mlopenGet4dTensorDescriptor(weightTensor, &dt,
			&wei_n, &wei_c, &wei_h, &wei_w,
			&wei_nstride, &wei_cstride, &wei_hstride, &wei_wstride);

	int out_n, out_c, out_h, out_w;
	int out_nstride, out_cstride, out_hstride, out_wstride;
	mlopenGet4dTensorDescriptor(outputTensor, &dt,
			&out_n, &out_c, &out_h, &out_w,
			&out_nstride, &out_cstride, &out_hstride, &out_wstride);

	int u, v, pad_h, pad_w, upx, upy;
	mlopenConvolutionMode_t mode;
	mlopenGetConvolutionDescriptor(convDesc, &mode, &pad_h, &pad_w, &u, &v, &upx, &upy);

	if(wei_h != 1 && wei_w != 1) {
		Im2ColCPU(in, 0, in_c, in_h, in_w,
				wei_h, wei_w,
				out_h, out_w, pad_h, pad_w, v, u, workspace_bwd_host);
		
		workspace_bwd_dev->FromGPU(GetStream(), workspace_bwd.data());
		
		for(int i = 0; i < workspace_bwd.size(); i++) {
			if(workspace_bwd[i] != workspace_bwd_host[i]) {
				printf("Im2col error: %d %f %f\n ", i, workspace_bwd[i], workspace_bwd_host[i]);
			}
		}
	}
#endif
	return 0;
}

template<typename T>
int ConvDriver<T>::RunBackwardGPU() {

    int ret_algo_count;
    int request_algo_count = 2;
    std::vector<mlopenConvAlgoPerf_t> perf_results_data(request_algo_count);

	FindBackwardData(ret_algo_count, request_algo_count, perf_results_data);

	int alpha = 1, beta = 1;
	int ret = 0;

	Timer t;
	START_TIME;

	for(int i = 0; i < inflags.GetValueInt("iter"); i++) {
	ret = mlopenConvolutionBackwardData(GetHandle(),
			&alpha,
			outputTensor,
			dout_dev->GetMem(),
			weightTensor,
			wei_dev->GetMem(),
			convDesc,
			perf_results_data[0].bwd_data_algo,
			&beta,
			inputTensor,
			din_dev->GetMem(),
			NULL,
			0);
	}
	
	if(inflags.GetValueInt("time") == 1) {
		float time = 0.0;
		mlopenGetKernelTime(GetHandle(), &time);
	
		STOP_TIME;
		if(WALL_CLOCK)
			printf("Wall-clock Time Backward Data Conv. Elapsed: %f ms\n", t.gettime_ms() / inflags.GetValueInt("iter"));
		printf("GPU Kernel Time Backward Data Conv. Elapsed: %f ms\n", time);
	}

	din_dev->FromGPU(GetStream(), din.data());

    std::vector<mlopenConvAlgoPerf_t> perf_results_weights(request_algo_count);
	
    FindBackwardWeights(ret_algo_count, request_algo_count, perf_results_weights);

	ret = mlopenConvolutionBackwardWeights(GetHandle(),
		&alpha,
		outputTensor,
		dout_dev->GetMem(),
		inputTensor,
		in_dev->GetMem(),
		convDesc,
        perf_results_weights[0].bwd_weights_algo,
		&beta,
		weightTensor,
		dwei_dev->GetMem(),
		workspace_bwd_dev->GetMem(),
		workspace_bwd_dev->GetSize());

	if (inflags.GetValueInt("time") == 1) {
		float time = 0.0;
		mlopenGetKernelTime(GetHandle(), &time);
		printf("GPU Kernel Time Backward Weights Conv. Elapsed: %f ms\n", time);
	}
	dwei_dev->FromGPU(GetStream(), dwei.data());

    if(inflags.GetValueInt("dump_output")) {
        dumpBufferToFile("dump_bwd_din_gpu.bin", din.data(), din.size());
        dumpBufferToFile("dump_bwd_dwei_gpu.bin", dwei.data(), dwei.size());
    }

	return ret;
}

template<typename T>
int ConvDriver<T>::RunBackwardWeightsCPU() {

	int in_n, in_c, in_h, in_w;
	int in_nstride, in_cstride, in_hstride, in_wstride;
	mlopenDataType_t dt;
	mlopenGet4dTensorDescriptor(inputTensor, &dt,
			&in_n, &in_c, &in_h, &in_w,
			&in_nstride, &in_cstride, &in_hstride, &in_wstride);

	int wei_n, wei_c, wei_h, wei_w;
	int wei_nstride, wei_cstride, wei_hstride, wei_wstride;
	mlopenGet4dTensorDescriptor(weightTensor, &dt,
			&wei_n, &wei_c, &wei_h, &wei_w,
			&wei_nstride, &wei_cstride, &wei_hstride, &wei_wstride);

	int out_n, out_c, out_h, out_w;
	int out_nstride, out_cstride, out_hstride, out_wstride;
	mlopenGet4dTensorDescriptor(outputTensor, &dt,
			&out_n, &out_c, &out_h, &out_w,
			&out_nstride, &out_cstride, &out_hstride, &out_wstride);

	int u, v, pad_h, pad_w, upx, upy;
	mlopenConvolutionMode_t mode;
	mlopenGetConvolutionDescriptor(convDesc, &mode, &pad_h, &pad_w, &u, &v, &upx, &upy);

	RunBackwardWeightsCPUVerify(dwei_host, in, dout,
		in_n, in_c, in_h, in_w, in_nstride, in_cstride, in_hstride, in_wstride,
		wei_n, wei_c, wei_h, wei_w, wei_nstride, wei_cstride, wei_hstride, wei_wstride,
		out_n, out_c, out_h, out_w, out_nstride, out_cstride, out_hstride, out_wstride,
		u, v, pad_h, pad_w);

	if (inflags.GetValueInt("dump_output")) {
		dumpBufferToFile("dump_bwd_dwei_cpu.bin", dwei_host.data(), dwei_host.size());
	}

	return 0;
}

template<typename T>
int ConvDriver<T>::RunBackwardDataCPU() {

	int in_n, in_c, in_h, in_w;
	int in_nstride, in_cstride, in_hstride, in_wstride;
	mlopenDataType_t dt;
	mlopenGet4dTensorDescriptor(inputTensor, &dt,
			&in_n, &in_c, &in_h, &in_w,
			&in_nstride, &in_cstride, &in_hstride, &in_wstride);

	int wei_n, wei_c, wei_h, wei_w;
	int wei_nstride, wei_cstride, wei_hstride, wei_wstride;
	mlopenGet4dTensorDescriptor(weightTensor, &dt,
			&wei_n, &wei_c, &wei_h, &wei_w,
			&wei_nstride, &wei_cstride, &wei_hstride, &wei_wstride);

	int out_n, out_c, out_h, out_w;
	int out_nstride, out_cstride, out_hstride, out_wstride;
	mlopenGet4dTensorDescriptor(outputTensor, &dt,
			&out_n, &out_c, &out_h, &out_w,
			&out_nstride, &out_cstride, &out_hstride, &out_wstride);

	int u, v, pad_h, pad_w, upx, upy;
	mlopenConvolutionMode_t mode;
	mlopenGetConvolutionDescriptor(convDesc, &mode, &pad_h, &pad_w, &u, &v, &upx, &upy);

	for(int o = 0; o < out_n; o++) { // mini-batch size
		for(int k = 0; k < in_c; k++) { // in_channels (RGB)
			for(int w = 0; w < out_c; w++) { // out_channels (num filters)
				for(int i = 0; i < out_h; i++) { // output_height (from getforwardoutputdim())
					int in_off_h = i * v;
					for(int j = 0; j < out_w; j++) { //output_width (from getforwardoutputdim())
						int in_off_w = j * u;
						for(int x = 0; x < wei_h; x++) {
							int in_x = in_off_h - pad_h + x;
							if(in_x >= 0 && in_x < in_h) {
								for(int y = 0; y < wei_w; y++) {
									int in_y = in_off_w - pad_w + y;
									if(in_y >= 0 && in_y < in_w) {
										din_host[o*in_nstride + k*in_cstride + in_x*in_hstride + in_y] +=
											dout[o*out_nstride + w*out_cstride + i*out_hstride + j] *
											wei[w*wei_nstride + k*wei_cstride + x*wei_hstride + y];
									}
								}
							}
						}
					}
				}
			}
		}
	}

	if (inflags.GetValueInt("dump_output")) {
		dumpBufferToFile("dump_bwd_din_cpu.bin", din_host.data(), din_host.size());
	}
	return 0;
}

template<typename T>
int ConvDriver<T>::VerifyForward() {

	RunForwardCPU();

	auto error = mlopen::rms_range(outhost, out);
	const double tolerance = 1e-6;
	if (!(error < tolerance))
	{
		std::cout << std::string("Forward Convolution Failed: ") << error << "\n";
	}
	else
	{
		printf("Forward Convolution Verifies on CPU and GPU\n");
	}

	return 0;
}

template<typename T>
int ConvDriver<T>::VerifyBackward() {
	const double tolerance = 1e-6;

	RunBackwardDataCPU();


	auto error_data = mlopen::rms_range (din_host, din);

	if (!(error_data < tolerance))
	{
		std::cout << std::string("Backward Convolution Data Failed: ") << error_data << std::string("\n");
	}
	else
	{
		printf("Backward Convolution Data Verifies on CPU and GPU\n");
	}


	RunBackwardWeightsCPU();

	auto error_weights = mlopen::rms_range(dwei_host, dwei);
	if (!(error_weights < tolerance))
	{
		std::cout << std::string("Backward Convolution Weights Failed: ") << error_weights << std::string("\n");
	}
	else
	{
		printf("Backward Convolution Weights Verifies on CPU and GPU\n");
	}

	return 0;
}

#endif // GUARD_MLOPEN_CONV_DRIVER_HPP<|MERGE_RESOLUTION|>--- conflicted
+++ resolved
@@ -361,14 +361,8 @@
 			request_algo_count,
 			&ret_algo_count,
 			perf_results.data(),
-<<<<<<< HEAD
-			mlopenConvolutionFastest,
 			workspace_fwd_dev->GetMem(),
 			workspace_fwd_dev->GetSize(),
-=======
-			workspace_dev->GetMem(),
-			workspace_dev->GetSize(),
->>>>>>> 3688f1b0
 			(inflags.GetValueInt("search")==1)?true:false
 	);
 
@@ -539,14 +533,8 @@
 			request_algo_count,
 			&ret_algo_count,
 			perf_results.data(),
-<<<<<<< HEAD
-			mlopenConvolutionFastest,
 			workspace_bwd_dev->GetMem(),
 			workspace_bwd_dev->GetSize(),
-=======
-			workspace_dev->GetMem(),
-			workspace_dev->GetSize(),
->>>>>>> 3688f1b0
 			(inflags.GetValueInt("search") == 1) ? true : false
 		);
 
